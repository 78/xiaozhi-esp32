# ESP-IDF Partition Table
# Name,   Type, SubType, Offset,  Size, Flags
nvs,      data, nvs,     0x9000,    0x4000,
otadata,  data, ota,     0xd000,    0x2000,
phy_init, data, phy,     0xf000,    0x1000,
model,    data, spiffs,  0x10000,   0xF0000,
<<<<<<< HEAD
ota_0,    app,  ota_0,    ,  6M,
ota_1,    app,  ota_1,    ,  6M,
storage,  data, spiffs,  ,  1M,
=======
storage,  data, spiffs,  ,  1M,
ota_0,    app,  ota_0,    ,  6M,
ota_1,    app,  ota_1,    ,  6M,
>>>>>>> c6eb6d2a
<|MERGE_RESOLUTION|>--- conflicted
+++ resolved
@@ -4,12 +4,6 @@
 otadata,  data, ota,     0xd000,    0x2000,
 phy_init, data, phy,     0xf000,    0x1000,
 model,    data, spiffs,  0x10000,   0xF0000,
-<<<<<<< HEAD
-ota_0,    app,  ota_0,    ,  6M,
-ota_1,    app,  ota_1,    ,  6M,
-storage,  data, spiffs,  ,  1M,
-=======
 storage,  data, spiffs,  ,  1M,
 ota_0,    app,  ota_0,    ,  6M,
-ota_1,    app,  ota_1,    ,  6M,
->>>>>>> c6eb6d2a
+ota_1,    app,  ota_1,    ,  6M,