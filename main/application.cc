--- conflicted
+++ resolved
@@ -139,13 +139,8 @@
         auto display = board.GetDisplay();
         display->SetStatus(Lang::Strings::CHECKING_NEW_VERSION);
 
-<<<<<<< HEAD
-        if (!ota.CheckVersion())
-        {
-=======
         esp_err_t err = ota.CheckVersion();
         if (err != ESP_OK) {
->>>>>>> c87b1eab
             retry_count++;
             if (retry_count >= MAX_RETRY)
             {
