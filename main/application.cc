--- conflicted
+++ resolved
@@ -80,14 +80,8 @@
     }
 }
 
-<<<<<<< HEAD
-void Application::Alert(const std::string &&title, const std::string &&message)
-{
-    ESP_LOGE(TAG, "Alert: %s, %s", title.c_str(), message.c_str());
-=======
 void Application::Alert(const std::string&& title, const std::string&& message) {
     ESP_LOGW(TAG, "Alert: %s, %s", title.c_str(), message.c_str());
->>>>>>> 794e6f4b
     auto display = Board::GetInstance().GetDisplay();
     display->ShowNotification(std::string(title + "\n" + message));
 
