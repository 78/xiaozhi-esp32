#include "application.h"
#include "system_info.h"
#include "ml307_ssl_transport.h"
#include "audio_codec.h"
#include "mqtt_protocol.h"
#include "websocket_protocol.h"
#include "font_awesome_symbols.h"

#include <cstring>
#include <esp_log.h>
#include <cJSON.h>
#include <driver/gpio.h>
#include <arpa/inet.h>

#define TAG "Application"

extern const char p3_err_reg_start[] asm("_binary_err_reg_p3_start");
extern const char p3_err_reg_end[] asm("_binary_err_reg_p3_end");
extern const char p3_err_pin_start[] asm("_binary_err_pin_p3_start");
extern const char p3_err_pin_end[] asm("_binary_err_pin_p3_end");
extern const char p3_err_wificonfig_start[] asm("_binary_err_wificonfig_p3_start");
extern const char p3_err_wificonfig_end[] asm("_binary_err_wificonfig_p3_end");


Application::Application()
{
    event_group_ = xEventGroupCreate();

    ota_.SetCheckVersionUrl(CONFIG_OTA_VERSION_URL);
    ota_.SetHeader("Device-Id", SystemInfo::GetMacAddress().c_str());
}

Application::~Application() {
    if (protocol_ != nullptr) {
        delete protocol_;
    }
    if (opus_decoder_ != nullptr)
    {
        opus_decoder_destroy(opus_decoder_);
    }
    if (audio_encode_task_stack_ != nullptr)
    {
        heap_caps_free(audio_encode_task_stack_);
    }

    vEventGroupDelete(event_group_);
}

void Application::CheckNewVersion() {
    auto& board = Board::GetInstance();
    auto display = board.GetDisplay();
    // Check if there is a new firmware version available
    ota_.SetPostData(board.GetJson());

    while (true) {
        if (ota_.CheckVersion()) {
            if (ota_.HasNewVersion()) {
                // Wait for the chat state to be idle
                do {
                    vTaskDelay(pdMS_TO_TICKS(3000));
                } while (GetChatState() != kChatStateIdle);

                SetChatState(kChatStateUpgrading);
                
                display->SetIcon(FONT_AWESOME_DOWNLOAD);
                display->SetStatus("新版本 " + ota_.GetFirmwareVersion());

                // 预先关闭音频输出，避免升级过程有音频操作
                board.GetAudioCodec()->EnableOutput(false);

                ota_.StartUpgrade([display](int progress, size_t speed) {
                    char buffer[64];
                    snprintf(buffer, sizeof(buffer), "%d%% %zuKB/s", progress, speed / 1024);
                    display->SetStatus(buffer);
                });

                // If upgrade success, the device will reboot and never reach here
                ESP_LOGI(TAG, "Firmware upgrade failed...");
                SetChatState(kChatStateIdle);
            } else {
                ota_.MarkCurrentVersionValid();
                display->ShowNotification("版本 " + ota_.GetCurrentVersion());
            }
            return;
        }

        // Check again in 60 seconds
        vTaskDelay(pdMS_TO_TICKS(60000));
    }
}

void Application::Alert(const std::string&& title, const std::string&& message) {
    ESP_LOGW(TAG, "Alert: %s, %s", title.c_str(), message.c_str());
    auto display = Board::GetInstance().GetDisplay();
    display->ShowNotification(message);

    if (message == "PIN is not ready")
    {
        PlayLocalFile(p3_err_pin_start, p3_err_pin_end - p3_err_pin_start);
    }
    else if (message == "Configuring WiFi")
    {
        PlayLocalFile(p3_err_wificonfig_start, p3_err_wificonfig_end - p3_err_wificonfig_start);
    }
    else if (message == "Registration denied")
    {
        PlayLocalFile(p3_err_reg_start, p3_err_reg_end - p3_err_reg_start);
    }
}

void Application::PlayLocalFile(const char *data, size_t size)
{
    ESP_LOGI(TAG, "PlayLocalFile: %zu bytes", size);
    SetDecodeSampleRate(16000);
    for (const char* p = data; p < data + size; ) {
        auto p3 = (BinaryProtocol3*)p;
        p += sizeof(BinaryProtocol3);

        auto payload_size = ntohs(p3->payload_size);
        std::string opus;
        opus.resize(payload_size);
        memcpy(opus.data(), p3->payload, payload_size);
        p += payload_size;

        std::lock_guard<std::mutex> lock(mutex_);
        audio_decode_queue_.emplace_back(std::move(opus));
    }
    cv_.notify_all();
}

void Application::ToggleChatState()
{
    Schedule([this]()
             {
        if (chat_state_ == kChatStateIdle) {
            SetChatState(kChatStateConnecting);
            if (!protocol_->OpenAudioChannel()) {
                ESP_LOGE(TAG, "Failed to open audio channel");
                SetChatState(kChatStateIdle);
                return;
            }

            keep_listening_ = true;
            protocol_->SendStartListening(kListeningModeAutoStop);
            SetChatState(kChatStateListening);
        } else if (chat_state_ == kChatStateSpeaking) {
            AbortSpeaking(kAbortReasonNone);
        } else if (chat_state_ == kChatStateListening) {
            protocol_->CloseAudioChannel();
        }
    });
}

<<<<<<< HEAD
void Application::Start()
{
    auto &board = Board::GetInstance();
=======
void Application::StartListening() {
    Schedule([this]() {
        keep_listening_ = false;
        if (chat_state_ == kChatStateIdle) {
            if (!protocol_->IsAudioChannelOpened()) {
                SetChatState(kChatStateConnecting);
                if (!protocol_->OpenAudioChannel()) {
                    SetChatState(kChatStateIdle);
                    ESP_LOGE(TAG, "Failed to open audio channel");
                    return;
                }
            }
            protocol_->SendStartListening(kListeningModeManualStop);
            SetChatState(kChatStateListening);
        } else if (chat_state_ == kChatStateSpeaking) {
            AbortSpeaking(kAbortReasonNone);
            protocol_->SendStartListening(kListeningModeManualStop);
            SetChatState(kChatStateListening);
        }
    });
}

void Application::StopListening() {
    Schedule([this]() {
        protocol_->SendStopListening();
        SetChatState(kChatStateIdle);
    });
}

void Application::Start() {
    auto& board = Board::GetInstance();
>>>>>>> e9de5264
    board.Initialize();

    auto builtin_led = board.GetBuiltinLed();
    builtin_led->SetBlue();
    builtin_led->StartContinuousBlink(100);

    /* Setup the display */
    auto display = board.GetDisplay();

    /* Setup the audio codec */
    auto codec = board.GetAudioCodec();
    opus_decode_sample_rate_ = codec->output_sample_rate();
    opus_decoder_ = opus_decoder_create(opus_decode_sample_rate_, 1, NULL);
    opus_encoder_.Configure(16000, 1);
    if (codec->input_sample_rate() != 16000) {
        input_resampler_.Configure(codec->input_sample_rate(), 16000);
        reference_resampler_.Configure(codec->input_sample_rate(), 16000);
    }
    codec->OnInputData([this, codec](std::vector<int16_t>&& data) {
        if (codec->input_sample_rate() != 16000) {
            if (codec->input_channels() == 2) {
                auto mic_channel = std::vector<int16_t>(data.size() / 2);
                auto reference_channel = std::vector<int16_t>(data.size() / 2);
                for (size_t i = 0, j = 0; i < mic_channel.size(); ++i, j += 2) {
                    mic_channel[i] = data[j];
                    reference_channel[i] = data[j + 1];
                }
                auto resampled_mic = std::vector<int16_t>(input_resampler_.GetOutputSamples(mic_channel.size()));
                auto resampled_reference = std::vector<int16_t>(reference_resampler_.GetOutputSamples(reference_channel.size()));
                input_resampler_.Process(mic_channel.data(), mic_channel.size(), resampled_mic.data());
                reference_resampler_.Process(reference_channel.data(), reference_channel.size(), resampled_reference.data());
                data.resize(resampled_mic.size() + resampled_reference.size());
                for (size_t i = 0, j = 0; i < resampled_mic.size(); ++i, j += 2) {
                    data[j] = resampled_mic[i];
                    data[j + 1] = resampled_reference[i];
                }
            } else {
                auto resampled = std::vector<int16_t>(input_resampler_.GetOutputSamples(data.size()));
                input_resampler_.Process(data.data(), data.size(), resampled.data());
                data = std::move(resampled);
            }
        }
#ifdef CONFIG_USE_AFE_SR
                           if (audio_processor_.IsRunning())
                           {
                               audio_processor_.Input(data);
                           }
                           if (wake_word_detect_.IsDetectionRunning())
                           {
                               wake_word_detect_.Feed(data);
                           }
#else
                           Schedule([this, data = std::move(data)]()
                                    {
            if (chat_state_ == kChatStateListening) {
                std::lock_guard<std::mutex> lock(mutex_);
                audio_encode_queue_.emplace_back(std::move(data));
                cv_.notify_all();
            } });
#endif
                       });

    const size_t opus_stack_size = 4096 * 8; // OPUS encoder / decoder use a lot of stack memory
    audio_encode_task_stack_ = (StackType_t*)heap_caps_malloc(opus_stack_size, MALLOC_CAP_SPIRAM);
    audio_encode_task_ = xTaskCreateStatic([](void* arg) {
        Application* app = (Application*)arg;
        app->AudioEncodeTask();
        vTaskDelete(NULL); }, "opus_encode", opus_stack_size, this, 1, audio_encode_task_stack_, &audio_encode_task_buffer_);

    codec->Start();

    /* Wait for the network to be ready */
    board.StartNetwork();

    xTaskCreate([](void* arg) {
        Application* app = (Application*)arg;
        app->MainLoop();
        vTaskDelete(NULL);
    }, "main_loop", 4096 * 2, this, 1, nullptr);

    // Check for new firmware version or get the MQTT broker address
    xTaskCreate([](void* arg) {
        Application* app = (Application*)arg;
        app->CheckNewVersion();
        vTaskDelete(NULL);
    }, "check_new_version", 4096 * 2, this, 1, nullptr);

#ifdef CONFIG_USE_AFE_SR
    audio_processor_.Initialize(codec->input_channels(), codec->input_reference());
    audio_processor_.OnOutput([this](std::vector<int16_t>&& data) {
        std::lock_guard<std::mutex> lock(mutex_);
        audio_encode_queue_.emplace_back(std::move(data));
        cv_.notify_all();
    });

    wake_word_detect_.Initialize(codec->input_channels(), codec->input_reference());
    wake_word_detect_.OnVadStateChange([this](bool speaking)
                                       { Schedule([this, speaking]()
                                                  {
            auto builtin_led = Board::GetInstance().GetBuiltinLed();
            if (chat_state_ == kChatStateListening) {
                if (speaking) {
                    builtin_led->SetRed(HIGH_BRIGHTNESS);
                } else {
                    builtin_led->SetRed(LOW_BRIGHTNESS);
                }
                builtin_led->TurnOn();
            } }); });

<<<<<<< HEAD
    wake_word_detect_.OnWakeWordDetected([this]()
                                         { Schedule([this]()
                                                    {
=======
    wake_word_detect_.OnWakeWordDetected([this](const std::string& wake_word) {
        Schedule([this, &wake_word]() {
>>>>>>> e9de5264
            if (chat_state_ == kChatStateIdle) {
                SetChatState(kChatStateConnecting);
                wake_word_detect_.EncodeWakeWordData();

                if (!protocol_->OpenAudioChannel()) {
                    ESP_LOGE(TAG, "Failed to open audio channel");
                    SetChatState(kChatStateIdle);
                    wake_word_detect_.StartDetection();
                    return;
                }
                
                std::string opus;
                // Encode and send the wake word data to the server
                while (wake_word_detect_.GetWakeWordOpus(opus)) {
                    protocol_->SendAudio(opus);
                }
                // Set the chat state to wake word detected
                protocol_->SendWakeWordDetected(wake_word);
                ESP_LOGI(TAG, "Wake word detected: %s", wake_word.c_str());
                keep_listening_ = true;
                SetChatState(kChatStateListening);
            } else if (chat_state_ == kChatStateSpeaking) {
                AbortSpeaking(kAbortReasonWakeWordDetected);
            }

            // Resume detection
            wake_word_detect_.StartDetection(); }); });
    wake_word_detect_.StartDetection();
#endif

    // Initialize the protocol
    display->SetStatus("初始化协议");
#ifdef CONFIG_CONNECTION_TYPE_WEBSOCKET
    protocol_ = new WebsocketProtocol();
#else
    protocol_ = new MqttProtocol();
#endif
    protocol_->OnNetworkError([this](const std::string& message) {
        Alert("Error", std::move(message));
    });
    protocol_->OnIncomingAudio([this](const std::string& data) {
        std::lock_guard<std::mutex> lock(mutex_);
        audio_decode_queue_.emplace_back(std::move(data));
        cv_.notify_all();
    });
    protocol_->OnAudioChannelOpened([this, codec, &board]() {
        if (protocol_->server_sample_rate() != codec->output_sample_rate()) {
            ESP_LOGW(TAG, "服务器的音频采样率 %d 与设备输出的采样率 %d 不一致，重采样后可能会失真",
                protocol_->server_sample_rate(), codec->output_sample_rate());
        }
        SetDecodeSampleRate(protocol_->server_sample_rate());
        board.SetPowerSaveMode(false);
    });
    protocol_->OnAudioChannelClosed([this, &board]() {
        Schedule([this]() {
            SetChatState(kChatStateIdle);
        });
        board.SetPowerSaveMode(true);
    });
    protocol_->OnIncomingJson([this, display](const cJSON* root) {
        // Parse JSON data
        auto type = cJSON_GetObjectItem(root, "type");
        if (strcmp(type->valuestring, "tts") == 0) {
            auto state = cJSON_GetObjectItem(root, "state");
            if (strcmp(state->valuestring, "start") == 0) {
                Schedule([this]() {
                    if (chat_state_ == kChatStateIdle || chat_state_ == kChatStateListening) {
                        skip_to_end_ = false;
                        opus_decoder_ctl(opus_decoder_, OPUS_RESET_STATE);
                        SetChatState(kChatStateSpeaking);
                    }
                });
            } else if (strcmp(state->valuestring, "stop") == 0) {
                Schedule([this]() {
                    auto codec = Board::GetInstance().GetAudioCodec();
                    codec->WaitForOutputDone();
                    if (chat_state_ == kChatStateSpeaking) {
                        if (keep_listening_) {
                            protocol_->SendStartListening(kListeningModeAutoStop);
                            SetChatState(kChatStateListening);
                        } else {
                            SetChatState(kChatStateIdle);
                        }
                    }
                });
            } else if (strcmp(state->valuestring, "sentence_start") == 0) {
                auto text = cJSON_GetObjectItem(root, "text");
                if (text != NULL) {
                    ESP_LOGI(TAG, "<< %s", text->valuestring);
                    display->SetChatMessage("assistant", text->valuestring);
                    display->SetReply(text->valuestring);
                }
            }
        } else if (strcmp(type->valuestring, "stt") == 0) {
            auto text = cJSON_GetObjectItem(root, "text");
            if (text != NULL) {
                ESP_LOGI(TAG, ">> %s", text->valuestring);
                display->SetChatMessage("user", text->valuestring);
            }
        } else if (strcmp(type->valuestring, "llm") == 0) {
            auto emotion = cJSON_GetObjectItem(root, "emotion");
            if (emotion != NULL) {
                display->SetEmotion(emotion->valuestring);
            }
        }
    });

    // Blink the LED to indicate the device is running
    display->SetStatus("待命");
    builtin_led->SetGreen();
    builtin_led->BlinkOnce();

    SetChatState(kChatStateIdle);
}

void Application::Schedule(std::function<void()> callback)
{
    std::lock_guard<std::mutex> lock(mutex_);
    main_tasks_.push_back(callback);
    cv_.notify_all();
}

// The Main Loop controls the chat state and websocket connection
// If other tasks need to access the websocket or chat state,
// they should use Schedule to call this function
void Application::MainLoop()
{
    while (true)
    {
        std::unique_lock<std::mutex> lock(mutex_);
        cv_.wait(lock, [this]()
                 { return !main_tasks_.empty(); });
        auto task = std::move(main_tasks_.front());
        main_tasks_.pop_front();
        lock.unlock();
        task();
    }
}

<<<<<<< HEAD
void Application::AbortSpeaking()
{
=======
void Application::AbortSpeaking(AbortReason reason) {
>>>>>>> e9de5264
    ESP_LOGI(TAG, "Abort speaking");
    protocol_->SendAbortSpeaking(reason);

    skip_to_end_ = true;
    auto codec = Board::GetInstance().GetAudioCodec();
    codec->ClearOutputQueue();
}

void Application::SetChatState(ChatState state)
{
    const char *state_str[] = {
        "unknown",
        "idle",
        "connecting",
        "listening",
        "speaking",
        "upgrading",
        "invalid_state"};
    if (chat_state_ == state)
    {
        // No need to update the state
        return;
    }

    auto display = Board::GetInstance().GetDisplay();
    auto builtin_led = Board::GetInstance().GetBuiltinLed();
    switch (state) {
        case kChatStateUnknown:
        case kChatStateIdle:
            builtin_led->TurnOff();
            display->SetStatus("待命");
            display->SetEmotion("neutral");
#ifdef CONFIG_USE_AFE_SR
            audio_processor_.Stop();
#endif
            break;
        case kChatStateConnecting:
            builtin_led->SetBlue();
            builtin_led->TurnOn();
            display->SetStatus("连接中...");
            break;
        case kChatStateListening:
            builtin_led->SetRed();
            builtin_led->TurnOn();
            display->SetStatus("聆听中...");
            display->SetEmotion("neutral");
            opus_encoder_.ResetState();
#ifdef CONFIG_USE_AFE_SR
            audio_processor_.Start();
#endif
            break;
        case kChatStateSpeaking:
            builtin_led->SetGreen();
            builtin_led->TurnOn();
            display->SetStatus("说话中...");
#ifdef CONFIG_USE_AFE_SR
            audio_processor_.Stop();
#endif
            break;
        case kChatStateUpgrading:
            builtin_led->SetGreen();
            builtin_led->StartContinuousBlink(100);
            break;
        default:
            ESP_LOGE(TAG, "Invalid chat state: %d", chat_state_);
            return;
    }

    chat_state_ = state;
    ESP_LOGI(TAG, "STATE: %s", state_str[chat_state_]);
}

void Application::AudioEncodeTask()
{
    ESP_LOGI(TAG, "Audio encode task started");
    auto codec = Board::GetInstance().GetAudioCodec();

    while (true)
    {
        std::unique_lock<std::mutex> lock(mutex_);
        cv_.wait(lock, [this]() {
            return !audio_encode_queue_.empty() || !audio_decode_queue_.empty();
        });

        if (!audio_encode_queue_.empty())
        {
            auto pcm = std::move(audio_encode_queue_.front());
            audio_encode_queue_.pop_front();
            lock.unlock();

            opus_encoder_.Encode(pcm, [this](const uint8_t* opus, size_t opus_size) {
                Schedule([this, data = std::string(reinterpret_cast<const char*>(opus), opus_size)]() {
                    protocol_->SendAudio(data);
                });
            });
        } else if (!audio_decode_queue_.empty()) {
            auto opus = std::move(audio_decode_queue_.front());
            audio_decode_queue_.pop_front();
            lock.unlock();

            if (skip_to_end_) {
                continue;
            }

            int frame_size = opus_decode_sample_rate_ * OPUS_FRAME_DURATION_MS / 1000;
            std::vector<int16_t> pcm(frame_size);

            int ret = opus_decode(opus_decoder_, (const unsigned char*)opus.data(), opus.size(), pcm.data(), frame_size, 0);
            if (ret < 0) {
                ESP_LOGE(TAG, "Failed to decode audio, error code: %d", ret);
                continue;
            }

            // Resample if the sample rate is different
            if (opus_decode_sample_rate_ != codec->output_sample_rate()) {
                int target_size = output_resampler_.GetOutputSamples(frame_size);
                std::vector<int16_t> resampled(target_size);
                output_resampler_.Process(pcm.data(), frame_size, resampled.data());
                pcm = std::move(resampled);
            }
            codec->OutputData(pcm);
        }
    }
}

void Application::SetDecodeSampleRate(int sample_rate)
{
    if (opus_decode_sample_rate_ == sample_rate)
    {
        return;
    }

    opus_decoder_destroy(opus_decoder_);
    opus_decode_sample_rate_ = sample_rate;
    opus_decoder_ = opus_decoder_create(opus_decode_sample_rate_, 1, NULL);

    auto codec = Board::GetInstance().GetAudioCodec();
    if (opus_decode_sample_rate_ != codec->output_sample_rate())
    {
        ESP_LOGI(TAG, "Resampling audio from %d to %d", opus_decode_sample_rate_, codec->output_sample_rate());
        output_resampler_.Configure(opus_decode_sample_rate_, codec->output_sample_rate());
    }
}<|MERGE_RESOLUTION|>--- conflicted
+++ resolved
@@ -151,11 +151,6 @@
     });
 }
 
-<<<<<<< HEAD
-void Application::Start()
-{
-    auto &board = Board::GetInstance();
-=======
 void Application::StartListening() {
     Schedule([this]() {
         keep_listening_ = false;
@@ -187,7 +182,6 @@
 
 void Application::Start() {
     auto& board = Board::GetInstance();
->>>>>>> e9de5264
     board.Initialize();
 
     auto builtin_led = board.GetBuiltinLed();
@@ -297,14 +291,8 @@
                 builtin_led->TurnOn();
             } }); });
 
-<<<<<<< HEAD
-    wake_word_detect_.OnWakeWordDetected([this]()
-                                         { Schedule([this]()
-                                                    {
-=======
     wake_word_detect_.OnWakeWordDetected([this](const std::string& wake_word) {
         Schedule([this, &wake_word]() {
->>>>>>> e9de5264
             if (chat_state_ == kChatStateIdle) {
                 SetChatState(kChatStateConnecting);
                 wake_word_detect_.EncodeWakeWordData();
@@ -444,12 +432,7 @@
     }
 }
 
-<<<<<<< HEAD
-void Application::AbortSpeaking()
-{
-=======
 void Application::AbortSpeaking(AbortReason reason) {
->>>>>>> e9de5264
     ESP_LOGI(TAG, "Abort speaking");
     protocol_->SendAbortSpeaking(reason);
 
