#include "application.h"
#include "board.h"
#include "display.h"
#include "system_info.h"
#include "audio_codec.h"
#include "mqtt_protocol.h"
#include "websocket_protocol.h"
#include "assets/lang_config.h"
#include "mcp_server.h"
#include "assets.h"
#include "settings.h"

#include <cstring>
#include <esp_log.h>
#include <cJSON.h>
#include <driver/gpio.h>
#include <arpa/inet.h>
#include <font_awesome.h>

#define TAG "Application"


<<<<<<< HEAD
static const char* const STATE_STRINGS[] = {
    "unknown",
    "starting",
    "configuring",
    "idle",
    "connecting",
    "listening",
    "speaking",
    "upgrading",
    "activating",
    "audio_testing",
    "streaming",
    "fatal_error",
    "invalid_state"
};

=======
>>>>>>> 0ccdc082
Application::Application() {
    event_group_ = xEventGroupCreate();

#if CONFIG_USE_DEVICE_AEC && CONFIG_USE_SERVER_AEC
#error "CONFIG_USE_DEVICE_AEC and CONFIG_USE_SERVER_AEC cannot be enabled at the same time"
#elif CONFIG_USE_DEVICE_AEC
    aec_mode_ = kAecOnDeviceSide;
#elif CONFIG_USE_SERVER_AEC
    aec_mode_ = kAecOnServerSide;
#else
    aec_mode_ = kAecOff;
#endif

    esp_timer_create_args_t clock_timer_args = {
        .callback = [](void* arg) {
            Application* app = (Application*)arg;
            xEventGroupSetBits(app->event_group_, MAIN_EVENT_CLOCK_TICK);
        },
        .arg = this,
        .dispatch_method = ESP_TIMER_TASK,
        .name = "clock_timer",
        .skip_unhandled_events = true
    };
    esp_timer_create(&clock_timer_args, &clock_timer_handle_);
}

Application::~Application() {
    if (clock_timer_handle_ != nullptr) {
        esp_timer_stop(clock_timer_handle_);
        esp_timer_delete(clock_timer_handle_);
    }
    vEventGroupDelete(event_group_);
}

bool Application::SetDeviceState(DeviceState state) {
    return state_machine_.TransitionTo(state);
}

void Application::Initialize() {
    auto& board = Board::GetInstance();
    SetDeviceState(kDeviceStateStarting);

    // Setup the display
    auto display = board.GetDisplay();

    // Print board name/version info
    display->SetChatMessage("system", SystemInfo::GetUserAgent().c_str());

    // Setup the audio service
    auto codec = board.GetAudioCodec();
    audio_service_.Initialize(codec);
    audio_service_.Start();

    AudioServiceCallbacks callbacks;
    callbacks.on_send_queue_available = [this]() {
        xEventGroupSetBits(event_group_, MAIN_EVENT_SEND_AUDIO);
    };
    callbacks.on_wake_word_detected = [this](const std::string& wake_word) {
        xEventGroupSetBits(event_group_, MAIN_EVENT_WAKE_WORD_DETECTED);
    };
    callbacks.on_vad_change = [this](bool speaking) {
        xEventGroupSetBits(event_group_, MAIN_EVENT_VAD_CHANGE);
    };
    audio_service_.SetCallbacks(callbacks);

    // Add state change listeners
    state_machine_.AddStateChangeListener([this](DeviceState old_state, DeviceState new_state) {
        xEventGroupSetBits(event_group_, MAIN_EVENT_STATE_CHANGED);
    });

    // Start the clock timer to update the status bar
    esp_timer_start_periodic(clock_timer_handle_, 1000000);

    // Add MCP common tools (only once during initialization)
    auto& mcp_server = McpServer::GetInstance();
    mcp_server.AddCommonTools();
    mcp_server.AddUserOnlyTools();

    // Set network event callback for UI updates and network state handling
    board.SetNetworkEventCallback([this](NetworkEvent event, const std::string& data) {
        auto display = Board::GetInstance().GetDisplay();
        
        switch (event) {
            case NetworkEvent::Scanning:
                display->ShowNotification(Lang::Strings::SCANNING_WIFI, 30000);
                xEventGroupSetBits(event_group_, MAIN_EVENT_NETWORK_DISCONNECTED);
                break;
            case NetworkEvent::Connecting: {
                if (data.empty()) {
                    // Cellular network - registering without carrier info yet
                    display->SetStatus(Lang::Strings::REGISTERING_NETWORK);
                } else {
                    // WiFi or cellular with carrier info
                    std::string msg = Lang::Strings::CONNECT_TO;
                    msg += data;
                    msg += "...";
                    display->ShowNotification(msg.c_str(), 30000);
                }
                break;
            }
            case NetworkEvent::Connected: {
                std::string msg = Lang::Strings::CONNECTED_TO;
                msg += data;
                display->ShowNotification(msg.c_str(), 30000);
                xEventGroupSetBits(event_group_, MAIN_EVENT_NETWORK_CONNECTED);
                break;
            }
            case NetworkEvent::Disconnected:
                xEventGroupSetBits(event_group_, MAIN_EVENT_NETWORK_DISCONNECTED);
                break;
            case NetworkEvent::WifiConfigModeEnter:
                // WiFi config mode enter is handled by WifiBoard internally
                break;
            case NetworkEvent::WifiConfigModeExit:
                // WiFi config mode exit is handled by WifiBoard internally
                break;
            // Cellular modem specific events
            case NetworkEvent::ModemDetecting:
                display->SetStatus(Lang::Strings::DETECTING_MODULE);
                break;
            case NetworkEvent::ModemErrorNoSim:
                Alert(Lang::Strings::ERROR, Lang::Strings::PIN_ERROR, "triangle_exclamation", Lang::Sounds::OGG_ERR_PIN);
                break;
            case NetworkEvent::ModemErrorRegDenied:
                Alert(Lang::Strings::ERROR, Lang::Strings::REG_ERROR, "triangle_exclamation", Lang::Sounds::OGG_ERR_REG);
                break;
            case NetworkEvent::ModemErrorInitFailed:
                display->SetStatus(Lang::Strings::DETECTING_MODULE);
                display->SetChatMessage("system", Lang::Strings::DETECTING_MODULE);
                break;
            case NetworkEvent::ModemErrorTimeout:
                display->SetStatus(Lang::Strings::REGISTERING_NETWORK);
                break;
        }
    });

    // Start network asynchronously
    board.StartNetwork();

    // Update the status bar immediately to show the network state
    display->UpdateStatusBar(true);
}

void Application::Run() {
    const EventBits_t ALL_EVENTS = 
        MAIN_EVENT_SCHEDULE |
        MAIN_EVENT_SEND_AUDIO |
        MAIN_EVENT_WAKE_WORD_DETECTED |
        MAIN_EVENT_VAD_CHANGE |
        MAIN_EVENT_CLOCK_TICK |
        MAIN_EVENT_ERROR |
        MAIN_EVENT_NETWORK_CONNECTED |
        MAIN_EVENT_NETWORK_DISCONNECTED |
        MAIN_EVENT_TOGGLE_CHAT |
        MAIN_EVENT_START_LISTENING |
        MAIN_EVENT_STOP_LISTENING |
        MAIN_EVENT_ACTIVATION_DONE |
        MAIN_EVENT_STATE_CHANGED;

    while (true) {
        auto bits = xEventGroupWaitBits(event_group_, ALL_EVENTS, pdTRUE, pdFALSE, portMAX_DELAY);

        if (bits & MAIN_EVENT_ERROR) {
            SetDeviceState(kDeviceStateIdle);
            Alert(Lang::Strings::ERROR, last_error_message_.c_str(), "circle_xmark", Lang::Sounds::OGG_EXCLAMATION);
        }

        if (bits & MAIN_EVENT_NETWORK_CONNECTED) {
            HandleNetworkConnectedEvent();
        }

        if (bits & MAIN_EVENT_NETWORK_DISCONNECTED) {
            HandleNetworkDisconnectedEvent();
        }

        if (bits & MAIN_EVENT_ACTIVATION_DONE) {
            HandleActivationDoneEvent();
        }

        if (bits & MAIN_EVENT_STATE_CHANGED) {
            HandleStateChangedEvent();
        }

        if (bits & MAIN_EVENT_TOGGLE_CHAT) {
            HandleToggleChatEvent();
        }

        if (bits & MAIN_EVENT_START_LISTENING) {
            HandleStartListeningEvent();
        }

        if (bits & MAIN_EVENT_STOP_LISTENING) {
            HandleStopListeningEvent();
        }

        if (bits & MAIN_EVENT_SEND_AUDIO) {
            while (auto packet = audio_service_.PopPacketFromSendQueue()) {
                if (protocol_ && !protocol_->SendAudio(std::move(packet))) {
                    break;
                }
            }
        }

        if (bits & MAIN_EVENT_WAKE_WORD_DETECTED) {
            HandleWakeWordDetectedEvent();
        }

        if (bits & MAIN_EVENT_VAD_CHANGE) {
            if (GetDeviceState() == kDeviceStateListening) {
                auto led = Board::GetInstance().GetLed();
                led->OnStateChanged();
            }
        }

        if (bits & MAIN_EVENT_SCHEDULE) {
            std::unique_lock<std::mutex> lock(mutex_);
            auto tasks = std::move(main_tasks_);
            lock.unlock();
            for (auto& task : tasks) {
                task();
            }
        }

        if (bits & MAIN_EVENT_CLOCK_TICK) {
            clock_ticks_++;
            auto display = Board::GetInstance().GetDisplay();
            display->UpdateStatusBar();
        
            // Print debug info every 10 seconds
            if (clock_ticks_ % 10 == 0) {
                SystemInfo::PrintHeapStats();
            }
        }
    }
}

void Application::HandleNetworkConnectedEvent() {
    ESP_LOGI(TAG, "Network connected");
    auto state = GetDeviceState();

    if (state == kDeviceStateStarting || state == kDeviceStateWifiConfiguring) {
        // Network is ready, start activation
        SetDeviceState(kDeviceStateActivating);
        if (activation_task_handle_ != nullptr) {
            ESP_LOGW(TAG, "Activation task already running");
            return;
        }

        xTaskCreate([](void* arg) {
            Application* app = static_cast<Application*>(arg);
            app->ActivationTask();
            app->activation_task_handle_ = nullptr;
            vTaskDelete(NULL);
        }, "activation", 4096 * 2, this, 2, &activation_task_handle_);
    }

    // Update the status bar immediately to show the network state
    auto display = Board::GetInstance().GetDisplay();
    display->UpdateStatusBar(true);
}

void Application::HandleNetworkDisconnectedEvent() {
    // Close current conversation when network disconnected
    auto state = GetDeviceState();
    if (state == kDeviceStateConnecting || state == kDeviceStateListening || state == kDeviceStateSpeaking) {
        ESP_LOGI(TAG, "Closing audio channel due to network disconnection");
        protocol_->CloseAudioChannel();
    }

    // Update the status bar immediately to show the network state
    auto display = Board::GetInstance().GetDisplay();
    display->UpdateStatusBar(true);
}

void Application::HandleActivationDoneEvent() {
    ESP_LOGI(TAG, "Activation done");

    SystemInfo::PrintHeapStats();
    SetDeviceState(kDeviceStateIdle);

    has_server_time_ = ota_->HasServerTime();

    auto display = Board::GetInstance().GetDisplay();
    std::string message = std::string(Lang::Strings::VERSION) + ota_->GetCurrentVersion();
    display->ShowNotification(message.c_str());
    display->SetChatMessage("system", "");

    // Play the success sound to indicate the device is ready
    audio_service_.PlaySound(Lang::Sounds::OGG_SUCCESS);

    // Release OTA object after activation is complete
    ota_.reset();
    auto& board = Board::GetInstance();
    board.SetPowerSaveLevel(PowerSaveLevel::LOW_POWER);
}

void Application::ActivationTask() {
    // Create OTA object for activation process
    ota_ = std::make_unique<Ota>();

    // Check for new assets version
    CheckAssetsVersion();

    // Check for new firmware version
    CheckNewVersion();

    // Initialize the protocol
    InitializeProtocol();

    // Signal completion to main loop
    xEventGroupSetBits(event_group_, MAIN_EVENT_ACTIVATION_DONE);
}

void Application::CheckAssetsVersion() {
    // Only allow CheckAssetsVersion to be called once
    if (assets_version_checked_) {
        return;
    }
    assets_version_checked_ = true;

    auto& board = Board::GetInstance();
    auto display = board.GetDisplay();
    auto& assets = Assets::GetInstance();

    if (!assets.partition_valid()) {
        ESP_LOGW(TAG, "Assets partition is disabled for board %s", BOARD_NAME);
        return;
    }
    
    Settings settings("assets", true);
    // Check if there is a new assets need to be downloaded
    std::string download_url = settings.GetString("download_url");

    if (!download_url.empty()) {
        settings.EraseKey("download_url");

        char message[256];
        snprintf(message, sizeof(message), Lang::Strings::FOUND_NEW_ASSETS, download_url.c_str());
        Alert(Lang::Strings::LOADING_ASSETS, message, "cloud_arrow_down", Lang::Sounds::OGG_UPGRADE);
        
        // Wait for the audio service to be idle for 3 seconds
        vTaskDelay(pdMS_TO_TICKS(3000));
        SetDeviceState(kDeviceStateUpgrading);
        board.SetPowerSaveLevel(PowerSaveLevel::PERFORMANCE);
        display->SetChatMessage("system", Lang::Strings::PLEASE_WAIT);

        bool success = assets.Download(download_url, [display](int progress, size_t speed) -> void {
            std::thread([display, progress, speed]() {
                char buffer[32];
                snprintf(buffer, sizeof(buffer), "%d%% %uKB/s", progress, speed / 1024);
                display->SetChatMessage("system", buffer);
            }).detach();
        });

        board.SetPowerSaveLevel(PowerSaveLevel::LOW_POWER);
        vTaskDelay(pdMS_TO_TICKS(1000));

        if (!success) {
            Alert(Lang::Strings::ERROR, Lang::Strings::DOWNLOAD_ASSETS_FAILED, "circle_xmark", Lang::Sounds::OGG_EXCLAMATION);
            vTaskDelay(pdMS_TO_TICKS(2000));
            SetDeviceState(kDeviceStateActivating);
            return;
        }
    }

    // Apply assets
    assets.Apply();
    display->SetChatMessage("system", "");
    display->SetEmotion("microchip_ai");
}

void Application::CheckNewVersion() {
    const int MAX_RETRY = 10;
    int retry_count = 0;
    int retry_delay = 10; // Initial retry delay in seconds

    auto& board = Board::GetInstance();
    while (true) {
        auto display = board.GetDisplay();
        display->SetStatus(Lang::Strings::CHECKING_NEW_VERSION);

        esp_err_t err = ota_->CheckVersion();
        if (err != ESP_OK) {
            retry_count++;
            if (retry_count >= MAX_RETRY) {
                ESP_LOGE(TAG, "Too many retries, exit version check");
                return;
            }

            char error_message[128];
            snprintf(error_message, sizeof(error_message), "code=%d, url=%s", err, ota_->GetCheckVersionUrl().c_str());
            char buffer[256];
            snprintf(buffer, sizeof(buffer), Lang::Strings::CHECK_NEW_VERSION_FAILED, retry_delay, error_message);
            Alert(Lang::Strings::ERROR, buffer, "cloud_slash", Lang::Sounds::OGG_EXCLAMATION);

            ESP_LOGW(TAG, "Check new version failed, retry in %d seconds (%d/%d)", retry_delay, retry_count, MAX_RETRY);
            for (int i = 0; i < retry_delay; i++) {
                vTaskDelay(pdMS_TO_TICKS(1000));
                if (GetDeviceState() == kDeviceStateIdle) {
                    break;
                }
            }
            retry_delay *= 2; // Double the retry delay
            continue;
        }
        retry_count = 0;
        retry_delay = 10; // Reset retry delay

        if (ota_->HasNewVersion()) {
            if (UpgradeFirmware(ota_->GetFirmwareUrl(), ota_->GetFirmwareVersion())) {
                return; // This line will never be reached after reboot
            }
            // If upgrade failed, continue to normal operation
        }

        // No new version, mark the current version as valid
        ota_->MarkCurrentVersionValid();
        if (!ota_->HasActivationCode() && !ota_->HasActivationChallenge()) {
            // Exit the loop if done checking new version
            break;
        }

        display->SetStatus(Lang::Strings::ACTIVATION);
        // Activation code is shown to the user and waiting for the user to input
        if (ota_->HasActivationCode()) {
            ShowActivationCode(ota_->GetActivationCode(), ota_->GetActivationMessage());
        }

        // This will block the loop until the activation is done or timeout
        for (int i = 0; i < 10; ++i) {
            ESP_LOGI(TAG, "Activating... %d/%d", i + 1, 10);
            esp_err_t err = ota_->Activate();
            if (err == ESP_OK) {
                break;
            } else if (err == ESP_ERR_TIMEOUT) {
                vTaskDelay(pdMS_TO_TICKS(3000));
            } else {
                vTaskDelay(pdMS_TO_TICKS(10000));
            }
            if (GetDeviceState() == kDeviceStateIdle) {
                break;
            }
        }
    }
}

void Application::InitializeProtocol() {
    auto& board = Board::GetInstance();
    auto display = board.GetDisplay();
    auto codec = board.GetAudioCodec();

    display->SetStatus(Lang::Strings::LOADING_PROTOCOL);

    if (ota_->HasMqttConfig()) {
        protocol_ = std::make_unique<MqttProtocol>();
    } else if (ota_->HasWebsocketConfig()) {
        protocol_ = std::make_unique<WebsocketProtocol>();
    } else {
        ESP_LOGW(TAG, "No protocol specified in the OTA config, using MQTT");
        protocol_ = std::make_unique<MqttProtocol>();
    }

    protocol_->OnConnected([this]() {
        DismissAlert();
    });

    protocol_->OnNetworkError([this](const std::string& message) {
        last_error_message_ = message;
        xEventGroupSetBits(event_group_, MAIN_EVENT_ERROR);
    });
    
    protocol_->OnIncomingAudio([this](std::unique_ptr<AudioStreamPacket> packet) {
        if (GetDeviceState() == kDeviceStateSpeaking) {
            audio_service_.PushPacketToDecodeQueue(std::move(packet));
        }
    });
    
    protocol_->OnAudioChannelOpened([this, codec, &board]() {
        board.SetPowerSaveLevel(PowerSaveLevel::PERFORMANCE);
        if (protocol_->server_sample_rate() != codec->output_sample_rate()) {
            ESP_LOGW(TAG, "Server sample rate %d does not match device output sample rate %d, resampling may cause distortion",
                protocol_->server_sample_rate(), codec->output_sample_rate());
        }
    });
    
    protocol_->OnAudioChannelClosed([this, &board]() {
        board.SetPowerSaveLevel(PowerSaveLevel::LOW_POWER);
        Schedule([this]() {
            // Don't change to idle if currently streaming music
            if (device_state_ == kDeviceStateStreaming) {
                ESP_LOGI(TAG, "Audio channel closed but music is streaming, keeping streaming state");
                return;
            }
            
            auto display = Board::GetInstance().GetDisplay();
            display->SetChatMessage("system", "");
            SetDeviceState(kDeviceStateIdle);
        });
    });
    
    protocol_->OnIncomingJson([this, display](const cJSON* root) {
        // Parse JSON data
        auto type = cJSON_GetObjectItem(root, "type");
        if (strcmp(type->valuestring, "tts") == 0) {
            auto state = cJSON_GetObjectItem(root, "state");
            if (strcmp(state->valuestring, "start") == 0) {
                Schedule([this]() {
                    aborted_ = false;
                    SetDeviceState(kDeviceStateSpeaking);
                });
            } else if (strcmp(state->valuestring, "stop") == 0) {
                Schedule([this]() {
                    if (GetDeviceState() == kDeviceStateSpeaking) {
                        if (listening_mode_ == kListeningModeManualStop) {
                            SetDeviceState(kDeviceStateIdle);
                        } else {
                            SetDeviceState(kDeviceStateListening);
                        }
                    }
                });
            } else if (strcmp(state->valuestring, "sentence_start") == 0) {
                auto text = cJSON_GetObjectItem(root, "text");
                if (cJSON_IsString(text)) {
                    ESP_LOGI(TAG, "<< %s", text->valuestring);
                    Schedule([this, display, message = std::string(text->valuestring)]() {
                        display->SetChatMessage("assistant", message.c_str());
                    });
                }
            }
        } else if (strcmp(type->valuestring, "stt") == 0) {
            auto text = cJSON_GetObjectItem(root, "text");
            if (cJSON_IsString(text)) {
                ESP_LOGI(TAG, ">> %s", text->valuestring);
                Schedule([this, display, message = std::string(text->valuestring)]() {
                    display->SetChatMessage("user", message.c_str());
                });
            }
        } else if (strcmp(type->valuestring, "llm") == 0) {
            auto emotion = cJSON_GetObjectItem(root, "emotion");
            if (cJSON_IsString(emotion)) {
                Schedule([this, display, emotion_str = std::string(emotion->valuestring)]() {
                    display->SetEmotion(emotion_str.c_str());
                });
            }
        } else if (strcmp(type->valuestring, "mcp") == 0) {
            auto payload = cJSON_GetObjectItem(root, "payload");
            if (cJSON_IsObject(payload)) {
                McpServer::GetInstance().ParseMessage(payload);
            }
        } else if (strcmp(type->valuestring, "system") == 0) {
            auto command = cJSON_GetObjectItem(root, "command");
            if (cJSON_IsString(command)) {
                ESP_LOGI(TAG, "System command: %s", command->valuestring);
                if (strcmp(command->valuestring, "reboot") == 0) {
                    // Do a reboot if user requests a OTA update
                    Schedule([this]() {
                        Reboot();
                    });
                } else {
                    ESP_LOGW(TAG, "Unknown system command: %s", command->valuestring);
                }
            }
        } else if (strcmp(type->valuestring, "alert") == 0) {
            auto status = cJSON_GetObjectItem(root, "status");
            auto message = cJSON_GetObjectItem(root, "message");
            auto emotion = cJSON_GetObjectItem(root, "emotion");
            if (cJSON_IsString(status) && cJSON_IsString(message) && cJSON_IsString(emotion)) {
                Alert(status->valuestring, message->valuestring, emotion->valuestring, Lang::Sounds::OGG_VIBRATION);
            } else {
                ESP_LOGW(TAG, "Alert command requires status, message and emotion");
            }
#if CONFIG_RECEIVE_CUSTOM_MESSAGE
        } else if (strcmp(type->valuestring, "custom") == 0) {
            auto payload = cJSON_GetObjectItem(root, "payload");
            ESP_LOGI(TAG, "Received custom message: %s", cJSON_PrintUnformatted(root));
            if (cJSON_IsObject(payload)) {
                Schedule([this, display, payload_str = std::string(cJSON_PrintUnformatted(payload))]() {
                    display->SetChatMessage("system", payload_str.c_str());
                });
            } else {
                ESP_LOGW(TAG, "Invalid custom message format: missing payload");
            }
#endif
        } else {
            ESP_LOGW(TAG, "Unknown message type: %s", type->valuestring);
        }
    });
    
    protocol_->Start();
}

void Application::ShowActivationCode(const std::string& code, const std::string& message) {
    struct digit_sound {
        char digit;
        const std::string_view& sound;
    };
    static const std::array<digit_sound, 10> digit_sounds{{
        digit_sound{'0', Lang::Sounds::OGG_0},
        digit_sound{'1', Lang::Sounds::OGG_1}, 
        digit_sound{'2', Lang::Sounds::OGG_2},
        digit_sound{'3', Lang::Sounds::OGG_3},
        digit_sound{'4', Lang::Sounds::OGG_4},
        digit_sound{'5', Lang::Sounds::OGG_5},
        digit_sound{'6', Lang::Sounds::OGG_6},
        digit_sound{'7', Lang::Sounds::OGG_7},
        digit_sound{'8', Lang::Sounds::OGG_8},
        digit_sound{'9', Lang::Sounds::OGG_9}
    }};

    // This sentence uses 9KB of SRAM, so we need to wait for it to finish
    Alert(Lang::Strings::ACTIVATION, message.c_str(), "link", Lang::Sounds::OGG_ACTIVATION);

    for (const auto& digit : code) {
        auto it = std::find_if(digit_sounds.begin(), digit_sounds.end(),
            [digit](const digit_sound& ds) { return ds.digit == digit; });
        if (it != digit_sounds.end()) {
            audio_service_.PlaySound(it->sound);
        }
    }
}

void Application::Alert(const char* status, const char* message, const char* emotion, const std::string_view& sound) {
    ESP_LOGW(TAG, "Alert [%s] %s: %s", emotion, status, message);
    auto display = Board::GetInstance().GetDisplay();
    display->SetStatus(status);
    display->SetEmotion(emotion);
    display->SetChatMessage("system", message);
    if (!sound.empty()) {
        audio_service_.PlaySound(sound);
    }
}

void Application::DismissAlert() {
    if (GetDeviceState() == kDeviceStateIdle) {
        auto display = Board::GetInstance().GetDisplay();
        display->SetStatus(Lang::Strings::STANDBY);
        display->SetEmotion("neutral");
        display->SetChatMessage("system", "");
    }
}

void Application::ToggleChatState() {
    xEventGroupSetBits(event_group_, MAIN_EVENT_TOGGLE_CHAT);
}

void Application::StartListening() {
    xEventGroupSetBits(event_group_, MAIN_EVENT_START_LISTENING);
}

void Application::StopListening() {
    xEventGroupSetBits(event_group_, MAIN_EVENT_STOP_LISTENING);
}

void Application::HandleToggleChatEvent() {
    auto state = GetDeviceState();
    
    if (state == kDeviceStateActivating) {
        SetDeviceState(kDeviceStateIdle);
        return;
    } else if (state == kDeviceStateWifiConfiguring) {
        audio_service_.EnableAudioTesting(true);
        SetDeviceState(kDeviceStateAudioTesting);
        return;
    } else if (state == kDeviceStateAudioTesting) {
        audio_service_.EnableAudioTesting(false);
        SetDeviceState(kDeviceStateWifiConfiguring);
        return;
    }

    if (!protocol_) {
        ESP_LOGE(TAG, "Protocol not initialized");
        return;
    }

    if (state == kDeviceStateIdle) {
        if (!protocol_->IsAudioChannelOpened()) {
            SetDeviceState(kDeviceStateConnecting);
            if (!protocol_->OpenAudioChannel()) {
                return;
            }
        }

        SetListeningMode(aec_mode_ == kAecOff ? kListeningModeAutoStop : kListeningModeRealtime);
    } else if (state == kDeviceStateSpeaking) {
        AbortSpeaking(kAbortReasonNone);
    } else if (state == kDeviceStateListening) {
        protocol_->CloseAudioChannel();
    }
}

void Application::HandleStartListeningEvent() {
    auto state = GetDeviceState();
    
    if (state == kDeviceStateActivating) {
        SetDeviceState(kDeviceStateIdle);
        return;
    } else if (state == kDeviceStateWifiConfiguring) {
        audio_service_.EnableAudioTesting(true);
        SetDeviceState(kDeviceStateAudioTesting);
        return;
    }

    if (!protocol_) {
        ESP_LOGE(TAG, "Protocol not initialized");
        return;
    }
    
    if (state == kDeviceStateIdle) {
        if (!protocol_->IsAudioChannelOpened()) {
            SetDeviceState(kDeviceStateConnecting);
            if (!protocol_->OpenAudioChannel()) {
                return;
            }
        }

        SetListeningMode(kListeningModeManualStop);
    } else if (state == kDeviceStateSpeaking) {
        AbortSpeaking(kAbortReasonNone);
        SetListeningMode(kListeningModeManualStop);
    }
}

void Application::HandleStopListeningEvent() {
    auto state = GetDeviceState();
    
    if (state == kDeviceStateAudioTesting) {
        audio_service_.EnableAudioTesting(false);
        SetDeviceState(kDeviceStateWifiConfiguring);
        return;
    } else if (state == kDeviceStateListening) {
        if (protocol_) {
            protocol_->SendStopListening();
        }
        SetDeviceState(kDeviceStateIdle);
    }
}

void Application::HandleWakeWordDetectedEvent() {
    if (!protocol_) {
        return;
    }

    auto state = GetDeviceState();
    
    if (state == kDeviceStateIdle) {
        audio_service_.EncodeWakeWord();

        if (!protocol_->IsAudioChannelOpened()) {
            SetDeviceState(kDeviceStateConnecting);
            if (!protocol_->OpenAudioChannel()) {
                audio_service_.EnableWakeWordDetection(true);
                return;
            }
        }

        auto wake_word = audio_service_.GetLastWakeWord();
        ESP_LOGI(TAG, "Wake word detected: %s", wake_word.c_str());
#if CONFIG_SEND_WAKE_WORD_DATA
        // Encode and send the wake word data to the server
        while (auto packet = audio_service_.PopWakeWordPacket()) {
            protocol_->SendAudio(std::move(packet));
        }
        // Set the chat state to wake word detected
        protocol_->SendWakeWordDetected(wake_word);
        SetListeningMode(aec_mode_ == kAecOff ? kListeningModeAutoStop : kListeningModeRealtime);
#else
        SetListeningMode(aec_mode_ == kAecOff ? kListeningModeAutoStop : kListeningModeRealtime);
        // Play the pop up sound to indicate the wake word is detected
        audio_service_.PlaySound(Lang::Sounds::OGG_POPUP);
#endif
    } else if (state == kDeviceStateSpeaking) {
        AbortSpeaking(kAbortReasonWakeWordDetected);
<<<<<<< HEAD
    } else if (device_state_ == kDeviceStateStreaming) {
        StopMusicStreaming();
        SetListeningMode(aec_mode_ == kAecOff ? kListeningModeAutoStop : kListeningModeRealtime);
    } else if (device_state_ == kDeviceStateActivating) {
=======
    } else if (state == kDeviceStateActivating) {
        // Restart the activation check if the wake word is detected during activation
>>>>>>> 0ccdc082
        SetDeviceState(kDeviceStateIdle);
    }
}

void Application::HandleStateChangedEvent() {
    DeviceState new_state = state_machine_.GetState();
    clock_ticks_ = 0;

    auto& board = Board::GetInstance();
    auto display = board.GetDisplay();
    auto led = board.GetLed();
    led->OnStateChanged();
    
    switch (new_state) {
        case kDeviceStateUnknown:
        case kDeviceStateIdle:
            display->SetStatus(Lang::Strings::STANDBY);
            display->SetEmotion("neutral");
            audio_service_.EnableVoiceProcessing(false);
            audio_service_.EnableWakeWordDetection(true);
            break;
        case kDeviceStateConnecting:
            display->SetStatus(Lang::Strings::CONNECTING);
            display->SetEmotion("neutral");
            display->SetChatMessage("system", "");
            break;
        case kDeviceStateListening:
            display->SetStatus(Lang::Strings::LISTENING);
            display->SetEmotion("neutral");

            // Make sure the audio processor is running
            if (!audio_service_.IsAudioProcessorRunning()) {
                // Send the start listening command
                protocol_->SendStartListening(listening_mode_);
                audio_service_.EnableVoiceProcessing(true);
                audio_service_.EnableWakeWordDetection(false);
            }
            break;
        case kDeviceStateSpeaking:
            display->SetStatus(Lang::Strings::SPEAKING);

            if (listening_mode_ != kListeningModeRealtime) {
                audio_service_.EnableVoiceProcessing(false);
                // Only AFE wake word can be detected in speaking mode
                audio_service_.EnableWakeWordDetection(audio_service_.IsAfeWakeWord());
            }
            audio_service_.ResetDecoder();
            break;
<<<<<<< HEAD
        case kDeviceStateStreaming:
            display->SetStatus("Streaming Music");
            display->SetEmotion("music");
            // Keep minimal wake word detection (AFE if available)
            audio_service_.EnableVoiceProcessing(false);
            audio_service_.EnableWakeWordDetection(audio_service_.IsAfeWakeWord());
=======
        case kDeviceStateWifiConfiguring:
            audio_service_.EnableVoiceProcessing(false);
            audio_service_.EnableWakeWordDetection(false);
>>>>>>> 0ccdc082
            break;
        default:
            // Do nothing
            break;
    }
}

void Application::Schedule(std::function<void()> callback) {
    {
        std::lock_guard<std::mutex> lock(mutex_);
        main_tasks_.push_back(std::move(callback));
    }
    xEventGroupSetBits(event_group_, MAIN_EVENT_SCHEDULE);
}

void Application::AbortSpeaking(AbortReason reason) {
    ESP_LOGI(TAG, "Abort speaking");
    aborted_ = true;
    if (protocol_) {
        protocol_->SendAbortSpeaking(reason);
    }
}

void Application::SetListeningMode(ListeningMode mode) {
    listening_mode_ = mode;
    SetDeviceState(kDeviceStateListening);
}

void Application::Reboot() {
    ESP_LOGI(TAG, "Rebooting...");
    // Disconnect the audio channel
    if (protocol_ && protocol_->IsAudioChannelOpened()) {
        protocol_->CloseAudioChannel();
    }
    protocol_.reset();
    audio_service_.Stop();

    vTaskDelay(pdMS_TO_TICKS(1000));
    esp_restart();
}

bool Application::UpgradeFirmware(const std::string& url, const std::string& version) {
    auto& board = Board::GetInstance();
    auto display = board.GetDisplay();

    std::string upgrade_url = url;
    std::string version_info = version.empty() ? "(Manual upgrade)" : version;

    // Close audio channel if it's open
    if (protocol_ && protocol_->IsAudioChannelOpened()) {
        ESP_LOGI(TAG, "Closing audio channel before firmware upgrade");
        protocol_->CloseAudioChannel();
    }
    ESP_LOGI(TAG, "Starting firmware upgrade from URL: %s", upgrade_url.c_str());

    Alert(Lang::Strings::OTA_UPGRADE, Lang::Strings::UPGRADING, "download", Lang::Sounds::OGG_UPGRADE);
    vTaskDelay(pdMS_TO_TICKS(3000));

    SetDeviceState(kDeviceStateUpgrading);

    std::string message = std::string(Lang::Strings::NEW_VERSION) + version_info;
    display->SetChatMessage("system", message.c_str());

    board.SetPowerSaveLevel(PowerSaveLevel::PERFORMANCE);
    audio_service_.Stop();
    vTaskDelay(pdMS_TO_TICKS(1000));

    bool upgrade_success = Ota::Upgrade(upgrade_url, [display](int progress, size_t speed) {
        std::thread([display, progress, speed]() {
            char buffer[32];
            snprintf(buffer, sizeof(buffer), "%d%% %uKB/s", progress, speed / 1024);
            display->SetChatMessage("system", buffer);
        }).detach();
    });

    if (!upgrade_success) {
        // Upgrade failed, restart audio service and continue running
        ESP_LOGE(TAG, "Firmware upgrade failed, restarting audio service and continuing operation...");
        audio_service_.Start(); // Restart audio service
        board.SetPowerSaveLevel(PowerSaveLevel::LOW_POWER); // Restore power save level
        Alert(Lang::Strings::ERROR, Lang::Strings::UPGRADE_FAILED, "circle_xmark", Lang::Sounds::OGG_EXCLAMATION);
        vTaskDelay(pdMS_TO_TICKS(3000));
        return false;
    } else {
        // Upgrade success, reboot immediately
        ESP_LOGI(TAG, "Firmware upgrade successful, rebooting...");
        display->SetChatMessage("system", "Upgrade successful, rebooting...");
        vTaskDelay(pdMS_TO_TICKS(1000)); // Brief pause to show message
        Reboot();
        return true;
    }
}

void Application::WakeWordInvoke(const std::string& wake_word) {
    if (!protocol_) {
        return;
    }

    auto state = GetDeviceState();
    
    if (state == kDeviceStateIdle) {
        audio_service_.EncodeWakeWord();

        if (!protocol_->IsAudioChannelOpened()) {
            SetDeviceState(kDeviceStateConnecting);
            if (!protocol_->OpenAudioChannel()) {
                audio_service_.EnableWakeWordDetection(true);
                return;
            }
        }

        ESP_LOGI(TAG, "Wake word detected: %s", wake_word.c_str());
#if CONFIG_USE_AFE_WAKE_WORD || CONFIG_USE_CUSTOM_WAKE_WORD
        // Encode and send the wake word data to the server
        while (auto packet = audio_service_.PopWakeWordPacket()) {
            protocol_->SendAudio(std::move(packet));
        }
        // Set the chat state to wake word detected
        protocol_->SendWakeWordDetected(wake_word);
        SetListeningMode(aec_mode_ == kAecOff ? kListeningModeAutoStop : kListeningModeRealtime);
#else
        SetListeningMode(aec_mode_ == kAecOff ? kListeningModeAutoStop : kListeningModeRealtime);
        // Play the pop up sound to indicate the wake word is detected
        audio_service_.PlaySound(Lang::Sounds::OGG_POPUP);
#endif
    } else if (state == kDeviceStateSpeaking) {
        Schedule([this]() {
            AbortSpeaking(kAbortReasonNone);
        });
    } else if (state == kDeviceStateListening) {   
        Schedule([this]() {
            if (protocol_) {
                protocol_->CloseAudioChannel();
            }
        });
    }
}

bool Application::CanEnterSleepMode() {
    if (GetDeviceState() != kDeviceStateIdle) {
        return false;
    }

    if (protocol_ && protocol_->IsAudioChannelOpened()) {
        return false;
    }

    auto music = Board::GetInstance().GetMusic();
    if (music && music->IsPlaying()) {
        return false;
    }

    if (!audio_service_.IsIdle()) {
        return false;
    }

    // Now it is safe to enter sleep mode
    return true;
}

void Application::SendMcpMessage(const std::string& payload) {
    // Always schedule to run in main task for thread safety
    Schedule([this, payload = std::move(payload)]() {
        if (protocol_) {
            protocol_->SendMcpMessage(payload);
        }
    });
}

void Application::SetAecMode(AecMode mode) {
    aec_mode_ = mode;
    Schedule([this]() {
        auto& board = Board::GetInstance();
        auto display = board.GetDisplay();
        switch (aec_mode_) {
        case kAecOff:
            audio_service_.EnableDeviceAec(false);
            display->ShowNotification(Lang::Strings::RTC_MODE_OFF);
            break;
        case kAecOnServerSide:
            audio_service_.EnableDeviceAec(false);
            display->ShowNotification(Lang::Strings::RTC_MODE_ON);
            break;
        case kAecOnDeviceSide:
            audio_service_.EnableDeviceAec(true);
            display->ShowNotification(Lang::Strings::RTC_MODE_ON);
            break;
        }

        // If the AEC mode is changed, close the audio channel
        if (protocol_ && protocol_->IsAudioChannelOpened()) {
            protocol_->CloseAudioChannel();
        }
    });
}

void Application::PlaySound(const std::string_view& sound) {
    audio_service_.PlaySound(sound);
}

<<<<<<< HEAD
void Application::StartMusicStreaming(const std::string& url) {
    Schedule([this, url]() {
        auto music = Board::GetInstance().GetMusic();
        if (!music) {
            Alert(Lang::Strings::ERROR, "Music not available", "circle_xmark", Lang::Sounds::OGG_EXCLAMATION);
            return;
        }
        
        if (device_state_ == kDeviceStateStreaming) {
            StopMusicStreaming();
        }
        
        if (music->StartStreaming(url)) {
            SetDeviceState(kDeviceStateStreaming);
        } else {
            Alert(Lang::Strings::ERROR, "Failed to start music streaming", "circle_xmark", Lang::Sounds::OGG_EXCLAMATION);
        }
    });
}

void Application::StopMusicStreaming() {
    Schedule([this]() {
        auto music = Board::GetInstance().GetMusic();
        if (music) {
            music->StopStreaming();
        }
        if (device_state_ == kDeviceStateStreaming) {
            SetDeviceState(kDeviceStateIdle);
        }
    });
}

// 新增：接收外部音频数据（如音乐播放）
void Application::AddAudioData(AudioStreamPacket &&packet)
{
    auto codec = Board::GetInstance().GetAudioCodec();
    if ((device_state_ == kDeviceStateIdle || device_state_ == kDeviceStateStreaming) && codec->output_enabled())
    {
        // packet.payload包含的是原始PCM数据（int16_t）
        if (packet.payload.size() >= 2)
        {
            size_t num_samples = packet.payload.size() / sizeof(int16_t);
            std::vector<int16_t> pcm_data(num_samples);
            
            // Ensure alignment: copy sample by sample to avoid alignment issues
            const int16_t* src = reinterpret_cast<const int16_t*>(packet.payload.data());
            for (size_t i = 0; i < num_samples; ++i) {
                pcm_data[i] = src[i];
            }

            // Check if sample rates match, if not, perform simple resampling
            if (packet.sample_rate != codec->output_sample_rate())
            {
                // ESP_LOGI(TAG, "Resampling music audio from %d to %d Hz",
                //         packet.sample_rate, codec->output_sample_rate());

                // Validate sample rate parameters
                if (packet.sample_rate <= 0 || codec->output_sample_rate() <= 0)
                {
                    ESP_LOGE(TAG, "Invalid sample rates: %d -> %d",
                             packet.sample_rate, codec->output_sample_rate());
                    return;
                }

                std::vector<int16_t> resampled;

                if (packet.sample_rate > codec->output_sample_rate())
                {
                    ESP_LOGI(TAG, "Music playback: switching sample rate from %d Hz to %d Hz",
                             codec->output_sample_rate(), packet.sample_rate);

                    // Try to dynamically switch sample rate
                    if (codec->SetOutputSampleRate(packet.sample_rate))
                    {
                        ESP_LOGI(TAG, "Successfully switched to music playback sample rate: %d Hz", packet.sample_rate);
                    }
                    else
                    {
                        ESP_LOGW(TAG, "Unable to switch sample rate, continuing with current sample rate: %d Hz", codec->output_sample_rate());
                    }
                }
                else
                {
                    // Upsampling: linear interpolation
                    float upsample_ratio = codec->output_sample_rate() / static_cast<float>(packet.sample_rate);
                    size_t expected_size = static_cast<size_t>(pcm_data.size() * upsample_ratio + 0.5f);
                    resampled.reserve(expected_size);

                    for (size_t i = 0; i < pcm_data.size(); ++i)
                    {
                        // Add original sample
                        resampled.push_back(pcm_data[i]);

                        // Calculate the number of samples that need interpolation
                        int interpolation_count = static_cast<int>(upsample_ratio) - 1;
                        if (interpolation_count > 0 && i + 1 < pcm_data.size())
                        {
                            int16_t current = pcm_data[i];
                            int16_t next = pcm_data[i + 1];
                            for (int j = 1; j <= interpolation_count; ++j)
                            {
                                float t = static_cast<float>(j) / (interpolation_count + 1);
                                int16_t interpolated = static_cast<int16_t>(current + (next - current) * t);
                                resampled.push_back(interpolated);
                            }
                        }
                        else if (interpolation_count > 0)
                        {
                            // Last sample, repeat directly
                            for (int j = 1; j <= interpolation_count; ++j)
                            {
                                resampled.push_back(pcm_data[i]);
                            }
                        }
                    }

                    ESP_LOGI(TAG, "Upsampled %d -> %d samples (ratio: %.2f)",
                             pcm_data.size(), resampled.size(), upsample_ratio);
                }

                pcm_data = std::move(resampled);
            }

            // Ensure audio output is enabled
            if (!codec->output_enabled())
            {
                codec->EnableOutput(true);
            }

            // Send PCM data to audio codec
            codec->OutputData(pcm_data);

            audio_service_.UpdateOutputTimestamp();
        }
    }
}
=======
void Application::ResetProtocol() {
    Schedule([this]() {
        // Close audio channel if opened
        if (protocol_ && protocol_->IsAudioChannelOpened()) {
            protocol_->CloseAudioChannel();
        }
        // Reset protocol
        protocol_.reset();
    });
}
>>>>>>> 0ccdc082
<|MERGE_RESOLUTION|>--- conflicted
+++ resolved
@@ -20,7 +20,6 @@
 #define TAG "Application"
 
 
-<<<<<<< HEAD
 static const char* const STATE_STRINGS[] = {
     "unknown",
     "starting",
@@ -37,8 +36,6 @@
     "invalid_state"
 };
 
-=======
->>>>>>> 0ccdc082
 Application::Application() {
     event_group_ = xEventGroupCreate();
 
@@ -811,15 +808,12 @@
 #endif
     } else if (state == kDeviceStateSpeaking) {
         AbortSpeaking(kAbortReasonWakeWordDetected);
-<<<<<<< HEAD
     } else if (device_state_ == kDeviceStateStreaming) {
         StopMusicStreaming();
         SetListeningMode(aec_mode_ == kAecOff ? kListeningModeAutoStop : kListeningModeRealtime);
     } else if (device_state_ == kDeviceStateActivating) {
-=======
     } else if (state == kDeviceStateActivating) {
         // Restart the activation check if the wake word is detected during activation
->>>>>>> 0ccdc082
         SetDeviceState(kDeviceStateIdle);
     }
 }
@@ -868,18 +862,15 @@
             }
             audio_service_.ResetDecoder();
             break;
-<<<<<<< HEAD
         case kDeviceStateStreaming:
             display->SetStatus("Streaming Music");
             display->SetEmotion("music");
             // Keep minimal wake word detection (AFE if available)
             audio_service_.EnableVoiceProcessing(false);
             audio_service_.EnableWakeWordDetection(audio_service_.IsAfeWakeWord());
-=======
         case kDeviceStateWifiConfiguring:
             audio_service_.EnableVoiceProcessing(false);
             audio_service_.EnableWakeWordDetection(false);
->>>>>>> 0ccdc082
             break;
         default:
             // Do nothing
@@ -1080,7 +1071,6 @@
     audio_service_.PlaySound(sound);
 }
 
-<<<<<<< HEAD
 void Application::StartMusicStreaming(const std::string& url) {
     Schedule([this, url]() {
         auto music = Board::GetInstance().GetMusic();
@@ -1217,7 +1207,6 @@
         }
     }
 }
-=======
 void Application::ResetProtocol() {
     Schedule([this]() {
         // Close audio channel if opened
@@ -1228,4 +1217,3 @@
         protocol_.reset();
     });
 }
->>>>>>> 0ccdc082
