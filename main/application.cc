#include "application.h"
#include "system_info.h"
#include "ml307_ssl_transport.h"
#include "audio_codec.h"

#include <cstring>
#include <esp_log.h>
#include <cJSON.h>
#include <driver/gpio.h>
#include <arpa/inet.h>

#define TAG "Application"

extern const char p3_err_reg_start[] asm("_binary_err_reg_p3_start");
extern const char p3_err_reg_end[] asm("_binary_err_reg_p3_end");
extern const char p3_err_pin_start[] asm("_binary_err_pin_p3_start");
extern const char p3_err_pin_end[] asm("_binary_err_pin_p3_end");
extern const char p3_err_wificonfig_start[] asm("_binary_err_wificonfig_p3_start");
extern const char p3_err_wificonfig_end[] asm("_binary_err_wificonfig_p3_end");


Application::Application()
{
    event_group_ = xEventGroupCreate();

    ota_.SetCheckVersionUrl(CONFIG_OTA_VERSION_URL);
    ota_.SetHeader("Device-Id", SystemInfo::GetMacAddress().c_str());
}

<<<<<<< HEAD
Application::~Application()
{
    if (update_display_timer_ != nullptr)
    {
        esp_timer_stop(update_display_timer_);
        esp_timer_delete(update_display_timer_);
    }
    if (ws_client_ != nullptr)
    {
=======
Application::~Application() {
    if (ws_client_ != nullptr) {
>>>>>>> ddb37517
        delete ws_client_;
    }
    if (opus_decoder_ != nullptr)
    {
        opus_decoder_destroy(opus_decoder_);
    }
    if (audio_encode_task_stack_ != nullptr)
    {
        heap_caps_free(audio_encode_task_stack_);
    }
    if (main_loop_task_stack_ != nullptr)
    {
        heap_caps_free(main_loop_task_stack_);
    }

    vEventGroupDelete(event_group_);
}

void Application::CheckNewVersion()
{
    // Check if there is a new firmware version available
    ota_.SetPostData(Board::GetInstance().GetJson());
    ota_.CheckVersion();
    if (ota_.HasNewVersion())
    {
        // Wait for the chat state to be idle
        while (chat_state_ != kChatStateIdle)
        {
            vTaskDelay(100);
        }
        SetChatState(kChatStateUpgrading);
        ota_.StartUpgrade([](int progress, size_t speed)
                          {
            char buffer[64];
            snprintf(buffer, sizeof(buffer), "Upgrading...\n %d%% %zuKB/s", progress, speed / 1024);
            auto display = Board::GetInstance().GetDisplay();
            display->SetText(buffer); });
        // If upgrade success, the device will reboot and never reach here
        ESP_LOGI(TAG, "Firmware upgrade failed...");
        SetChatState(kChatStateIdle);
    }
    else
    {
        ota_.MarkCurrentVersionValid();
    }
}

void Application::Alert(const std::string &&title, const std::string &&message)
{
    ESP_LOGE(TAG, "Alert: %s, %s", title.c_str(), message.c_str());
    auto display = Board::GetInstance().GetDisplay();
    display->ShowNotification(std::string(title + "\n" + message));

    if (message == "PIN is not ready")
    {
        PlayLocalFile(p3_err_pin_start, p3_err_pin_end - p3_err_pin_start);
    }
    else if (message == "Configuring WiFi")
    {
        PlayLocalFile(p3_err_wificonfig_start, p3_err_wificonfig_end - p3_err_wificonfig_start);
    }
    else if (message == "Registration denied")
    {
        PlayLocalFile(p3_err_reg_start, p3_err_reg_end - p3_err_reg_start);
    }
}

void Application::PlayLocalFile(const char *data, size_t size)
{
    ESP_LOGI(TAG, "PlayLocalFile: %zu bytes", size);
    SetDecodeSampleRate(16000);
    auto codec = Board::GetInstance().GetAudioCodec();
    codec->EnableOutput(true);

    {
        std::lock_guard<std::mutex> lock(mutex_);
        auto packet = new AudioPacket();
        packet->type = kAudioPacketTypeStart;
        audio_decode_queue_.push_back(packet);
    }

    ParseBinaryProtocol3(data, size);

    {
        std::lock_guard<std::mutex> lock(mutex_);
        auto packet = new AudioPacket();
        packet->type = kAudioPacketTypeStop;
        audio_decode_queue_.push_back(packet);
        cv_.notify_all();
    }
}

void Application::ToggleChatState()
{
    Schedule([this]()
             {
        if (chat_state_ == kChatStateIdle) {
            SetChatState(kChatStateConnecting);
            StartWebSocketClient();

            if (ws_client_ && ws_client_->IsConnected()) {
                opus_encoder_.ResetState();
#ifdef CONFIG_USE_AFE_SR
                audio_processor_.Start();
#endif
                SetChatState(kChatStateListening);
                ESP_LOGI(TAG, "Communication started");
            } else {
                SetChatState(kChatStateIdle);
            }
        } else if (chat_state_ == kChatStateSpeaking) {
            AbortSpeaking();
        } else if (chat_state_ == kChatStateListening) {
            if (ws_client_ && ws_client_->IsConnected()) {
                ws_client_->Close();
            }
        } });
}

void Application::Start()
{
    auto &board = Board::GetInstance();
    board.Initialize();

    auto builtin_led = board.GetBuiltinLed();
    builtin_led->SetBlue();
    builtin_led->StartContinuousBlink(100);

    auto display = board.GetDisplay();
    display->SetupUI();

    auto codec = board.GetAudioCodec();
    opus_decode_sample_rate_ = codec->output_sample_rate();
    opus_decoder_ = opus_decoder_create(opus_decode_sample_rate_, 1, NULL);
<<<<<<< HEAD
    opus_encoder_.Configure(codec->input_sample_rate(), 1);
    if (codec->input_sample_rate() != 16000)
    {
=======
    opus_encoder_.Configure(16000, 1);
    if (codec->input_sample_rate() != 16000) {
>>>>>>> ddb37517
        input_resampler_.Configure(codec->input_sample_rate(), 16000);
        reference_resampler_.Configure(codec->input_sample_rate(), 16000);
    }

    codec->EnableInput(true);
    codec->EnableOutput(true);
    codec->EnableOutput(false);
    codec->OnInputData([this, codec](std::vector<int16_t> &&data)
                       {
                           if (codec->input_sample_rate() != 16000)
                           {
                               if (codec->input_channels() == 2)
                               {
                                   auto mic_channel = std::vector<int16_t>(data.size() / 2);
                                   auto reference_channel = std::vector<int16_t>(data.size() / 2);
                                   for (size_t i = 0, j = 0; i < mic_channel.size(); ++i, j += 2)
                                   {
                                       mic_channel[i] = data[j];
                                       reference_channel[i] = data[j + 1];
                                   }
                                   auto resampled_mic = std::vector<int16_t>(input_resampler_.GetOutputSamples(mic_channel.size()));
                                   auto resampled_reference = std::vector<int16_t>(reference_resampler_.GetOutputSamples(reference_channel.size()));
                                   input_resampler_.Process(mic_channel.data(), mic_channel.size(), resampled_mic.data());
                                   reference_resampler_.Process(reference_channel.data(), reference_channel.size(), resampled_reference.data());
                                   data.resize(resampled_mic.size() + resampled_reference.size());
                                   for (size_t i = 0, j = 0; i < resampled_mic.size(); ++i, j += 2)
                                   {
                                       data[j] = resampled_mic[i];
                                       data[j + 1] = resampled_reference[i];
                                   }
                               }
                               else
                               {
                                   auto resampled = std::vector<int16_t>(input_resampler_.GetOutputSamples(data.size()));
                                   input_resampler_.Process(data.data(), data.size(), resampled.data());
                                   data = std::move(resampled);
                               }
                           }
#ifdef CONFIG_USE_AFE_SR
                           if (audio_processor_.IsRunning())
                           {
                               audio_processor_.Input(data);
                           }
                           if (wake_word_detect_.IsDetectionRunning())
                           {
                               wake_word_detect_.Feed(data);
                           }
#else
                           Schedule([this, data = std::move(data)]()
                                    {
            if (chat_state_ == kChatStateListening) {
                std::lock_guard<std::mutex> lock(mutex_);
                audio_encode_queue_.emplace_back(std::move(data));
                cv_.notify_all();
            } });
#endif
                       });

    // OPUS encoder / decoder use a lot of stack memory
    const size_t opus_stack_size = 4096 * 8;
    audio_encode_task_stack_ = (StackType_t *)heap_caps_malloc(opus_stack_size, MALLOC_CAP_SPIRAM);
    audio_encode_task_ = xTaskCreateStatic([](void *arg)
                                           {
        Application* app = (Application*)arg;
        app->AudioEncodeTask();
        vTaskDelete(NULL); }, "opus_encode", opus_stack_size, this, 1, audio_encode_task_stack_, &audio_encode_task_buffer_);

    xTaskCreate([](void *arg)
                {
        Application* app = (Application*)arg;
        app->AudioPlayTask();
        vTaskDelete(NULL); }, "play_audio", 4096 * 4, this, 4, NULL);

    board.StartNetwork();
    // Blink the LED to indicate the device is running
    builtin_led->SetGreen();
    builtin_led->BlinkOnce();

    const size_t main_loop_stack_size = 4096 * 2;
    main_loop_task_stack_ = (StackType_t *)heap_caps_malloc(main_loop_stack_size, MALLOC_CAP_SPIRAM);
    xTaskCreateStatic([](void *arg)
                      {
        Application* app = (Application*)arg;
        app->MainLoop();
        vTaskDelete(NULL); }, "main_loop", main_loop_stack_size, this, 1, main_loop_task_stack_, &main_loop_task_buffer_);

    // Launch a task to check for new firmware version
    xTaskCreate([](void *arg)
                {
        Application* app = (Application*)arg;
        app->CheckNewVersion();
        vTaskDelete(NULL); }, "check_new_version", 4096 * 2, this, 1, NULL);

#ifdef CONFIG_USE_AFE_SR
    audio_processor_.Initialize(codec->input_channels(), codec->input_reference());
    audio_processor_.OnOutput([this](std::vector<int16_t>&& data) {
        Schedule([this, data = std::move(data)]() {
            if (chat_state_ == kChatStateListening) {
                std::lock_guard<std::mutex> lock(mutex_);
                audio_encode_queue_.emplace_back(std::move(data));
                cv_.notify_all();
            }
        });
    });

    wake_word_detect_.Initialize(codec->input_channels(), codec->input_reference());
    wake_word_detect_.OnVadStateChange([this](bool speaking)
                                       { Schedule([this, speaking]()
                                                  {
            auto builtin_led = Board::GetInstance().GetBuiltinLed();
            if (chat_state_ == kChatStateListening) {
                if (speaking) {
                    builtin_led->SetRed(32);
                } else {
                    builtin_led->SetRed(8);
                }
                builtin_led->TurnOn();
            } }); });

    wake_word_detect_.OnWakeWordDetected([this]()
                                         { Schedule([this]()
                                                    {
            if (chat_state_ == kChatStateIdle) {
                // Encode the wake word data and start websocket client at the same time
                // They both consume a lot of time (700ms), so we can do them in parallel
                wake_word_detect_.EncodeWakeWordData();

                SetChatState(kChatStateConnecting);
                if (ws_client_ == nullptr) {
                    StartWebSocketClient();
                }
                if (ws_client_ && ws_client_->IsConnected()) {
                    auto encoded = wake_word_detect_.GetWakeWordStream();
                    // Send the wake word data to the server
                    ws_client_->Send(encoded.data(), encoded.size(), true);
                    opus_encoder_.ResetState();
                    // Send a ready message to indicate the server that the wake word data is sent
                    SetChatState(kChatStateWakeWordDetected);
                    // If connected, the hello message is already sent, so we can start communication
                    audio_processor_.Start();
                    ESP_LOGI(TAG, "Audio processor started");
                } else {
                    SetChatState(kChatStateIdle);
                }
            } else if (chat_state_ == kChatStateSpeaking) {
                AbortSpeaking();
            }

            // Resume detection
            wake_word_detect_.StartDetection(); }); });
    wake_word_detect_.StartDetection();
<<<<<<< HEAD

    audio_processor_.Initialize(codec->input_channels(), codec->input_reference());
    audio_processor_.OnOutput([this](std::vector<int16_t> &&data)
                              { Schedule([this, data = std::move(data)]()
                                         {
            if (chat_state_ == kChatStateListening) {
                std::lock_guard<std::mutex> lock(mutex_);
                audio_encode_queue_.emplace_back(std::move(data));
                cv_.notify_all();
            } }); });
=======
>>>>>>> ddb37517
#endif

    chat_state_ = kChatStateIdle;
    display->UpdateDisplay();
}

void Application::Schedule(std::function<void()> callback)
{
    std::lock_guard<std::mutex> lock(mutex_);
    main_tasks_.push_back(callback);
    cv_.notify_all();
}

// The Main Loop controls the chat state and websocket connection
// If other tasks need to access the websocket or chat state,
// they should use Schedule to call this function
void Application::MainLoop()
{
    while (true)
    {
        std::unique_lock<std::mutex> lock(mutex_);
        cv_.wait(lock, [this]()
                 { return !main_tasks_.empty(); });
        auto task = std::move(main_tasks_.front());
        main_tasks_.pop_front();
        lock.unlock();
        task();
    }
}

void Application::AbortSpeaking()
{
    ESP_LOGI(TAG, "Abort speaking");
    skip_to_end_ = true;

    if (ws_client_ && ws_client_->IsConnected())
    {
        cJSON *root = cJSON_CreateObject();
        cJSON_AddStringToObject(root, "type", "abort");
        char *json = cJSON_PrintUnformatted(root);
        ws_client_->Send(json);
        cJSON_Delete(root);
        free(json);
    }
}

void Application::SetChatState(ChatState state)
{
    const char *state_str[] = {
        "unknown",
        "idle",
        "connecting",
        "listening",
        "speaking",
        "wake_word_detected",
        "testing",
        "upgrading",
        "invalid_state"};
    if (chat_state_ == state)
    {
        // No need to update the state
        return;
    }
    chat_state_ = state;
    ESP_LOGI(TAG, "STATE: %s", state_str[chat_state_]);

    auto display = Board::GetInstance().GetDisplay();
    auto builtin_led = Board::GetInstance().GetBuiltinLed();
    switch (chat_state_)
    {
    case kChatStateUnknown:
    case kChatStateIdle:
        builtin_led->TurnOff();
        display->SetText("I'm\nIdle.");
        break;
    case kChatStateConnecting:
        builtin_led->SetBlue();
        builtin_led->TurnOn();
        display->SetText("I'm\nConnecting...");
        break;
    case kChatStateListening:
        builtin_led->SetRed();
        builtin_led->TurnOn();
        display->SetText("I'm\nListening...");
        break;
    case kChatStateSpeaking:
        builtin_led->SetGreen();
        builtin_led->TurnOn();
        display->SetText("I'm\nSpeaking...");
        break;
    case kChatStateWakeWordDetected:
        builtin_led->SetBlue();
        builtin_led->TurnOn();
        break;
    case kChatStateUpgrading:
        builtin_led->SetGreen();
        builtin_led->StartContinuousBlink(100);
        break;
    }

    if (ws_client_ && ws_client_->IsConnected())
    {
        cJSON *root = cJSON_CreateObject();
        cJSON_AddStringToObject(root, "type", "state");
        cJSON_AddStringToObject(root, "state", state_str[chat_state_]);
        char *json = cJSON_PrintUnformatted(root);
        ws_client_->Send(json);
        cJSON_Delete(root);
        free(json);
    }
}

BinaryProtocol3 *Application::AllocateBinaryProtocol3(const uint8_t *payload, size_t payload_size)
{
    auto protocol = (BinaryProtocol3 *)heap_caps_malloc(sizeof(BinaryProtocol3) + payload_size, MALLOC_CAP_SPIRAM);
    assert(protocol != nullptr);
    protocol->type = 0;
    protocol->reserved = 0;
    protocol->payload_size = htons(payload_size);
    assert(sizeof(BinaryProtocol3) == 4UL);
    memcpy(protocol->payload, payload, payload_size);
    return protocol;
}

void Application::AudioEncodeTask()
{
    ESP_LOGI(TAG, "Audio encode task started");
    const int max_audio_play_queue_size_ = 2; // avoid decoding too fast
    auto codec = Board::GetInstance().GetAudioCodec();

    while (true)
    {
        std::unique_lock<std::mutex> lock(mutex_);
        cv_.wait(lock, [this]()
                 { return !audio_encode_queue_.empty() || (!audio_decode_queue_.empty() && audio_play_queue_.size() < max_audio_play_queue_size_); });

        if (!audio_encode_queue_.empty())
        {
            auto pcm = std::move(audio_encode_queue_.front());
            audio_encode_queue_.pop_front();
            lock.unlock();

            // Encode audio data
            opus_encoder_.Encode(pcm, [this](const uint8_t *opus, size_t opus_size)
                                 {
                auto protocol = AllocateBinaryProtocol3(opus, opus_size);
                Schedule([this, protocol, opus_size]() {
                    if (ws_client_ && ws_client_->IsConnected()) {
                        if (!ws_client_->Send(protocol, sizeof(BinaryProtocol3) + opus_size, true)) {
                            ESP_LOGE(TAG, "Failed to send audio data");
                        }
                    }
                    heap_caps_free(protocol);
                }); });
        }
        else if (!audio_decode_queue_.empty())
        {
            auto packet = std::move(audio_decode_queue_.front());
            audio_decode_queue_.pop_front();
            lock.unlock();

            if (packet->type == kAudioPacketTypeData && !skip_to_end_)
            {
                int frame_size = opus_decode_sample_rate_ * opus_duration_ms_ / 1000;
                packet->pcm.resize(frame_size);

                int ret = opus_decode(opus_decoder_, packet->opus.data(), packet->opus.size(), packet->pcm.data(), frame_size, 0);
                if (ret < 0)
                {
                    ESP_LOGE(TAG, "Failed to decode audio, error code: %d", ret);
                    delete packet;
                    continue;
                }

                if (opus_decode_sample_rate_ != codec->output_sample_rate())
                {
                    int target_size = output_resampler_.GetOutputSamples(frame_size);
                    std::vector<int16_t> resampled(target_size);
                    output_resampler_.Process(packet->pcm.data(), frame_size, resampled.data());
                    packet->pcm = std::move(resampled);
                }
            }

            std::lock_guard<std::mutex> lock(mutex_);
            audio_play_queue_.push_back(packet);
            cv_.notify_all();
        }
    }
}

void Application::HandleAudioPacket(AudioPacket *packet)
{
    switch (packet->type)
    {
    case kAudioPacketTypeData:
    {
        if (skip_to_end_)
        {
            break;
        }

        // This will block until the audio device has finished playing the audio
        auto codec = Board::GetInstance().GetAudioCodec();
        codec->OutputData(packet->pcm);
        break;
    }
    case kAudioPacketTypeStart:
        break_speaking_ = false;
        skip_to_end_ = false;
        Schedule([this]()
                 { SetChatState(kChatStateSpeaking); });
        break;
    case kAudioPacketTypeStop:
        Schedule([this]()
                 {
            if (ws_client_ && ws_client_->IsConnected()) {
                SetChatState(kChatStateListening);
            } else {
                SetChatState(kChatStateIdle);
            } });
        break;
    case kAudioPacketTypeSentenceStart:
        ESP_LOGI(TAG, "<< %s", packet->text.c_str());
        break;
    case kAudioPacketTypeSentenceEnd:
        if (break_speaking_)
        {
            skip_to_end_ = true;
        }
        break;
    default:
        ESP_LOGI(TAG, "Unknown packet type: %d", packet->type);
        break;
    }

    delete packet;
}

void Application::AudioPlayTask()
{
    ESP_LOGI(TAG, "Audio play task started");

    while (true)
    {
        std::unique_lock<std::mutex> lock(mutex_);
        cv_.wait(lock, [this]()
                 { return !audio_play_queue_.empty(); });
        auto packet = std::move(audio_play_queue_.front());
        audio_play_queue_.pop_front();
        cv_.notify_all();
        lock.unlock();

        HandleAudioPacket(packet);
    }
}

void Application::SetDecodeSampleRate(int sample_rate)
{
    if (opus_decode_sample_rate_ == sample_rate)
    {
        return;
    }

    opus_decoder_destroy(opus_decoder_);
    opus_decode_sample_rate_ = sample_rate;
    opus_decoder_ = opus_decoder_create(opus_decode_sample_rate_, 1, NULL);

    auto codec = Board::GetInstance().GetAudioCodec();
    if (opus_decode_sample_rate_ != codec->output_sample_rate())
    {
        ESP_LOGI(TAG, "Resampling audio from %d to %d", opus_decode_sample_rate_, codec->output_sample_rate());
        output_resampler_.Configure(opus_decode_sample_rate_, codec->output_sample_rate());
    }
}

void Application::ParseBinaryProtocol3(const char *data, size_t size)
{
    for (const char *p = data; p < data + size;)
    {
        auto protocol = (BinaryProtocol3 *)p;
        p += sizeof(BinaryProtocol3);

        auto packet = new AudioPacket();
        packet->type = kAudioPacketTypeData;
        auto payload_size = ntohs(protocol->payload_size);
        packet->opus.resize(payload_size);
        memcpy(packet->opus.data(), protocol->payload, payload_size);
        p += payload_size;

        std::lock_guard<std::mutex> lock(mutex_);
        audio_decode_queue_.push_back(packet);
    }
}

void Application::StartWebSocketClient()
{
    if (ws_client_ != nullptr)
    {
        ESP_LOGW(TAG, "WebSocket client already exists");
        delete ws_client_;
    }

    std::string url = CONFIG_WEBSOCKET_URL;
    std::string token = "Bearer " + std::string(CONFIG_WEBSOCKET_ACCESS_TOKEN);
    ws_client_ = Board::GetInstance().CreateWebSocket();
    ws_client_->SetHeader("Authorization", token.c_str());
    ws_client_->SetHeader("Protocol-Version", std::to_string(PROTOCOL_VERSION).c_str());
    ws_client_->SetHeader("Device-Id", SystemInfo::GetMacAddress().c_str());

    ws_client_->OnConnected([this]()
                            {
        ESP_LOGI(TAG, "Websocket connected");
        
        // Send hello message to describe the client
        // keys: message type, version, wakeup_model, audio_params (format, sample_rate, channels)
        std::string message = "{";
        message += "\"type\":\"hello\",";
        message += "\"audio_params\":{";
        message += "\"format\":\"opus\", \"sample_rate\":16000, \"channels\":1";
        message += "}}";
        ws_client_->Send(message); });

    ws_client_->OnData([this](const char *data, size_t len, bool binary)
                       {
        if (binary) {
            ParseBinaryProtocol3(data, len);
            cv_.notify_all();
        } else {
            // Parse JSON data
            auto root = cJSON_Parse(data);
            auto type = cJSON_GetObjectItem(root, "type");
            if (type != NULL) {
                if (strcmp(type->valuestring, "tts") == 0) {
                    auto packet = new AudioPacket();
                    auto state = cJSON_GetObjectItem(root, "state");
                    if (strcmp(state->valuestring, "start") == 0) {
                        packet->type = kAudioPacketTypeStart;
                        auto sample_rate = cJSON_GetObjectItem(root, "sample_rate");
                        if (sample_rate != NULL) {
                            SetDecodeSampleRate(sample_rate->valueint);
                        }

                        // If the device is speaking, we need to skip the last session
                        skip_to_end_ = true;
                    } else if (strcmp(state->valuestring, "stop") == 0) {
                        packet->type = kAudioPacketTypeStop;
                    } else if (strcmp(state->valuestring, "sentence_end") == 0) {
                        packet->type = kAudioPacketTypeSentenceEnd;
                    } else if (strcmp(state->valuestring, "sentence_start") == 0) {
                        packet->type = kAudioPacketTypeSentenceStart;
                        packet->text = cJSON_GetObjectItem(root, "text")->valuestring;
                    }

                    std::lock_guard<std::mutex> lock(mutex_);
                    audio_decode_queue_.push_back(packet);
                    cv_.notify_all();
                } else if (strcmp(type->valuestring, "stt") == 0) {
                    auto text = cJSON_GetObjectItem(root, "text");
                    if (text != NULL) {
                        ESP_LOGI(TAG, ">> %s", text->valuestring);
                    }
                } else if (strcmp(type->valuestring, "llm") == 0) {
                    auto emotion = cJSON_GetObjectItem(root, "emotion");
                    if (emotion != NULL) {
                        ESP_LOGD(TAG, "EMOTION: %s", emotion->valuestring);
                    }
                } else {
                    ESP_LOGW(TAG, "Unknown message type: %s", type->valuestring);
                }
            } else {
                ESP_LOGE(TAG, "Missing message type, data: %s", data);
            }
            cJSON_Delete(root);
        } });

    ws_client_->OnError([this](int error)
                        { ESP_LOGE(TAG, "Websocket error: %d", error); });

    ws_client_->OnDisconnected([this]()
                               {
        ESP_LOGI(TAG, "Websocket disconnected");
        Schedule([this]() {
            auto codec = Board::GetInstance().GetAudioCodec();
            codec->EnableOutput(false);
#ifdef CONFIG_USE_AFE_SR
            audio_processor_.Stop();
#endif
            delete ws_client_;
            ws_client_ = nullptr;
            SetChatState(kChatStateIdle);
        }); });

    if (!ws_client_->Connect(url.c_str()))
    {
        ESP_LOGE(TAG, "Failed to connect to websocket server");
        return;
    }

    // 建立语音通道后打开音频输出，避免待机时喇叭底噪
    auto codec = Board::GetInstance().GetAudioCodec();
    codec->EnableOutput(true);
}<|MERGE_RESOLUTION|>--- conflicted
+++ resolved
@@ -27,20 +27,8 @@
     ota_.SetHeader("Device-Id", SystemInfo::GetMacAddress().c_str());
 }
 
-<<<<<<< HEAD
-Application::~Application()
-{
-    if (update_display_timer_ != nullptr)
-    {
-        esp_timer_stop(update_display_timer_);
-        esp_timer_delete(update_display_timer_);
-    }
-    if (ws_client_ != nullptr)
-    {
-=======
 Application::~Application() {
     if (ws_client_ != nullptr) {
->>>>>>> ddb37517
         delete ws_client_;
     }
     if (opus_decoder_ != nullptr)
@@ -175,14 +163,8 @@
     auto codec = board.GetAudioCodec();
     opus_decode_sample_rate_ = codec->output_sample_rate();
     opus_decoder_ = opus_decoder_create(opus_decode_sample_rate_, 1, NULL);
-<<<<<<< HEAD
-    opus_encoder_.Configure(codec->input_sample_rate(), 1);
-    if (codec->input_sample_rate() != 16000)
-    {
-=======
     opus_encoder_.Configure(16000, 1);
     if (codec->input_sample_rate() != 16000) {
->>>>>>> ddb37517
         input_resampler_.Configure(codec->input_sample_rate(), 16000);
         reference_resampler_.Configure(codec->input_sample_rate(), 16000);
     }
@@ -334,19 +316,6 @@
             // Resume detection
             wake_word_detect_.StartDetection(); }); });
     wake_word_detect_.StartDetection();
-<<<<<<< HEAD
-
-    audio_processor_.Initialize(codec->input_channels(), codec->input_reference());
-    audio_processor_.OnOutput([this](std::vector<int16_t> &&data)
-                              { Schedule([this, data = std::move(data)]()
-                                         {
-            if (chat_state_ == kChatStateListening) {
-                std::lock_guard<std::mutex> lock(mutex_);
-                audio_encode_queue_.emplace_back(std::move(data));
-                cv_.notify_all();
-            } }); });
-=======
->>>>>>> ddb37517
 #endif
 
     chat_state_ = kChatStateIdle;
