#include "application.h"
#include "system_info.h"
#include "ml307_ssl_transport.h"
#include "audio_codec.h"
#include "protocols/mqtt_protocol.h"

#include <cstring>
#include <esp_log.h>
#include <cJSON.h>
#include <driver/gpio.h>
#include <arpa/inet.h>

#define TAG "Application"

extern const char p3_err_reg_start[] asm("_binary_err_reg_p3_start");
extern const char p3_err_reg_end[] asm("_binary_err_reg_p3_end");
extern const char p3_err_pin_start[] asm("_binary_err_pin_p3_start");
extern const char p3_err_pin_end[] asm("_binary_err_pin_p3_end");
extern const char p3_err_wificonfig_start[] asm("_binary_err_wificonfig_p3_start");
extern const char p3_err_wificonfig_end[] asm("_binary_err_wificonfig_p3_end");


Application::Application()
{
    event_group_ = xEventGroupCreate();

    ota_.SetCheckVersionUrl(CONFIG_OTA_VERSION_URL);
    ota_.SetHeader("Device-Id", SystemInfo::GetMacAddress().c_str());
}

Application::~Application() {
    if (protocol_ != nullptr) {
        delete protocol_;
    }
    if (opus_decoder_ != nullptr)
    {
        opus_decoder_destroy(opus_decoder_);
    }
    if (audio_encode_task_stack_ != nullptr)
    {
        heap_caps_free(audio_encode_task_stack_);
    }
<<<<<<< HEAD
    if (main_loop_task_stack_ != nullptr)
    {
        heap_caps_free(main_loop_task_stack_);
    }
=======
>>>>>>> 1deb477e

    vEventGroupDelete(event_group_);
}

void Application::CheckNewVersion()
{
    // Check if there is a new firmware version available
    ota_.SetPostData(Board::GetInstance().GetJson());
<<<<<<< HEAD
    ota_.CheckVersion();
    if (ota_.HasNewVersion())
    {
        // Wait for the chat state to be idle
        while (chat_state_ != kChatStateIdle)
        {
            vTaskDelay(100);
        }
        SetChatState(kChatStateUpgrading);
        ota_.StartUpgrade([](int progress, size_t speed)
                          {
            char buffer[64];
            snprintf(buffer, sizeof(buffer), "Upgrading...\n %d%% %zuKB/s", progress, speed / 1024);
            auto display = Board::GetInstance().GetDisplay();
            display->SetText(buffer); });
        // If upgrade success, the device will reboot and never reach here
        ESP_LOGI(TAG, "Firmware upgrade failed...");
        SetChatState(kChatStateIdle);
    }
    else
    {
        ota_.MarkCurrentVersionValid();
=======

    while (true) {
        if (ota_.CheckVersion()) {
            if (ota_.HasNewVersion()) {
                // Wait for the chat state to be idle
                while (chat_state_ != kChatStateIdle) {
                    vTaskDelay(100);
                }

                SetChatState(kChatStateUpgrading);
                ota_.StartUpgrade([](int progress, size_t speed) {
                    char buffer[64];
                    snprintf(buffer, sizeof(buffer), "Upgrading...\n %d%% %zuKB/s", progress, speed / 1024);
                    auto display = Board::GetInstance().GetDisplay();
                    display->SetText(buffer);
                });

                // If upgrade success, the device will reboot and never reach here
                ESP_LOGI(TAG, "Firmware upgrade failed...");
                SetChatState(kChatStateIdle);
            } else {
                ota_.MarkCurrentVersionValid();
            }
            return;
        }

        // Check again in 60 seconds
        vTaskDelay(pdMS_TO_TICKS(60000));
>>>>>>> 1deb477e
    }
}

void Application::Alert(const std::string &&title, const std::string &&message)
{
    ESP_LOGE(TAG, "Alert: %s, %s", title.c_str(), message.c_str());
    auto display = Board::GetInstance().GetDisplay();
    display->ShowNotification(std::string(title + "\n" + message));

    if (message == "PIN is not ready")
    {
        PlayLocalFile(p3_err_pin_start, p3_err_pin_end - p3_err_pin_start);
    }
    else if (message == "Configuring WiFi")
    {
        PlayLocalFile(p3_err_wificonfig_start, p3_err_wificonfig_end - p3_err_wificonfig_start);
    }
    else if (message == "Registration denied")
    {
        PlayLocalFile(p3_err_reg_start, p3_err_reg_end - p3_err_reg_start);
    }
}

void Application::PlayLocalFile(const char *data, size_t size)
{
    ESP_LOGI(TAG, "PlayLocalFile: %zu bytes", size);
    SetDecodeSampleRate(16000);
    for (const char* p = data; p < data + size; ) {
        auto p3 = (BinaryProtocol3*)p;
        p += sizeof(BinaryProtocol3);

        auto payload_size = ntohs(p3->payload_size);
        std::string opus;
        opus.resize(payload_size);
        memcpy(opus.data(), p3->payload, payload_size);
        p += payload_size;

        std::lock_guard<std::mutex> lock(mutex_);
        audio_decode_queue_.emplace_back(std::move(opus));
    }
    cv_.notify_all();
}

void Application::ToggleChatState()
{
    Schedule([this]()
             {
        if (chat_state_ == kChatStateIdle) {
            SetChatState(kChatStateConnecting);
            if (protocol_->OpenAudioChannel()) {
                opus_encoder_.ResetState();
                SetChatState(kChatStateListening);
            } else {
                SetChatState(kChatStateIdle);
            }
        } else if (chat_state_ == kChatStateSpeaking) {
            AbortSpeaking();
        } else if (chat_state_ == kChatStateListening) {
<<<<<<< HEAD
            if (ws_client_ && ws_client_->IsConnected()) {
                ws_client_->Close();
            }
        } });
=======
            protocol_->CloseAudioChannel();
        }
    });
>>>>>>> 1deb477e
}

void Application::Start()
{
    auto &board = Board::GetInstance();
    board.Initialize();

    auto builtin_led = board.GetBuiltinLed();
    builtin_led->SetBlue();
    builtin_led->StartContinuousBlink(100);

    /* Setup the display */
    auto display = board.GetDisplay();
    display->SetupUI();

    /* Setup the audio codec */
    auto codec = board.GetAudioCodec();
    opus_decode_sample_rate_ = codec->output_sample_rate();
    opus_decoder_ = opus_decoder_create(opus_decode_sample_rate_, 1, NULL);
    opus_encoder_.Configure(16000, 1);
    if (codec->input_sample_rate() != 16000) {
        input_resampler_.Configure(codec->input_sample_rate(), 16000);
        reference_resampler_.Configure(codec->input_sample_rate(), 16000);
    }
<<<<<<< HEAD

    codec->EnableInput(true);
    codec->EnableOutput(true);
    codec->EnableOutput(false);
    codec->OnInputData([this, codec](std::vector<int16_t> &&data)
                       {
                           if (codec->input_sample_rate() != 16000)
                           {
                               if (codec->input_channels() == 2)
                               {
                                   auto mic_channel = std::vector<int16_t>(data.size() / 2);
                                   auto reference_channel = std::vector<int16_t>(data.size() / 2);
                                   for (size_t i = 0, j = 0; i < mic_channel.size(); ++i, j += 2)
                                   {
                                       mic_channel[i] = data[j];
                                       reference_channel[i] = data[j + 1];
                                   }
                                   auto resampled_mic = std::vector<int16_t>(input_resampler_.GetOutputSamples(mic_channel.size()));
                                   auto resampled_reference = std::vector<int16_t>(reference_resampler_.GetOutputSamples(reference_channel.size()));
                                   input_resampler_.Process(mic_channel.data(), mic_channel.size(), resampled_mic.data());
                                   reference_resampler_.Process(reference_channel.data(), reference_channel.size(), resampled_reference.data());
                                   data.resize(resampled_mic.size() + resampled_reference.size());
                                   for (size_t i = 0, j = 0; i < resampled_mic.size(); ++i, j += 2)
                                   {
                                       data[j] = resampled_mic[i];
                                       data[j + 1] = resampled_reference[i];
                                   }
                               }
                               else
                               {
                                   auto resampled = std::vector<int16_t>(input_resampler_.GetOutputSamples(data.size()));
                                   input_resampler_.Process(data.data(), data.size(), resampled.data());
                                   data = std::move(resampled);
                               }
                           }
=======
    codec->OnInputData([this, codec](std::vector<int16_t>&& data) {
        if (codec->input_sample_rate() != 16000) {
            if (codec->input_channels() == 2) {
                auto mic_channel = std::vector<int16_t>(data.size() / 2);
                auto reference_channel = std::vector<int16_t>(data.size() / 2);
                for (size_t i = 0, j = 0; i < mic_channel.size(); ++i, j += 2) {
                    mic_channel[i] = data[j];
                    reference_channel[i] = data[j + 1];
                }
                auto resampled_mic = std::vector<int16_t>(input_resampler_.GetOutputSamples(mic_channel.size()));
                auto resampled_reference = std::vector<int16_t>(reference_resampler_.GetOutputSamples(reference_channel.size()));
                input_resampler_.Process(mic_channel.data(), mic_channel.size(), resampled_mic.data());
                reference_resampler_.Process(reference_channel.data(), reference_channel.size(), resampled_reference.data());
                data.resize(resampled_mic.size() + resampled_reference.size());
                for (size_t i = 0, j = 0; i < resampled_mic.size(); ++i, j += 2) {
                    data[j] = resampled_mic[i];
                    data[j + 1] = resampled_reference[i];
                }
            } else {
                auto resampled = std::vector<int16_t>(input_resampler_.GetOutputSamples(data.size()));
                input_resampler_.Process(data.data(), data.size(), resampled.data());
                data = std::move(resampled);
            }
        }
>>>>>>> 1deb477e
#ifdef CONFIG_USE_AFE_SR
                           if (audio_processor_.IsRunning())
                           {
                               audio_processor_.Input(data);
                           }
                           if (wake_word_detect_.IsDetectionRunning())
                           {
                               wake_word_detect_.Feed(data);
                           }
#else
                           Schedule([this, data = std::move(data)]()
                                    {
            if (chat_state_ == kChatStateListening) {
                std::lock_guard<std::mutex> lock(mutex_);
                audio_encode_queue_.emplace_back(std::move(data));
                cv_.notify_all();
            } });
#endif
                       });

<<<<<<< HEAD
    // OPUS encoder / decoder use a lot of stack memory
    const size_t opus_stack_size = 4096 * 8;
    audio_encode_task_stack_ = (StackType_t *)heap_caps_malloc(opus_stack_size, MALLOC_CAP_SPIRAM);
    audio_encode_task_ = xTaskCreateStatic([](void *arg)
                                           {
=======
    const size_t opus_stack_size = 4096 * 8; // OPUS encoder / decoder use a lot of stack memory
    audio_encode_task_stack_ = (StackType_t*)heap_caps_malloc(opus_stack_size, MALLOC_CAP_SPIRAM);
    audio_encode_task_ = xTaskCreateStatic([](void* arg) {
>>>>>>> 1deb477e
        Application* app = (Application*)arg;
        app->AudioEncodeTask();
        vTaskDelete(NULL); }, "opus_encode", opus_stack_size, this, 1, audio_encode_task_stack_, &audio_encode_task_buffer_);

<<<<<<< HEAD
    xTaskCreate([](void *arg)
                {
        Application* app = (Application*)arg;
        app->AudioPlayTask();
        vTaskDelete(NULL); }, "play_audio", 4096 * 4, this, 4, NULL);
=======
    codec->Start();
>>>>>>> 1deb477e

    /* Wait for the network to be ready */
    board.StartNetwork();

<<<<<<< HEAD
    const size_t main_loop_stack_size = 4096 * 2;
    main_loop_task_stack_ = (StackType_t *)heap_caps_malloc(main_loop_stack_size, MALLOC_CAP_SPIRAM);
    xTaskCreateStatic([](void *arg)
                      {
        Application* app = (Application*)arg;
        app->MainLoop();
        vTaskDelete(NULL); }, "main_loop", main_loop_stack_size, this, 1, main_loop_task_stack_, &main_loop_task_buffer_);

    // Launch a task to check for new firmware version
    xTaskCreate([](void *arg)
                {
        Application* app = (Application*)arg;
        app->CheckNewVersion();
        vTaskDelete(NULL); }, "check_new_version", 4096 * 2, this, 1, NULL);
=======
    xTaskCreate([](void* arg) {
        Application* app = (Application*)arg;
        app->MainLoop();
        vTaskDelete(NULL);
    }, "main_loop", 4096 * 2, this, 1, nullptr);

    // Check for new firmware version or get the MQTT broker address
    xTaskCreate([](void* arg) {
        Application* app = (Application*)arg;
        app->CheckNewVersion();
        vTaskDelete(NULL);
    }, "check_new_version", 4096 * 2, this, 1, nullptr);
>>>>>>> 1deb477e

#ifdef CONFIG_USE_AFE_SR
    audio_processor_.Initialize(codec->input_channels(), codec->input_reference());
    audio_processor_.OnOutput([this](std::vector<int16_t>&& data) {
        std::lock_guard<std::mutex> lock(mutex_);
        audio_encode_queue_.emplace_back(std::move(data));
        cv_.notify_all();
    });

    wake_word_detect_.Initialize(codec->input_channels(), codec->input_reference());
    wake_word_detect_.OnVadStateChange([this](bool speaking)
                                       { Schedule([this, speaking]()
                                                  {
            auto builtin_led = Board::GetInstance().GetBuiltinLed();
            if (chat_state_ == kChatStateListening) {
                if (speaking) {
                    builtin_led->SetRed(32);
                } else {
                    builtin_led->SetRed(8);
                }
                builtin_led->TurnOn();
            } }); });

    wake_word_detect_.OnWakeWordDetected([this]()
                                         { Schedule([this]()
                                                    {
            if (chat_state_ == kChatStateIdle) {
                SetChatState(kChatStateConnecting);
                wake_word_detect_.EncodeWakeWordData();

                if (protocol_->OpenAudioChannel()) {
                    std::string opus;
                    // Encode and send the wake word data to the server
                    while (wake_word_detect_.GetWakeWordOpus(opus)) {
                        protocol_->SendAudio(opus);
                    }
                    opus_encoder_.ResetState();
                    // Send a ready message to indicate the server that the wake word data is sent
                    SetChatState(kChatStateWakeWordDetected);
                } else {
                    SetChatState(kChatStateIdle);
                }
            } else if (chat_state_ == kChatStateSpeaking) {
                AbortSpeaking();
            }

            // Resume detection
            wake_word_detect_.StartDetection(); }); });
    wake_word_detect_.StartDetection();
#endif

    // Initialize the protocol
    display->SetText("Starting\nProtocol...");
    protocol_ = new MqttProtocol();
    protocol_->OnIncomingAudio([this](const std::string& data) {
        std::lock_guard<std::mutex> lock(mutex_);
        audio_decode_queue_.emplace_back(std::move(data));
        cv_.notify_all();
    });
    protocol_->OnAudioChannelOpened([this, codec]() {
        if (protocol_->GetServerSampleRate() != codec->output_sample_rate()) {
            ESP_LOGW(TAG, "服务器的音频采样率 %d 与设备输出的采样率 %d 不一致，重采样后可能会失真",
                protocol_->GetServerSampleRate(), codec->output_sample_rate());
        }
        SetDecodeSampleRate(protocol_->GetServerSampleRate());
    });
    protocol_->OnAudioChannelClosed([this]() {
        Schedule([this]() {
            SetChatState(kChatStateIdle);
        });
    });
    protocol_->OnIncomingJson([this](const cJSON* root) {
        // Parse JSON data
        auto type = cJSON_GetObjectItem(root, "type");
        if (strcmp(type->valuestring, "tts") == 0) {
            auto state = cJSON_GetObjectItem(root, "state");
            if (strcmp(state->valuestring, "start") == 0) {
                Schedule([this]() {
                    skip_to_end_ = false;
                    SetChatState(kChatStateSpeaking);
                });
            } else if (strcmp(state->valuestring, "stop") == 0) {
                Schedule([this]() {
                    auto codec = Board::GetInstance().GetAudioCodec();
                    codec->WaitForOutputDone();
                    if (chat_state_ == kChatStateSpeaking) {
                        SetChatState(kChatStateListening);
                    }
                });
            } else if (strcmp(state->valuestring, "sentence_start") == 0) {
                auto text = cJSON_GetObjectItem(root, "text");
                if (text != NULL) {
                    ESP_LOGI(TAG, ">> %s", text->valuestring);
                }
            }
        } else if (strcmp(type->valuestring, "stt") == 0) {
            auto text = cJSON_GetObjectItem(root, "text");
            if (text != NULL) {
                ESP_LOGI(TAG, ">> %s", text->valuestring);
            }
        } else if (strcmp(type->valuestring, "llm") == 0) {
            auto emotion = cJSON_GetObjectItem(root, "emotion");
            if (emotion != NULL) {
                ESP_LOGD(TAG, "EMOTION: %s", emotion->valuestring);
            }
        }
    });

    // Blink the LED to indicate the device is running
    builtin_led->SetGreen();
    builtin_led->BlinkOnce();

    SetChatState(kChatStateIdle);
    display->UpdateDisplay();
}

void Application::Schedule(std::function<void()> callback)
{
    std::lock_guard<std::mutex> lock(mutex_);
    main_tasks_.push_back(callback);
    cv_.notify_all();
}

// The Main Loop controls the chat state and websocket connection
// If other tasks need to access the websocket or chat state,
// they should use Schedule to call this function
void Application::MainLoop()
{
    while (true)
    {
        std::unique_lock<std::mutex> lock(mutex_);
        cv_.wait(lock, [this]()
                 { return !main_tasks_.empty(); });
        auto task = std::move(main_tasks_.front());
        main_tasks_.pop_front();
        lock.unlock();
        task();
    }
}

void Application::AbortSpeaking()
{
    ESP_LOGI(TAG, "Abort speaking");
    protocol_->SendAbort();

<<<<<<< HEAD
    if (ws_client_ && ws_client_->IsConnected())
    {
        cJSON *root = cJSON_CreateObject();
        cJSON_AddStringToObject(root, "type", "abort");
        char *json = cJSON_PrintUnformatted(root);
        ws_client_->Send(json);
        cJSON_Delete(root);
        free(json);
    }
=======
    skip_to_end_ = true;
    auto codec = Board::GetInstance().GetAudioCodec();
    codec->ClearOutputQueue();
>>>>>>> 1deb477e
}

void Application::SetChatState(ChatState state)
{
    const char *state_str[] = {
        "unknown",
        "idle",
        "connecting",
        "listening",
        "speaking",
        "wake_word_detected",
        "testing",
        "upgrading",
        "invalid_state"};
    if (chat_state_ == state)
    {
        // No need to update the state
        return;
    }
    chat_state_ = state;
    ESP_LOGI(TAG, "STATE: %s", state_str[chat_state_]);

    auto display = Board::GetInstance().GetDisplay();
    auto builtin_led = Board::GetInstance().GetBuiltinLed();
<<<<<<< HEAD
    switch (chat_state_)
    {
    case kChatStateUnknown:
    case kChatStateIdle:
        builtin_led->TurnOff();
        display->SetText("I'm\nIdle.");
        break;
    case kChatStateConnecting:
        builtin_led->SetBlue();
        builtin_led->TurnOn();
        display->SetText("I'm\nConnecting...");
        break;
    case kChatStateListening:
        builtin_led->SetRed();
        builtin_led->TurnOn();
        display->SetText("I'm\nListening...");
        break;
    case kChatStateSpeaking:
        builtin_led->SetGreen();
        builtin_led->TurnOn();
        display->SetText("I'm\nSpeaking...");
        break;
    case kChatStateWakeWordDetected:
        builtin_led->SetBlue();
        builtin_led->TurnOn();
        break;
    case kChatStateUpgrading:
        builtin_led->SetGreen();
        builtin_led->StartContinuousBlink(100);
        break;
    }

    if (ws_client_ && ws_client_->IsConnected())
    {
        cJSON *root = cJSON_CreateObject();
        cJSON_AddStringToObject(root, "type", "state");
        cJSON_AddStringToObject(root, "state", state_str[chat_state_]);
        char *json = cJSON_PrintUnformatted(root);
        ws_client_->Send(json);
        cJSON_Delete(root);
        free(json);
    }
}

BinaryProtocol3 *Application::AllocateBinaryProtocol3(const uint8_t *payload, size_t payload_size)
{
    auto protocol = (BinaryProtocol3 *)heap_caps_malloc(sizeof(BinaryProtocol3) + payload_size, MALLOC_CAP_SPIRAM);
    assert(protocol != nullptr);
    protocol->type = 0;
    protocol->reserved = 0;
    protocol->payload_size = htons(payload_size);
    assert(sizeof(BinaryProtocol3) == 4UL);
    memcpy(protocol->payload, payload, payload_size);
    return protocol;
=======
    switch (chat_state_) {
        case kChatStateUnknown:
        case kChatStateIdle:
            builtin_led->TurnOff();
            display->SetText("I'm\nIdle.");
#ifdef CONFIG_USE_AFE_SR
            audio_processor_.Stop();
#endif
            break;
        case kChatStateConnecting:
            builtin_led->SetBlue();
            builtin_led->TurnOn();
            display->SetText("I'm\nConnecting...");
            break;
        case kChatStateListening:
            builtin_led->SetRed();
            builtin_led->TurnOn();
            display->SetText("I'm\nListening...");
#ifdef CONFIG_USE_AFE_SR
            audio_processor_.Start();
#endif
            break;
        case kChatStateSpeaking:
            builtin_led->SetGreen();
            builtin_led->TurnOn();
            display->SetText("I'm\nSpeaking...");
#ifdef CONFIG_USE_AFE_SR
            audio_processor_.Stop();
#endif
            break;
        case kChatStateWakeWordDetected:
            builtin_led->SetBlue();
            builtin_led->TurnOn();
            break;
        case kChatStateUpgrading:
            builtin_led->SetGreen();
            builtin_led->StartContinuousBlink(100);
            break;
    }

    protocol_->SendState(state_str[chat_state_]);
>>>>>>> 1deb477e
}

void Application::AudioEncodeTask()
{
    ESP_LOGI(TAG, "Audio encode task started");
    auto codec = Board::GetInstance().GetAudioCodec();

    while (true)
    {
        std::unique_lock<std::mutex> lock(mutex_);
<<<<<<< HEAD
        cv_.wait(lock, [this]()
                 { return !audio_encode_queue_.empty() || (!audio_decode_queue_.empty() && audio_play_queue_.size() < max_audio_play_queue_size_); });
=======
        cv_.wait(lock, [this]() {
            return !audio_encode_queue_.empty() || !audio_decode_queue_.empty();
        });
>>>>>>> 1deb477e

        if (!audio_encode_queue_.empty())
        {
            auto pcm = std::move(audio_encode_queue_.front());
            audio_encode_queue_.pop_front();
            lock.unlock();

<<<<<<< HEAD
            // Encode audio data
            opus_encoder_.Encode(pcm, [this](const uint8_t *opus, size_t opus_size)
                                 {
                auto protocol = AllocateBinaryProtocol3(opus, opus_size);
                Schedule([this, protocol, opus_size]() {
                    if (ws_client_ && ws_client_->IsConnected()) {
                        if (!ws_client_->Send(protocol, sizeof(BinaryProtocol3) + opus_size, true)) {
                            ESP_LOGE(TAG, "Failed to send audio data");
                        }
                    }
                    heap_caps_free(protocol);
                }); });
        }
        else if (!audio_decode_queue_.empty())
        {
            auto packet = std::move(audio_decode_queue_.front());
            audio_decode_queue_.pop_front();
            lock.unlock();

            if (packet->type == kAudioPacketTypeData && !skip_to_end_)
            {
                int frame_size = opus_decode_sample_rate_ * opus_duration_ms_ / 1000;
                packet->pcm.resize(frame_size);

                int ret = opus_decode(opus_decoder_, packet->opus.data(), packet->opus.size(), packet->pcm.data(), frame_size, 0);
                if (ret < 0)
                {
                    ESP_LOGE(TAG, "Failed to decode audio, error code: %d", ret);
                    delete packet;
                    continue;
                }

                if (opus_decode_sample_rate_ != codec->output_sample_rate())
                {
                    int target_size = output_resampler_.GetOutputSamples(frame_size);
                    std::vector<int16_t> resampled(target_size);
                    output_resampler_.Process(packet->pcm.data(), frame_size, resampled.data());
                    packet->pcm = std::move(resampled);
                }
=======
            opus_encoder_.Encode(pcm, [this](const uint8_t* opus, size_t opus_size) {
                Schedule([this, data = std::string(reinterpret_cast<const char*>(opus), opus_size)]() {
                    protocol_->SendAudio(data);
                });
            });
        } else if (!audio_decode_queue_.empty()) {
            auto opus = std::move(audio_decode_queue_.front());
            audio_decode_queue_.pop_front();
            lock.unlock();

            if (skip_to_end_) {
                continue;
>>>>>>> 1deb477e
            }

            int frame_size = opus_decode_sample_rate_ * OPUS_FRAME_DURATION_MS / 1000;
            std::vector<int16_t> pcm(frame_size);

<<<<<<< HEAD
void Application::HandleAudioPacket(AudioPacket *packet)
{
    switch (packet->type)
    {
    case kAudioPacketTypeData:
    {
        if (skip_to_end_)
        {
            break;
        }

        // This will block until the audio device has finished playing the audio
        auto codec = Board::GetInstance().GetAudioCodec();
        codec->OutputData(packet->pcm);
        break;
    }
    case kAudioPacketTypeStart:
        break_speaking_ = false;
        skip_to_end_ = false;
        Schedule([this]()
                 { SetChatState(kChatStateSpeaking); });
        break;
    case kAudioPacketTypeStop:
        Schedule([this]()
                 {
            if (ws_client_ && ws_client_->IsConnected()) {
                SetChatState(kChatStateListening);
            } else {
                SetChatState(kChatStateIdle);
            } });
        break;
    case kAudioPacketTypeSentenceStart:
    {
        ESP_LOGI(TAG, "<< %s", packet->text.c_str());
        auto display = Board::GetInstance().GetDisplay();
        display->SetText(packet->text.c_str());
    }
        break;
    case kAudioPacketTypeSentenceEnd:
        if (break_speaking_)
        {
            skip_to_end_ = true;
        }
        break;
    default:
        ESP_LOGI(TAG, "Unknown packet type: %d", packet->type);
        break;
    }

    delete packet;
}

void Application::AudioPlayTask()
{
    ESP_LOGI(TAG, "Audio play task started");

    while (true)
    {
        std::unique_lock<std::mutex> lock(mutex_);
        cv_.wait(lock, [this]()
                 { return !audio_play_queue_.empty(); });
        auto packet = std::move(audio_play_queue_.front());
        audio_play_queue_.pop_front();
        cv_.notify_all();
        lock.unlock();

        HandleAudioPacket(packet);
=======
            int ret = opus_decode(opus_decoder_, (const unsigned char*)opus.data(), opus.size(), pcm.data(), frame_size, 0);
            if (ret < 0) {
                ESP_LOGE(TAG, "Failed to decode audio, error code: %d", ret);
                continue;
            }

            // Resample if the sample rate is different
            if (opus_decode_sample_rate_ != codec->output_sample_rate()) {
                int target_size = output_resampler_.GetOutputSamples(frame_size);
                std::vector<int16_t> resampled(target_size);
                output_resampler_.Process(pcm.data(), frame_size, resampled.data());
                pcm = std::move(resampled);
            }
            codec->OutputData(pcm);
        }
>>>>>>> 1deb477e
    }
}

void Application::SetDecodeSampleRate(int sample_rate)
{
    if (opus_decode_sample_rate_ == sample_rate)
    {
        return;
    }

    opus_decoder_destroy(opus_decoder_);
    opus_decode_sample_rate_ = sample_rate;
    opus_decoder_ = opus_decoder_create(opus_decode_sample_rate_, 1, NULL);

    auto codec = Board::GetInstance().GetAudioCodec();
    if (opus_decode_sample_rate_ != codec->output_sample_rate())
    {
        ESP_LOGI(TAG, "Resampling audio from %d to %d", opus_decode_sample_rate_, codec->output_sample_rate());
        output_resampler_.Configure(opus_decode_sample_rate_, codec->output_sample_rate());
    }
<<<<<<< HEAD
}

void Application::ParseBinaryProtocol3(const char *data, size_t size)
{
    for (const char *p = data; p < data + size;)
    {
        auto protocol = (BinaryProtocol3 *)p;
        p += sizeof(BinaryProtocol3);

        auto packet = new AudioPacket();
        packet->type = kAudioPacketTypeData;
        auto payload_size = ntohs(protocol->payload_size);
        packet->opus.resize(payload_size);
        memcpy(packet->opus.data(), protocol->payload, payload_size);
        p += payload_size;

        std::lock_guard<std::mutex> lock(mutex_);
        audio_decode_queue_.push_back(packet);
    }
}

void Application::StartWebSocketClient()
{
    if (ws_client_ != nullptr)
    {
        ESP_LOGW(TAG, "WebSocket client already exists");
        delete ws_client_;
    }

    std::string url = CONFIG_WEBSOCKET_URL;
    std::string token = "Bearer " + std::string(CONFIG_WEBSOCKET_ACCESS_TOKEN);
    ws_client_ = Board::GetInstance().CreateWebSocket();
    ws_client_->SetHeader("Authorization", token.c_str());
    ws_client_->SetHeader("Protocol-Version", std::to_string(PROTOCOL_VERSION).c_str());
    ws_client_->SetHeader("Device-Id", SystemInfo::GetMacAddress().c_str());

    ws_client_->OnConnected([this]()
                            {
        ESP_LOGI(TAG, "Websocket connected");
        
        // Send hello message to describe the client
        // keys: message type, version, wakeup_model, audio_params (format, sample_rate, channels)
        std::string message = "{";
        message += "\"type\":\"hello\",";
        message += "\"audio_params\":{";
        message += "\"format\":\"opus\", \"sample_rate\":16000, \"channels\":1";
        message += "}}";
        ws_client_->Send(message); });

    ws_client_->OnData([this](const char *data, size_t len, bool binary)
                       {
        if (binary) {
            ParseBinaryProtocol3(data, len);
            cv_.notify_all();
        } else {
            // Parse JSON data
            auto root = cJSON_Parse(data);
            auto type = cJSON_GetObjectItem(root, "type");
            if (type != NULL) {
                if (strcmp(type->valuestring, "tts") == 0) {
                    auto packet = new AudioPacket();
                    auto state = cJSON_GetObjectItem(root, "state");
                    if (strcmp(state->valuestring, "start") == 0) {
                        packet->type = kAudioPacketTypeStart;
                        auto sample_rate = cJSON_GetObjectItem(root, "sample_rate");
                        if (sample_rate != NULL) {
                            SetDecodeSampleRate(sample_rate->valueint);
                        }

                        // If the device is speaking, we need to skip the last session
                        skip_to_end_ = true;
                    } else if (strcmp(state->valuestring, "stop") == 0) {
                        packet->type = kAudioPacketTypeStop;
                    } else if (strcmp(state->valuestring, "sentence_end") == 0) {
                        packet->type = kAudioPacketTypeSentenceEnd;
                    } else if (strcmp(state->valuestring, "sentence_start") == 0) {
                        packet->type = kAudioPacketTypeSentenceStart;
                        packet->text = cJSON_GetObjectItem(root, "text")->valuestring;
                    }

                    std::lock_guard<std::mutex> lock(mutex_);
                    audio_decode_queue_.push_back(packet);
                    cv_.notify_all();
                } else if (strcmp(type->valuestring, "stt") == 0) {
                    auto text = cJSON_GetObjectItem(root, "text");
                    if (text != NULL) {
                        ESP_LOGI(TAG, ">> %s", text->valuestring);
                    }
                } else if (strcmp(type->valuestring, "llm") == 0) {
                    auto emotion = cJSON_GetObjectItem(root, "emotion");
                    if (emotion != NULL) {
                        ESP_LOGD(TAG, "EMOTION: %s", emotion->valuestring);
                    }
                } else {
                    ESP_LOGW(TAG, "Unknown message type: %s", type->valuestring);
                }
            } else {
                ESP_LOGE(TAG, "Missing message type, data: %s", data);
            }
            cJSON_Delete(root);
        } });

    ws_client_->OnError([this](int error)
                        { ESP_LOGE(TAG, "Websocket error: %d", error); });

    ws_client_->OnDisconnected([this]()
                               {
        ESP_LOGI(TAG, "Websocket disconnected");
        Schedule([this]() {
            auto codec = Board::GetInstance().GetAudioCodec();
            codec->EnableOutput(false);
#ifdef CONFIG_USE_AFE_SR
            audio_processor_.Stop();
#endif
            delete ws_client_;
            ws_client_ = nullptr;
            SetChatState(kChatStateIdle);
        }); });

    if (!ws_client_->Connect(url.c_str()))
    {
        ESP_LOGE(TAG, "Failed to connect to websocket server");
        return;
    }

    // 建立语音通道后打开音频输出，避免待机时喇叭底噪
    auto codec = Board::GetInstance().GetAudioCodec();
    codec->EnableOutput(true);
=======
>>>>>>> 1deb477e
}<|MERGE_RESOLUTION|>--- conflicted
+++ resolved
@@ -40,13 +40,6 @@
     {
         heap_caps_free(audio_encode_task_stack_);
     }
-<<<<<<< HEAD
-    if (main_loop_task_stack_ != nullptr)
-    {
-        heap_caps_free(main_loop_task_stack_);
-    }
-=======
->>>>>>> 1deb477e
 
     vEventGroupDelete(event_group_);
 }
@@ -55,30 +48,6 @@
 {
     // Check if there is a new firmware version available
     ota_.SetPostData(Board::GetInstance().GetJson());
-<<<<<<< HEAD
-    ota_.CheckVersion();
-    if (ota_.HasNewVersion())
-    {
-        // Wait for the chat state to be idle
-        while (chat_state_ != kChatStateIdle)
-        {
-            vTaskDelay(100);
-        }
-        SetChatState(kChatStateUpgrading);
-        ota_.StartUpgrade([](int progress, size_t speed)
-                          {
-            char buffer[64];
-            snprintf(buffer, sizeof(buffer), "Upgrading...\n %d%% %zuKB/s", progress, speed / 1024);
-            auto display = Board::GetInstance().GetDisplay();
-            display->SetText(buffer); });
-        // If upgrade success, the device will reboot and never reach here
-        ESP_LOGI(TAG, "Firmware upgrade failed...");
-        SetChatState(kChatStateIdle);
-    }
-    else
-    {
-        ota_.MarkCurrentVersionValid();
-=======
 
     while (true) {
         if (ota_.CheckVersion()) {
@@ -107,7 +76,6 @@
 
         // Check again in 60 seconds
         vTaskDelay(pdMS_TO_TICKS(60000));
->>>>>>> 1deb477e
     }
 }
 
@@ -166,16 +134,9 @@
         } else if (chat_state_ == kChatStateSpeaking) {
             AbortSpeaking();
         } else if (chat_state_ == kChatStateListening) {
-<<<<<<< HEAD
-            if (ws_client_ && ws_client_->IsConnected()) {
-                ws_client_->Close();
-            }
-        } });
-=======
             protocol_->CloseAudioChannel();
         }
     });
->>>>>>> 1deb477e
 }
 
 void Application::Start()
@@ -200,43 +161,6 @@
         input_resampler_.Configure(codec->input_sample_rate(), 16000);
         reference_resampler_.Configure(codec->input_sample_rate(), 16000);
     }
-<<<<<<< HEAD
-
-    codec->EnableInput(true);
-    codec->EnableOutput(true);
-    codec->EnableOutput(false);
-    codec->OnInputData([this, codec](std::vector<int16_t> &&data)
-                       {
-                           if (codec->input_sample_rate() != 16000)
-                           {
-                               if (codec->input_channels() == 2)
-                               {
-                                   auto mic_channel = std::vector<int16_t>(data.size() / 2);
-                                   auto reference_channel = std::vector<int16_t>(data.size() / 2);
-                                   for (size_t i = 0, j = 0; i < mic_channel.size(); ++i, j += 2)
-                                   {
-                                       mic_channel[i] = data[j];
-                                       reference_channel[i] = data[j + 1];
-                                   }
-                                   auto resampled_mic = std::vector<int16_t>(input_resampler_.GetOutputSamples(mic_channel.size()));
-                                   auto resampled_reference = std::vector<int16_t>(reference_resampler_.GetOutputSamples(reference_channel.size()));
-                                   input_resampler_.Process(mic_channel.data(), mic_channel.size(), resampled_mic.data());
-                                   reference_resampler_.Process(reference_channel.data(), reference_channel.size(), resampled_reference.data());
-                                   data.resize(resampled_mic.size() + resampled_reference.size());
-                                   for (size_t i = 0, j = 0; i < resampled_mic.size(); ++i, j += 2)
-                                   {
-                                       data[j] = resampled_mic[i];
-                                       data[j + 1] = resampled_reference[i];
-                                   }
-                               }
-                               else
-                               {
-                                   auto resampled = std::vector<int16_t>(input_resampler_.GetOutputSamples(data.size()));
-                                   input_resampler_.Process(data.data(), data.size(), resampled.data());
-                                   data = std::move(resampled);
-                               }
-                           }
-=======
     codec->OnInputData([this, codec](std::vector<int16_t>&& data) {
         if (codec->input_sample_rate() != 16000) {
             if (codec->input_channels() == 2) {
@@ -261,7 +185,6 @@
                 data = std::move(resampled);
             }
         }
->>>>>>> 1deb477e
 #ifdef CONFIG_USE_AFE_SR
                            if (audio_processor_.IsRunning())
                            {
@@ -282,50 +205,18 @@
 #endif
                        });
 
-<<<<<<< HEAD
-    // OPUS encoder / decoder use a lot of stack memory
-    const size_t opus_stack_size = 4096 * 8;
-    audio_encode_task_stack_ = (StackType_t *)heap_caps_malloc(opus_stack_size, MALLOC_CAP_SPIRAM);
-    audio_encode_task_ = xTaskCreateStatic([](void *arg)
-                                           {
-=======
     const size_t opus_stack_size = 4096 * 8; // OPUS encoder / decoder use a lot of stack memory
     audio_encode_task_stack_ = (StackType_t*)heap_caps_malloc(opus_stack_size, MALLOC_CAP_SPIRAM);
     audio_encode_task_ = xTaskCreateStatic([](void* arg) {
->>>>>>> 1deb477e
         Application* app = (Application*)arg;
         app->AudioEncodeTask();
         vTaskDelete(NULL); }, "opus_encode", opus_stack_size, this, 1, audio_encode_task_stack_, &audio_encode_task_buffer_);
 
-<<<<<<< HEAD
-    xTaskCreate([](void *arg)
-                {
-        Application* app = (Application*)arg;
-        app->AudioPlayTask();
-        vTaskDelete(NULL); }, "play_audio", 4096 * 4, this, 4, NULL);
-=======
     codec->Start();
->>>>>>> 1deb477e
 
     /* Wait for the network to be ready */
     board.StartNetwork();
 
-<<<<<<< HEAD
-    const size_t main_loop_stack_size = 4096 * 2;
-    main_loop_task_stack_ = (StackType_t *)heap_caps_malloc(main_loop_stack_size, MALLOC_CAP_SPIRAM);
-    xTaskCreateStatic([](void *arg)
-                      {
-        Application* app = (Application*)arg;
-        app->MainLoop();
-        vTaskDelete(NULL); }, "main_loop", main_loop_stack_size, this, 1, main_loop_task_stack_, &main_loop_task_buffer_);
-
-    // Launch a task to check for new firmware version
-    xTaskCreate([](void *arg)
-                {
-        Application* app = (Application*)arg;
-        app->CheckNewVersion();
-        vTaskDelete(NULL); }, "check_new_version", 4096 * 2, this, 1, NULL);
-=======
     xTaskCreate([](void* arg) {
         Application* app = (Application*)arg;
         app->MainLoop();
@@ -338,7 +229,6 @@
         app->CheckNewVersion();
         vTaskDelete(NULL);
     }, "check_new_version", 4096 * 2, this, 1, nullptr);
->>>>>>> 1deb477e
 
 #ifdef CONFIG_USE_AFE_SR
     audio_processor_.Initialize(codec->input_channels(), codec->input_reference());
@@ -484,21 +374,9 @@
     ESP_LOGI(TAG, "Abort speaking");
     protocol_->SendAbort();
 
-<<<<<<< HEAD
-    if (ws_client_ && ws_client_->IsConnected())
-    {
-        cJSON *root = cJSON_CreateObject();
-        cJSON_AddStringToObject(root, "type", "abort");
-        char *json = cJSON_PrintUnformatted(root);
-        ws_client_->Send(json);
-        cJSON_Delete(root);
-        free(json);
-    }
-=======
     skip_to_end_ = true;
     auto codec = Board::GetInstance().GetAudioCodec();
     codec->ClearOutputQueue();
->>>>>>> 1deb477e
 }
 
 void Application::SetChatState(ChatState state)
@@ -523,62 +401,6 @@
 
     auto display = Board::GetInstance().GetDisplay();
     auto builtin_led = Board::GetInstance().GetBuiltinLed();
-<<<<<<< HEAD
-    switch (chat_state_)
-    {
-    case kChatStateUnknown:
-    case kChatStateIdle:
-        builtin_led->TurnOff();
-        display->SetText("I'm\nIdle.");
-        break;
-    case kChatStateConnecting:
-        builtin_led->SetBlue();
-        builtin_led->TurnOn();
-        display->SetText("I'm\nConnecting...");
-        break;
-    case kChatStateListening:
-        builtin_led->SetRed();
-        builtin_led->TurnOn();
-        display->SetText("I'm\nListening...");
-        break;
-    case kChatStateSpeaking:
-        builtin_led->SetGreen();
-        builtin_led->TurnOn();
-        display->SetText("I'm\nSpeaking...");
-        break;
-    case kChatStateWakeWordDetected:
-        builtin_led->SetBlue();
-        builtin_led->TurnOn();
-        break;
-    case kChatStateUpgrading:
-        builtin_led->SetGreen();
-        builtin_led->StartContinuousBlink(100);
-        break;
-    }
-
-    if (ws_client_ && ws_client_->IsConnected())
-    {
-        cJSON *root = cJSON_CreateObject();
-        cJSON_AddStringToObject(root, "type", "state");
-        cJSON_AddStringToObject(root, "state", state_str[chat_state_]);
-        char *json = cJSON_PrintUnformatted(root);
-        ws_client_->Send(json);
-        cJSON_Delete(root);
-        free(json);
-    }
-}
-
-BinaryProtocol3 *Application::AllocateBinaryProtocol3(const uint8_t *payload, size_t payload_size)
-{
-    auto protocol = (BinaryProtocol3 *)heap_caps_malloc(sizeof(BinaryProtocol3) + payload_size, MALLOC_CAP_SPIRAM);
-    assert(protocol != nullptr);
-    protocol->type = 0;
-    protocol->reserved = 0;
-    protocol->payload_size = htons(payload_size);
-    assert(sizeof(BinaryProtocol3) == 4UL);
-    memcpy(protocol->payload, payload, payload_size);
-    return protocol;
-=======
     switch (chat_state_) {
         case kChatStateUnknown:
         case kChatStateIdle:
@@ -620,7 +442,6 @@
     }
 
     protocol_->SendState(state_str[chat_state_]);
->>>>>>> 1deb477e
 }
 
 void Application::AudioEncodeTask()
@@ -631,14 +452,9 @@
     while (true)
     {
         std::unique_lock<std::mutex> lock(mutex_);
-<<<<<<< HEAD
-        cv_.wait(lock, [this]()
-                 { return !audio_encode_queue_.empty() || (!audio_decode_queue_.empty() && audio_play_queue_.size() < max_audio_play_queue_size_); });
-=======
         cv_.wait(lock, [this]() {
             return !audio_encode_queue_.empty() || !audio_decode_queue_.empty();
         });
->>>>>>> 1deb477e
 
         if (!audio_encode_queue_.empty())
         {
@@ -646,47 +462,6 @@
             audio_encode_queue_.pop_front();
             lock.unlock();
 
-<<<<<<< HEAD
-            // Encode audio data
-            opus_encoder_.Encode(pcm, [this](const uint8_t *opus, size_t opus_size)
-                                 {
-                auto protocol = AllocateBinaryProtocol3(opus, opus_size);
-                Schedule([this, protocol, opus_size]() {
-                    if (ws_client_ && ws_client_->IsConnected()) {
-                        if (!ws_client_->Send(protocol, sizeof(BinaryProtocol3) + opus_size, true)) {
-                            ESP_LOGE(TAG, "Failed to send audio data");
-                        }
-                    }
-                    heap_caps_free(protocol);
-                }); });
-        }
-        else if (!audio_decode_queue_.empty())
-        {
-            auto packet = std::move(audio_decode_queue_.front());
-            audio_decode_queue_.pop_front();
-            lock.unlock();
-
-            if (packet->type == kAudioPacketTypeData && !skip_to_end_)
-            {
-                int frame_size = opus_decode_sample_rate_ * opus_duration_ms_ / 1000;
-                packet->pcm.resize(frame_size);
-
-                int ret = opus_decode(opus_decoder_, packet->opus.data(), packet->opus.size(), packet->pcm.data(), frame_size, 0);
-                if (ret < 0)
-                {
-                    ESP_LOGE(TAG, "Failed to decode audio, error code: %d", ret);
-                    delete packet;
-                    continue;
-                }
-
-                if (opus_decode_sample_rate_ != codec->output_sample_rate())
-                {
-                    int target_size = output_resampler_.GetOutputSamples(frame_size);
-                    std::vector<int16_t> resampled(target_size);
-                    output_resampler_.Process(packet->pcm.data(), frame_size, resampled.data());
-                    packet->pcm = std::move(resampled);
-                }
-=======
             opus_encoder_.Encode(pcm, [this](const uint8_t* opus, size_t opus_size) {
                 Schedule([this, data = std::string(reinterpret_cast<const char*>(opus), opus_size)]() {
                     protocol_->SendAudio(data);
@@ -699,81 +474,11 @@
 
             if (skip_to_end_) {
                 continue;
->>>>>>> 1deb477e
             }
 
             int frame_size = opus_decode_sample_rate_ * OPUS_FRAME_DURATION_MS / 1000;
             std::vector<int16_t> pcm(frame_size);
 
-<<<<<<< HEAD
-void Application::HandleAudioPacket(AudioPacket *packet)
-{
-    switch (packet->type)
-    {
-    case kAudioPacketTypeData:
-    {
-        if (skip_to_end_)
-        {
-            break;
-        }
-
-        // This will block until the audio device has finished playing the audio
-        auto codec = Board::GetInstance().GetAudioCodec();
-        codec->OutputData(packet->pcm);
-        break;
-    }
-    case kAudioPacketTypeStart:
-        break_speaking_ = false;
-        skip_to_end_ = false;
-        Schedule([this]()
-                 { SetChatState(kChatStateSpeaking); });
-        break;
-    case kAudioPacketTypeStop:
-        Schedule([this]()
-                 {
-            if (ws_client_ && ws_client_->IsConnected()) {
-                SetChatState(kChatStateListening);
-            } else {
-                SetChatState(kChatStateIdle);
-            } });
-        break;
-    case kAudioPacketTypeSentenceStart:
-    {
-        ESP_LOGI(TAG, "<< %s", packet->text.c_str());
-        auto display = Board::GetInstance().GetDisplay();
-        display->SetText(packet->text.c_str());
-    }
-        break;
-    case kAudioPacketTypeSentenceEnd:
-        if (break_speaking_)
-        {
-            skip_to_end_ = true;
-        }
-        break;
-    default:
-        ESP_LOGI(TAG, "Unknown packet type: %d", packet->type);
-        break;
-    }
-
-    delete packet;
-}
-
-void Application::AudioPlayTask()
-{
-    ESP_LOGI(TAG, "Audio play task started");
-
-    while (true)
-    {
-        std::unique_lock<std::mutex> lock(mutex_);
-        cv_.wait(lock, [this]()
-                 { return !audio_play_queue_.empty(); });
-        auto packet = std::move(audio_play_queue_.front());
-        audio_play_queue_.pop_front();
-        cv_.notify_all();
-        lock.unlock();
-
-        HandleAudioPacket(packet);
-=======
             int ret = opus_decode(opus_decoder_, (const unsigned char*)opus.data(), opus.size(), pcm.data(), frame_size, 0);
             if (ret < 0) {
                 ESP_LOGE(TAG, "Failed to decode audio, error code: %d", ret);
@@ -789,7 +494,6 @@
             }
             codec->OutputData(pcm);
         }
->>>>>>> 1deb477e
     }
 }
 
@@ -810,135 +514,4 @@
         ESP_LOGI(TAG, "Resampling audio from %d to %d", opus_decode_sample_rate_, codec->output_sample_rate());
         output_resampler_.Configure(opus_decode_sample_rate_, codec->output_sample_rate());
     }
-<<<<<<< HEAD
-}
-
-void Application::ParseBinaryProtocol3(const char *data, size_t size)
-{
-    for (const char *p = data; p < data + size;)
-    {
-        auto protocol = (BinaryProtocol3 *)p;
-        p += sizeof(BinaryProtocol3);
-
-        auto packet = new AudioPacket();
-        packet->type = kAudioPacketTypeData;
-        auto payload_size = ntohs(protocol->payload_size);
-        packet->opus.resize(payload_size);
-        memcpy(packet->opus.data(), protocol->payload, payload_size);
-        p += payload_size;
-
-        std::lock_guard<std::mutex> lock(mutex_);
-        audio_decode_queue_.push_back(packet);
-    }
-}
-
-void Application::StartWebSocketClient()
-{
-    if (ws_client_ != nullptr)
-    {
-        ESP_LOGW(TAG, "WebSocket client already exists");
-        delete ws_client_;
-    }
-
-    std::string url = CONFIG_WEBSOCKET_URL;
-    std::string token = "Bearer " + std::string(CONFIG_WEBSOCKET_ACCESS_TOKEN);
-    ws_client_ = Board::GetInstance().CreateWebSocket();
-    ws_client_->SetHeader("Authorization", token.c_str());
-    ws_client_->SetHeader("Protocol-Version", std::to_string(PROTOCOL_VERSION).c_str());
-    ws_client_->SetHeader("Device-Id", SystemInfo::GetMacAddress().c_str());
-
-    ws_client_->OnConnected([this]()
-                            {
-        ESP_LOGI(TAG, "Websocket connected");
-        
-        // Send hello message to describe the client
-        // keys: message type, version, wakeup_model, audio_params (format, sample_rate, channels)
-        std::string message = "{";
-        message += "\"type\":\"hello\",";
-        message += "\"audio_params\":{";
-        message += "\"format\":\"opus\", \"sample_rate\":16000, \"channels\":1";
-        message += "}}";
-        ws_client_->Send(message); });
-
-    ws_client_->OnData([this](const char *data, size_t len, bool binary)
-                       {
-        if (binary) {
-            ParseBinaryProtocol3(data, len);
-            cv_.notify_all();
-        } else {
-            // Parse JSON data
-            auto root = cJSON_Parse(data);
-            auto type = cJSON_GetObjectItem(root, "type");
-            if (type != NULL) {
-                if (strcmp(type->valuestring, "tts") == 0) {
-                    auto packet = new AudioPacket();
-                    auto state = cJSON_GetObjectItem(root, "state");
-                    if (strcmp(state->valuestring, "start") == 0) {
-                        packet->type = kAudioPacketTypeStart;
-                        auto sample_rate = cJSON_GetObjectItem(root, "sample_rate");
-                        if (sample_rate != NULL) {
-                            SetDecodeSampleRate(sample_rate->valueint);
-                        }
-
-                        // If the device is speaking, we need to skip the last session
-                        skip_to_end_ = true;
-                    } else if (strcmp(state->valuestring, "stop") == 0) {
-                        packet->type = kAudioPacketTypeStop;
-                    } else if (strcmp(state->valuestring, "sentence_end") == 0) {
-                        packet->type = kAudioPacketTypeSentenceEnd;
-                    } else if (strcmp(state->valuestring, "sentence_start") == 0) {
-                        packet->type = kAudioPacketTypeSentenceStart;
-                        packet->text = cJSON_GetObjectItem(root, "text")->valuestring;
-                    }
-
-                    std::lock_guard<std::mutex> lock(mutex_);
-                    audio_decode_queue_.push_back(packet);
-                    cv_.notify_all();
-                } else if (strcmp(type->valuestring, "stt") == 0) {
-                    auto text = cJSON_GetObjectItem(root, "text");
-                    if (text != NULL) {
-                        ESP_LOGI(TAG, ">> %s", text->valuestring);
-                    }
-                } else if (strcmp(type->valuestring, "llm") == 0) {
-                    auto emotion = cJSON_GetObjectItem(root, "emotion");
-                    if (emotion != NULL) {
-                        ESP_LOGD(TAG, "EMOTION: %s", emotion->valuestring);
-                    }
-                } else {
-                    ESP_LOGW(TAG, "Unknown message type: %s", type->valuestring);
-                }
-            } else {
-                ESP_LOGE(TAG, "Missing message type, data: %s", data);
-            }
-            cJSON_Delete(root);
-        } });
-
-    ws_client_->OnError([this](int error)
-                        { ESP_LOGE(TAG, "Websocket error: %d", error); });
-
-    ws_client_->OnDisconnected([this]()
-                               {
-        ESP_LOGI(TAG, "Websocket disconnected");
-        Schedule([this]() {
-            auto codec = Board::GetInstance().GetAudioCodec();
-            codec->EnableOutput(false);
-#ifdef CONFIG_USE_AFE_SR
-            audio_processor_.Stop();
-#endif
-            delete ws_client_;
-            ws_client_ = nullptr;
-            SetChatState(kChatStateIdle);
-        }); });
-
-    if (!ws_client_->Connect(url.c_str()))
-    {
-        ESP_LOGE(TAG, "Failed to connect to websocket server");
-        return;
-    }
-
-    // 建立语音通道后打开音频输出，避免待机时喇叭底噪
-    auto codec = Board::GetInstance().GetAudioCodec();
-    codec->EnableOutput(true);
-=======
->>>>>>> 1deb477e
 }