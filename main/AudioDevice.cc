--- conflicted
+++ resolved
@@ -1,119 +1,56 @@
 #include "AudioDevice.h"
 #include <esp_log.h>
 #include <cstring>
-<<<<<<< HEAD
-#include "driver/gpio.h"
-#include "driver/i2s_std.h"
-#include "esp_system.h"
-#include "esp_check.h"
-#include "es8311.h"
-#include "driver/i2c.h"
-#include "es7210.h"
+#include <cmath>
 #define TAG "AudioDevice"
 
-
-
-/* Example configurations */
-#define EXAMPLE_RECV_BUF_SIZE (2400)
-#define EXAMPLE_SAMPLE_RATE (16000)
-#define EXAMPLE_MCLK_MULTIPLE (384) // If not using 24-bit data width, 256 should be enough
-#define EXAMPLE_MCLK_FREQ_HZ (EXAMPLE_SAMPLE_RATE * EXAMPLE_MCLK_MULTIPLE)
-#define EXAMPLE_VOICE_VOLUME 70
-
-
-#define ES7210_I2C_ADDR             (0x40)
-#define ES7210_SAMPLE_RATE          (48000)
-#define ES7210_I2S_FORMAT           ES7210_I2S_FMT_I2S
-#define ES7210_MCLK_MULTIPLE        (256)
-#define ES7210_BIT_WIDTH            ES7210_I2S_BITS_16B
-#define ES7210_MIC_BIAS             ES7210_MIC_BIAS_2V87
-#define ES7210_MIC_GAIN             ES7210_MIC_GAIN_9DB
-#define ES7210_ADC_VOLUME           (0)
-
-
-/* I2C port and GPIOs */
-#define I2C_NUM I2C_NUM_0
-
-#define I2C_SCL_IO (GPIO_NUM_18)
-#define I2C_SDA_IO (GPIO_NUM_17)
-
-/* I2S port and GPIOs */
-#define I2S_NUM I2S_NUM_0
-#define I2S_MCK_IO (GPIO_NUM_16)
-#define I2S_BCK_IO (GPIO_NUM_9)
-#define I2S_WS_IO (GPIO_NUM_45)
-#define I2S_DO_IO (GPIO_NUM_8)
-#define I2S_DI_IO (GPIO_NUM_10)
-static i2s_chan_handle_t tx_handle = NULL;
-static i2s_chan_handle_t rx_handle = NULL;
-static es7210_dev_handle_t es7210_handle = NULL;
-
-static void es7210_init(bool is_tdm)
-{
-    /* Create ES7210 device handle */
-    es7210_i2c_config_t es7210_i2c_conf = {
-        .i2c_port = I2C_NUM,
-        .i2c_addr = ES7210_I2C_ADDR
-    };
-    es7210_new_codec(&es7210_i2c_conf, &es7210_handle);
-
-    ESP_LOGI(TAG, "Configure ES7210 codec parameters");
-    es7210_codec_config_t codec_conf = {
-        .sample_rate_hz = ES7210_SAMPLE_RATE,
-        .mclk_ratio = ES7210_MCLK_MULTIPLE,
-        .i2s_format = ES7210_I2S_FORMAT,
-        .bit_width = ES7210_BIT_WIDTH,
-        .mic_bias = ES7210_MIC_BIAS,
-        .mic_gain = ES7210_MIC_GAIN,
-        .flags = {
-            .tdm_enable = 1}};
-    es7210_config_codec(es7210_handle, &codec_conf);
-    es7210_config_volume(es7210_handle, ES7210_ADC_VOLUME);
-}
-
-static esp_err_t es8311_codec_init(void)
-{
-    /* Initialize I2C peripheral */
-    // const i2c_config_t es_i2c_cfg = {
-    //     .mode = I2C_MODE_MASTER,
-    //     .sda_io_num = I2C_SDA_IO,
-    //     .scl_io_num = I2C_SCL_IO,
-    //     .sda_pullup_en = GPIO_PULLUP_ENABLE,
-    //     .scl_pullup_en = GPIO_PULLUP_ENABLE,
-    //     .master = {
-    //             .clk_speed = 400000,
-    //         }
-    // };
-    // ESP_RETURN_ON_ERROR(i2c_param_config(I2C_NUM, &es_i2c_cfg), TAG, "config i2c failed");
-    // ESP_RETURN_ON_ERROR(i2c_driver_install(I2C_NUM, I2C_MODE_MASTER, 0, 0, 0), TAG, "install i2c driver failed");
-
-    /* Initialize es8311 codec */
-    es8311_handle_t es_handle = es8311_create(I2C_NUM, ES8311_ADDRRES_0);
-    ESP_RETURN_ON_FALSE(es_handle, ESP_FAIL, TAG, "es8311 create failed");
-    const es8311_clock_config_t es_clk = {
-        .mclk_inverted = false,
-        .sclk_inverted = false,
-        .mclk_from_mclk_pin = true,
-        .mclk_frequency = EXAMPLE_MCLK_FREQ_HZ,
-        .sample_frequency = EXAMPLE_SAMPLE_RATE};
-
-    ESP_ERROR_CHECK(es8311_init(es_handle, &es_clk, ES8311_RESOLUTION_16, ES8311_RESOLUTION_16));
-    ESP_RETURN_ON_ERROR(es8311_sample_frequency_config(es_handle, EXAMPLE_SAMPLE_RATE * EXAMPLE_MCLK_MULTIPLE, EXAMPLE_SAMPLE_RATE), TAG, "set es8311 sample frequency failed");
-    ESP_RETURN_ON_ERROR(es8311_voice_volume_set(es_handle, EXAMPLE_VOICE_VOLUME, NULL), TAG, "set es8311 volume failed");
-    ESP_RETURN_ON_ERROR(es8311_microphone_config(es_handle, false), TAG, "set es8311 microphone failed");
-#if CONFIG_EXAMPLE_MODE_ECHO
-    ESP_RETURN_ON_ERROR(es8311_microphone_gain_set(es_handle, EXAMPLE_MIC_GAIN), TAG, "set es8311 microphone gain failed");
+AudioDevice::AudioDevice()
+    : input_sample_rate_(CONFIG_AUDIO_INPUT_SAMPLE_RATE),
+      output_sample_rate_(CONFIG_AUDIO_OUTPUT_SAMPLE_RATE) {
+}
+
+AudioDevice::~AudioDevice() {
+    if (audio_input_task_ != nullptr) {
+        vTaskDelete(audio_input_task_);
+    }
+    if (rx_handle_ != nullptr) {
+        ESP_ERROR_CHECK(i2s_channel_disable(rx_handle_));
+    }
+    if (tx_handle_ != nullptr) {
+        ESP_ERROR_CHECK(i2s_channel_disable(tx_handle_));
+    }
+}
+
+void AudioDevice::Initialize() {
+#ifdef CONFIG_AUDIO_I2S_METHOD_SIMPLEX
+    CreateSimplexChannels();
+#else
+    CreateDuplexChannels();
 #endif
-    return ESP_OK;
-}
-
-static esp_err_t i2s_driver_init(void)
-{
-    i2s_chan_config_t chan_cfg = I2S_CHANNEL_DEFAULT_CONFIG(I2S_NUM, I2S_ROLE_MASTER);
-    chan_cfg.auto_clear = true; // Auto clear the legacy data in the DMA buffer
-    ESP_ERROR_CHECK(i2s_new_channel(&chan_cfg, &tx_handle, &rx_handle));
+}
+
+void AudioDevice::CreateDuplexChannels() {
+#ifdef CONFIG_AUDIO_I2S_METHOD_DUPLEX
+    duplex_ = true;
+
+    i2s_chan_config_t chan_cfg = {
+        .id = I2S_NUM_0,
+        .role = I2S_ROLE_MASTER,
+        .dma_desc_num = 6,
+        .dma_frame_num = 240,
+        .auto_clear_after_cb = false,
+        .auto_clear_before_cb = false,
+        .intr_priority = 0,
+    };
+    ESP_ERROR_CHECK(i2s_new_channel(&chan_cfg, &tx_handle_, &rx_handle_));
+
     i2s_std_config_t std_cfg = {
-        .clk_cfg = I2S_STD_CLK_DEFAULT_CONFIG(EXAMPLE_SAMPLE_RATE),
+        .clk_cfg = {
+            .sample_rate_hz = (uint32_t)output_sample_rate_,
+            .clk_src = I2S_CLK_SRC_DEFAULT,
+            .ext_clk_freq_hz = 0,
+            .mclk_multiple = I2S_MCLK_MULTIPLE_256
+        },
         .slot_cfg = {
             .data_bit_width = I2S_DATA_BIT_WIDTH_32BIT,
             .slot_bit_width = I2S_SLOT_BIT_WIDTH_AUTO,
@@ -127,109 +64,29 @@
             .bit_order_lsb = false
         },
         .gpio_cfg = {
-            .mclk = I2S_MCK_IO,
-            .bclk = I2S_BCK_IO,
-            .ws = I2S_WS_IO,
-            .dout = I2S_DO_IO,
-            .din = I2S_DI_IO,
+            .mclk = I2S_GPIO_UNUSED,
+            .bclk = (gpio_num_t)CONFIG_AUDIO_DEVICE_I2S_GPIO_BCLK,
+            .ws = (gpio_num_t)CONFIG_AUDIO_DEVICE_I2S_GPIO_LRCK,
+            .dout = (gpio_num_t)CONFIG_AUDIO_DEVICE_I2S_GPIO_DOUT,
+            .din = (gpio_num_t)CONFIG_AUDIO_DEVICE_I2S_GPIO_DIN,
             .invert_flags = {
                 .mclk_inv = false,
                 .bclk_inv = false,
-                .ws_inv = false,
-            },
-        },
-    };
-    std_cfg.clk_cfg.mclk_multiple = (i2s_mclk_multiple_t)EXAMPLE_MCLK_MULTIPLE;
-
-    ESP_ERROR_CHECK(i2s_channel_init_std_mode(tx_handle, &std_cfg));
-    ESP_ERROR_CHECK(i2s_channel_init_std_mode(rx_handle, &std_cfg));
-    ESP_ERROR_CHECK(i2s_channel_enable(tx_handle));
-    ESP_ERROR_CHECK(i2s_channel_enable(rx_handle));
-
-    return ESP_OK;
-}
-
-
-AudioDevice::AudioDevice() {
-=======
-#include <cmath>
-#define TAG "AudioDevice"
-
-AudioDevice::AudioDevice()
-    : input_sample_rate_(CONFIG_AUDIO_INPUT_SAMPLE_RATE),
-      output_sample_rate_(CONFIG_AUDIO_OUTPUT_SAMPLE_RATE) {
->>>>>>> fe05a039
-}
-
-AudioDevice::~AudioDevice() {
-    if (audio_input_task_ != nullptr) {
-        vTaskDelete(audio_input_task_);
-    }
-    if (rx_handle_ != nullptr) {
-        ESP_ERROR_CHECK(i2s_channel_disable(rx_handle_));
-    }
-    if (tx_handle_ != nullptr) {
-        ESP_ERROR_CHECK(i2s_channel_disable(tx_handle_));
-    }
-}
-
-<<<<<<< HEAD
-void AudioDevice::Start(int input_sample_rate, int output_sample_rate) {
-    input_sample_rate_ = input_sample_rate;
-    output_sample_rate_ = output_sample_rate;
-
-// #ifdef CONFIG_AUDIO_DEVICE_I2S_SIMPLEX
-//         CreateSimplexChannels();
-// #else
-//         CreateDuplexChannels();
-// #endif
-
-//     ESP_ERROR_CHECK(i2s_channel_enable(tx_handle_));
-//     ESP_ERROR_CHECK(i2s_channel_enable(rx_handle_));
-    printf("i2s es8311 codec example start\n-----------------------------\n");
-    /* Initialize i2s peripheral */
-    if (i2s_driver_init() != ESP_OK)
-    {
-        ESP_LOGE(TAG, "i2s driver init failed");
-        abort();
-    }
-    else
-    {
-        ESP_LOGI(TAG, "i2s driver init success");
-    }
-    /* Initialize i2c peripheral and config es8311 codec by i2c */
-    if (es8311_codec_init() != ESP_OK)
-    {
-        ESP_LOGE(TAG, "es8311 codec init failed");
-        abort();
-    }
-    else
-    {
-        ESP_LOGI(TAG, "es8311 codec init success");
-    }
-    es7210_init(true);
-    esp_rom_gpio_pad_select_gpio(GPIO_NUM_48);
-    gpio_set_direction(GPIO_NUM_48, GPIO_MODE_OUTPUT);
-    gpio_set_level(GPIO_NUM_48, 1); // 输出高电平
-
-    xTaskCreate([](void* arg) {
-        auto audio_device = (AudioDevice*)arg;
-        audio_device->InputTask();
-    }, "audio_input", 1024*10, this, 20, &audio_input_task_);
-=======
-void AudioDevice::Initialize() {
+                .ws_inv = false
+            }
+        }
+    };
+    ESP_ERROR_CHECK(i2s_channel_init_std_mode(tx_handle_, &std_cfg));
+    ESP_ERROR_CHECK(i2s_channel_init_std_mode(rx_handle_, &std_cfg));
+    ESP_ERROR_CHECK(i2s_channel_enable(tx_handle_));
+    ESP_ERROR_CHECK(i2s_channel_enable(rx_handle_));
+    ESP_LOGI(TAG, "Duplex channels created");
+#endif
+}
+
+void AudioDevice::CreateSimplexChannels() {
 #ifdef CONFIG_AUDIO_I2S_METHOD_SIMPLEX
-    CreateSimplexChannels();
-#else
-    CreateDuplexChannels();
-#endif
->>>>>>> fe05a039
-}
-
-void AudioDevice::CreateDuplexChannels() {
-#ifdef CONFIG_AUDIO_I2S_METHOD_DUPLEX
-    duplex_ = true;
-
+    // Create a new channel for speaker
     i2s_chan_config_t chan_cfg = {
         .id = I2S_NUM_0,
         .role = I2S_ROLE_MASTER,
@@ -239,7 +96,7 @@
         .auto_clear_before_cb = false,
         .intr_priority = 0,
     };
-    ESP_ERROR_CHECK(i2s_new_channel(&chan_cfg, &tx_handle_, &rx_handle_));
+    ESP_ERROR_CHECK(i2s_new_channel(&chan_cfg, &tx_handle_, nullptr));
 
     i2s_std_config_t std_cfg = {
         .clk_cfg = {
@@ -262,60 +119,6 @@
         },
         .gpio_cfg = {
             .mclk = I2S_GPIO_UNUSED,
-            .bclk = (gpio_num_t)CONFIG_AUDIO_DEVICE_I2S_GPIO_BCLK,
-            .ws = (gpio_num_t)CONFIG_AUDIO_DEVICE_I2S_GPIO_LRCK,
-            .dout = (gpio_num_t)CONFIG_AUDIO_DEVICE_I2S_GPIO_DOUT,
-            .din = (gpio_num_t)CONFIG_AUDIO_DEVICE_I2S_GPIO_DIN,
-            .invert_flags = {
-                .mclk_inv = false,
-                .bclk_inv = false,
-                .ws_inv = false
-            }
-        }
-    };
-    ESP_ERROR_CHECK(i2s_channel_init_std_mode(tx_handle_, &std_cfg));
-    ESP_ERROR_CHECK(i2s_channel_init_std_mode(rx_handle_, &std_cfg));
-    ESP_ERROR_CHECK(i2s_channel_enable(tx_handle_));
-    ESP_ERROR_CHECK(i2s_channel_enable(rx_handle_));
-    ESP_LOGI(TAG, "Duplex channels created");
-#endif
-}
-
-void AudioDevice::CreateSimplexChannels() {
-#ifdef CONFIG_AUDIO_I2S_METHOD_SIMPLEX
-    // Create a new channel for speaker
-    i2s_chan_config_t chan_cfg = {
-        .id = I2S_NUM_0,
-        .role = I2S_ROLE_MASTER,
-        .dma_desc_num = 6,
-        .dma_frame_num = 240,
-        .auto_clear_after_cb = false,
-        .auto_clear_before_cb = false,
-        .intr_priority = 0,
-    };
-    ESP_ERROR_CHECK(i2s_new_channel(&chan_cfg, &tx_handle_, nullptr));
-
-    i2s_std_config_t std_cfg = {
-        .clk_cfg = {
-            .sample_rate_hz = (uint32_t)output_sample_rate_,
-            .clk_src = I2S_CLK_SRC_DEFAULT,
-            .ext_clk_freq_hz = 0,
-            .mclk_multiple = I2S_MCLK_MULTIPLE_256
-        },
-        .slot_cfg = {
-            .data_bit_width = I2S_DATA_BIT_WIDTH_32BIT,
-            .slot_bit_width = I2S_SLOT_BIT_WIDTH_AUTO,
-            .slot_mode = I2S_SLOT_MODE_MONO,
-            .slot_mask = I2S_STD_SLOT_LEFT,
-            .ws_width = I2S_DATA_BIT_WIDTH_32BIT,
-            .ws_pol = false,
-            .bit_shift = true,
-            .left_align = true,
-            .big_endian = false,
-            .bit_order_lsb = false
-        },
-        .gpio_cfg = {
-            .mclk = I2S_GPIO_UNUSED,
             .bclk = (gpio_num_t)CONFIG_AUDIO_DEVICE_I2S_SPK_GPIO_BCLK,
             .ws = (gpio_num_t)CONFIG_AUDIO_DEVICE_I2S_SPK_GPIO_LRCK,
             .dout = (gpio_num_t)CONFIG_AUDIO_DEVICE_I2S_SPK_GPIO_DOUT,
@@ -363,13 +166,8 @@
     }
 
     size_t bytes_written;
-<<<<<<< HEAD
-    ESP_ERROR_CHECK(i2s_channel_write(tx_handle, buffer, samples * sizeof(int32_t), &bytes_written, portMAX_DELAY));
-
-=======
     ESP_ERROR_CHECK(i2s_channel_write(tx_handle_, buffer, samples * sizeof(int32_t), &bytes_written, portMAX_DELAY));
     return bytes_written / sizeof(int32_t);
->>>>>>> fe05a039
 }
 
 int AudioDevice::Read(int16_t* dest, int samples) {
@@ -406,16 +204,8 @@
 }
 
 void AudioDevice::InputTask() {
-<<<<<<< HEAD
-    int duration = 20;
-    int input_frame_size = input_sample_rate_ / 1000 * duration;
-    int16_t input_buffer[input_frame_size];
-
-
-=======
     int duration = 30;
     int input_frame_size = input_sample_rate_ / 1000 * duration * input_channels_;
->>>>>>> fe05a039
     while (true) {
         std::vector<int16_t> input_data(input_frame_size);
         int samples = Read(input_data.data(), input_data.size());
