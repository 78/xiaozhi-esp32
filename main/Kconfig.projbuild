--- conflicted
+++ resolved
@@ -116,14 +116,10 @@
         bool "嘟嘟开发板CHATX(wifi)"       
     config BOARD_TYPE_ESP32S3_Taiji_Pi
         bool "太极小派esp32s3"
-<<<<<<< HEAD
     config BOARD_TYPE_XINGZHI_Cube_OLED
         bool "无名科技星智0.96"
     config BOARD_TYPE_XINGZHI_Cube_TFT
         bool "无名科技星智1.54"
-    config BOARD_TYPE_OSPTEK_R_1_2
-        bool "Osptek R1.2"
-=======
     config BOARD_TYPE_XINGZHI_Cube_0_96OLED_WIFI
         bool "无名科技星智0.96(WIFI)"
     config BOARD_TYPE_XINGZHI_Cube_0_96OLED_ML307
@@ -132,7 +128,8 @@
         bool "无名科技星智1.54(WIFI)"
     config BOARD_TYPE_XINGZHI_Cube_1_54TFT_ML307
         bool "无名科技星智1.54(ML307)"
->>>>>>> 20d52def
+    config BOARD_TYPE_OSPTEK_R_1_2
+        bool "Osptek R1.2"
 endchoice
 
 choice DISPLAY_OLED_TYPE
