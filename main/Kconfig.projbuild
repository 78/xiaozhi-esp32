menu "Xiaozhi Assistant"

config OTA_URL
    string "Default OTA URL"
    default "https://api.tenclass.net/xiaozhi/ota/"
    help
        The application will access this URL to check for new firmwares and server address.


choice
    prompt "Default Language"
    default LANGUAGE_ZH_CN
    help
        Select device display language

    config LANGUAGE_ZH_CN
        bool "Chinese"
    config LANGUAGE_ZH_TW
        bool "Chinese Traditional"
    config LANGUAGE_EN_US
        bool "English"
    config LANGUAGE_JA_JP
        bool "Japanese"
endchoice

choice BOARD_TYPE
    prompt "Board Type"
    default BOARD_TYPE_BREAD_COMPACT_WIFI
    help
        Board type. 开发板类型
    config BOARD_TYPE_BREAD_COMPACT_WIFI
        bool "面包板新版接线（WiFi）"
        depends on IDF_TARGET_ESP32S3
    config BOARD_TYPE_BREAD_COMPACT_WIFI_LCD
        bool "面包板新版接线（WiFi）+ LCD"
        depends on IDF_TARGET_ESP32S3
    config BOARD_TYPE_BREAD_COMPACT_WIFI_CAM
        bool "面包板新版接线（WiFi）+ LCD + Camera"
        depends on IDF_TARGET_ESP32S3     
    config BOARD_TYPE_BREAD_COMPACT_ML307
        bool "面包板新版接线（ML307 AT）"
        depends on IDF_TARGET_ESP32S3
    config BOARD_TYPE_BREAD_COMPACT_ESP32
        bool "面包板（WiFi） ESP32 DevKit"
        depends on IDF_TARGET_ESP32
    config BOARD_TYPE_BREAD_COMPACT_ESP32_LCD
        bool "面包板（WiFi+ LCD） ESP32 DevKit"
        depends on IDF_TARGET_ESP32
    config BOARD_TYPE_XMINI_C3_V3
        bool "虾哥 Mini C3 V3"
        depends on IDF_TARGET_ESP32C3
    config BOARD_TYPE_XMINI_C3_4G
        bool "虾哥 Mini C3 4G"
        depends on IDF_TARGET_ESP32C3
    config BOARD_TYPE_XMINI_C3
        bool "虾哥 Mini C3"
        depends on IDF_TARGET_ESP32C3
    config BOARD_TYPE_ESP32S3_KORVO2_V3
        bool "ESP32S3_KORVO2_V3开发板"
        depends on IDF_TARGET_ESP32S3
    config BOARD_TYPE_ESP_SPARKBOT
        bool "ESP-SparkBot开发板"
        depends on IDF_TARGET_ESP32S3
    config BOARD_TYPE_ESP_SPOT_S3
        bool "ESP-Spot-S3"
        depends on IDF_TARGET_ESP32S3
    config BOARD_TYPE_ESP_HI
        bool "ESP-HI"
        depends on IDF_TARGET_ESP32C3
    config BOARD_TYPE_ECHOEAR
        bool "EchoEar"
        depends on IDF_TARGET_ESP32S3
    config BOARD_TYPE_ESP_BOX_3
        bool "ESP BOX 3"
        depends on IDF_TARGET_ESP32S3
    config BOARD_TYPE_ESP_BOX
        bool "ESP BOX"
        depends on IDF_TARGET_ESP32S3
    config BOARD_TYPE_ESP_BOX_LITE
        bool "ESP BOX Lite"
        depends on IDF_TARGET_ESP32S3
    config BOARD_TYPE_KEVIN_BOX_1
        bool "Kevin Box 1"
        depends on IDF_TARGET_ESP32S3
    config BOARD_TYPE_KEVIN_BOX_2
        bool "Kevin Box 2"
        depends on IDF_TARGET_ESP32S3
    config BOARD_TYPE_KEVIN_C3
        bool "Kevin C3"
        depends on IDF_TARGET_ESP32C3
    config BOARD_TYPE_KEVIN_SP_V3_DEV
        bool "Kevin SP V3开发板"
        depends on IDF_TARGET_ESP32S3
    config BOARD_TYPE_KEVIN_SP_V4_DEV
        bool "Kevin SP V4开发板"
        depends on IDF_TARGET_ESP32S3
    config BOARD_TYPE_ESP32_CGC
        bool "ESP32 CGC"
        depends on IDF_TARGET_ESP32
    config BOARD_TYPE_ESP32_CGC_144
        bool "ESP32 CGC 144"
        depends on IDF_TARGET_ESP32
    config BOARD_TYPE_KEVIN_YUYING_313LCD
        bool "鱼鹰科技3.13LCD开发板"
        depends on IDF_TARGET_ESP32S3
    config BOARD_TYPE_LICHUANG_DEV
        bool "立创·实战派ESP32-S3开发板"
        depends on IDF_TARGET_ESP32S3
    config BOARD_TYPE_LICHUANG_C3_DEV
        bool "立创·实战派ESP32-C3开发板"
        depends on IDF_TARGET_ESP32C3
    config BOARD_TYPE_DF_K10
        bool "DFRobot 行空板 k10"
        depends on IDF_TARGET_ESP32S3
    config BOARD_TYPE_DF_S3_AI_CAM
        bool "DFRobot ESP32-S3 AI智能摄像头模块"
        depends on IDF_TARGET_ESP32S3
    config BOARD_TYPE_MAGICLICK_2P4
        bool "神奇按钮 Magiclick_2.4"
        depends on IDF_TARGET_ESP32S3
    config BOARD_TYPE_MAGICLICK_2P5
        bool "神奇按钮 Magiclick_2.5"
        depends on IDF_TARGET_ESP32S3
    config BOARD_TYPE_MAGICLICK_C3
        bool "神奇按钮 Magiclick_C3"
        depends on IDF_TARGET_ESP32C3
    config BOARD_TYPE_MAGICLICK_C3_V2
        bool "神奇按钮 Magiclick_C3_v2"
        depends on IDF_TARGET_ESP32C3
    config BOARD_TYPE_M5STACK_CORE_S3
        bool "M5Stack CoreS3"
        depends on IDF_TARGET_ESP32S3
    config BOARD_TYPE_M5STACK_CORE_TAB5
        bool "M5Stack Tab5"
        depends on IDF_TARGET_ESP32P4
    config BOARD_TYPE_ATOMS3_ECHO_BASE
        bool "AtomS3 + Echo Base"
        depends on IDF_TARGET_ESP32S3
    config BOARD_TYPE_ATOMS3R_ECHO_BASE
        bool "AtomS3R + Echo Base"
        depends on IDF_TARGET_ESP32S3
    config BOARD_TYPE_ATOMS3R_CAM_M12_ECHO_BASE
        bool "AtomS3R CAM/M12 + Echo Base"
        depends on IDF_TARGET_ESP32S3
    config BOARD_TYPE_ATOMMATRIX_ECHO_BASE
        bool "AtomMatrix + Echo Base"
        depends on IDF_TARGET_ESP32
    config BOARD_TYPE_ESP32S3_Touch_AMOLED_1_8
        bool "Waveshare ESP32-S3-Touch-AMOLED-1.8"
        depends on IDF_TARGET_ESP32S3
    config BOARD_TYPE_ESP32S3_Touch_AMOLED_1_75
        bool "Waveshare ESP32-S3-Touch-AMOLED-1.75"
        depends on IDF_TARGET_ESP32S3
    config BOARD_TYPE_ESP32S3_Touch_LCD_1_85C
        bool "Waveshare ESP32-S3-Touch-LCD-1.85C"
        depends on IDF_TARGET_ESP32S3
    config BOARD_TYPE_ESP32S3_Touch_LCD_1_85
        bool "Waveshare ESP32-S3-Touch-LCD-1.85"
        depends on IDF_TARGET_ESP32S3
    config BOARD_TYPE_ESP32S3_Touch_LCD_1_46
        bool "Waveshare ESP32-S3-Touch-LCD-1.46"
        depends on IDF_TARGET_ESP32S3
    config BOARD_TYPE_ESP32C6_LCD_1_69
        bool "Waveshare ESP32-C6-LCD-1.69"
        depends on IDF_TARGET_ESP32C6
    config BOARD_TYPE_ESP32C6_Touch_AMOLED_1_43
        bool "Waveshare ESP32-C6-Touch-AMOLOED-1.43"
        depends on IDF_TARGET_ESP32C6
    config BOARD_TYPE_ESP32S3_Touch_LCD_3_5
        bool "Waveshare ESP32-S3-Touch-LCD-3.5"
        depends on IDF_TARGET_ESP32S3
    config BOARD_TYPE_ESP32S3_Touch_LCD_3_5B
        bool "Waveshare ESP32-S3-Touch-LCD-3.5B"
        depends on IDF_TARGET_ESP32S3
    config BOARD_TYPE_ESP32P4_NANO
        bool "Waveshare ESP32-P4-NANO"
        depends on IDF_TARGET_ESP32P4
    config BOARD_TYPE_ESP32P4_WIFI6_Touch_LCD_4B
        bool "Waveshare ESP32-P4-WIFI6-Touch-LCD-4B"
        depends on IDF_TARGET_ESP32P4
    config BOARD_TYPE_ESP32P4_WIFI6_Touch_LCD_XC
        bool "Waveshare ESP32-P4-WIFI6-Touch-LCD-3.4C or ESP32-P4-WIFI6-Touch-LCD-4C"
        depends on IDF_TARGET_ESP32P4
    config BOARD_TYPE_TUDOUZI
        bool "土豆子"
        depends on IDF_TARGET_ESP32S3
    config BOARD_TYPE_LILYGO_T_CIRCLE_S3
        bool "LILYGO T-Circle-S3"
        depends on IDF_TARGET_ESP32S3
    config BOARD_TYPE_LILYGO_T_CAMERAPLUS_S3_V1_0_V1_1
        bool "LILYGO T-CameraPlus-S3_V1_0_V1_1"
        depends on IDF_TARGET_ESP32S3
    config BOARD_TYPE_LILYGO_T_CAMERAPLUS_S3_V1_2
        bool "LILYGO T-CameraPlus-S3_V1_2"
        depends on IDF_TARGET_ESP32S3
    config BOARD_TYPE_LILYGO_T_DISPLAY_S3_PRO_MVSRLORA
        bool "LILYGO T-Display-S3-Pro-MVSRLora"
        depends on IDF_TARGET_ESP32S3
    config BOARD_TYPE_LILYGO_T_DISPLAY_S3_PRO_MVSRLORA_NO_BATTERY
        bool "LILYGO T-Display-S3-Pro-MVSRLora_No_Battery"
        depends on IDF_TARGET_ESP32S3
    config BOARD_TYPE_MOVECALL_MOJI_ESP32S3
        bool "Movecall Moji 小智AI衍生版"
        depends on IDF_TARGET_ESP32S3
    config BOARD_TYPE_MOVECALL_CUICAN_ESP32S3
        bool "Movecall CuiCan 璀璨·AI吊坠"
        depends on IDF_TARGET_ESP32S3
    config BOARD_TYPE_ATK_DNESP32S3
        bool "正点原子DNESP32S3开发板"
        depends on IDF_TARGET_ESP32S3
    config BOARD_TYPE_ATK_DNESP32S3_BOX
        bool "正点原子DNESP32S3-BOX"
        depends on IDF_TARGET_ESP32S3
    config BOARD_TYPE_ATK_DNESP32S3_BOX0
        bool "正点原子DNESP32S3-BOX0"
        depends on IDF_TARGET_ESP32S3
    config BOARD_TYPE_ATK_DNESP32S3_BOX2_WIFI
        bool "正点原子DNESP32S3-BOX2-WIFI"
        depends on IDF_TARGET_ESP32S3
    config BOARD_TYPE_ATK_DNESP32S3_BOX2_4G
        bool "正点原子DNESP32S3-BOX2-4G" 
        depends on IDF_TARGET_ESP32S3
    config BOARD_TYPE_ATK_DNESP32S3M_WIFI
        bool "正点原子DNESP32S3M-WIFI"
        depends on IDF_TARGET_ESP32S3
    config BOARD_TYPE_ATK_DNESP32S3M_4G
        bool "正点原子DNESP32S3M-4G"
        depends on IDF_TARGET_ESP32S3
    config BOARD_TYPE_DU_CHATX
        bool "嘟嘟开发板CHATX(wifi)"
        depends on IDF_TARGET_ESP32S3
    config BOARD_TYPE_ESP32S3_Taiji_Pi
        bool "太极小派esp32s3"
        depends on IDF_TARGET_ESP32S3
    config BOARD_TYPE_XINGZHI_Cube_0_85TFT_WIFI
        bool "无名科技星智0.85(WIFI)"
        depends on IDF_TARGET_ESP32S3
    config BOARD_TYPE_XINGZHI_Cube_0_85TFT_ML307
        bool "无名科技星智0.85(ML307)"
        depends on IDF_TARGET_ESP32S3
    config BOARD_TYPE_XINGZHI_Cube_0_96OLED_WIFI
        bool "无名科技星智0.96(WIFI)"
        depends on IDF_TARGET_ESP32S3
    config BOARD_TYPE_XINGZHI_Cube_0_96OLED_ML307
        bool "无名科技星智0.96(ML307)"
        depends on IDF_TARGET_ESP32S3
    config BOARD_TYPE_XINGZHI_Cube_1_54TFT_WIFI
        bool "无名科技星智1.54(WIFI)"
        depends on IDF_TARGET_ESP32S3
    config BOARD_TYPE_XINGZHI_Cube_1_54TFT_ML307
        bool "无名科技星智1.54(ML307)"
        depends on IDF_TARGET_ESP32S3
    config BOARD_TYPE_SENSECAP_WATCHER
        bool "SenseCAP Watcher"
        depends on IDF_TARGET_ESP32S3
    config BOARD_TYPE_DOIT_S3_AIBOX
        bool "四博智联AI陪伴盒子"
        depends on IDF_TARGET_ESP32S3
    config BOARD_TYPE_MIXGO_NOVA
        bool "元控·青春"
        depends on IDF_TARGET_ESP32S3
    config BOARD_TYPE_GENJUTECH_S3_1_54TFT
        bool "亘具科技1.54(s3)"
        depends on IDF_TARGET_ESP32S3
    config BOARD_TYPE_ESP_S3_LCD_EV_Board
        bool "乐鑫ESP S3 LCD EV Board开发板"
        depends on IDF_TARGET_ESP32S3
    config BOARD_TYPE_ZHENGCHEN_1_54TFT_WIFI
        bool "征辰科技1.54(WIFI)"
        depends on IDF_TARGET_ESP32S3
    config BOARD_TYPE_ZHENGCHEN_1_54TFT_ML307
        bool "征辰科技1.54(ML307)"
        depends on IDF_TARGET_ESP32S3
    config BOARD_TYPE_MINSI_K08_DUAL
        bool "敏思科技K08(DUAL)"
        depends on IDF_TARGET_ESP32S3
    config BOARD_TYPE_ESP32_S3_1_54_MUMA
        bool "Spotpear ESP32-S3-1.54-MUMA"
        depends on IDF_TARGET_ESP32S3
    config BOARD_TYPE_ESP32_S3_1_28_BOX
        bool "Spotpear ESP32-S3-1.28-BOX"
        depends on IDF_TARGET_ESP32S3
    config BOARD_TYPE_OTTO_ROBOT
        bool "ottoRobot"
        depends on IDF_TARGET_ESP32S3
        select LV_USE_GIF
        select LV_GIF_CACHE_DECODE_DATA
    config BOARD_TYPE_ELECTRON_BOT
        bool "electronBot"
        depends on IDF_TARGET_ESP32S3
        select LV_USE_GIF
        select LV_GIF_CACHE_DECODE_DATA
<<<<<<< HEAD
    config BOARD_TYPE_STARK
        bool "StarkBoard"
=======
    config BOARD_TYPE_JIUCHUAN
        bool "九川智能"
    config BOARD_TYPE_LABPLUS_MPYTHON_V3
        bool "labplus mpython_v3 board"
        depends on IDF_TARGET_ESP32S3
    config BOARD_TYPE_LABPLUS_LEDONG_V2
        bool "labplus ledong_v2 board"
        depends on IDF_TARGET_ESP32S3
    depends on IDF_TARGET_ESP32S3
    config BOARD_TYPE_SURFER_C3_1_14TFT
        bool "Surfer-C3-1-14TFT"
        depends on IDF_TARGET_ESP32C3
>>>>>>> 0d45c636
endchoice

choice ESP_S3_LCD_EV_Board_Version_TYPE
    depends on BOARD_TYPE_ESP_S3_LCD_EV_Board
    prompt "EV_BOARD Type"
    default ESP_S3_LCD_EV_Board_1p4
    help
        开发板硬件版本型号选择
    config ESP_S3_LCD_EV_Board_1p4
        bool "乐鑫ESP32_S3_LCD_EV_Board-MB_V1.4"
    config ESP_S3_LCD_EV_Board_1p5
        bool "乐鑫ESP32_S3_LCD_EV_Board-MB_V1.5"
endchoice

choice DISPLAY_OLED_TYPE
    depends on BOARD_TYPE_BREAD_COMPACT_WIFI || BOARD_TYPE_BREAD_COMPACT_ML307 || BOARD_TYPE_BREAD_COMPACT_ESP32
    prompt "OLED Type"
    default OLED_SSD1306_128X32
    help
        OLED 屏幕类型选择
    config OLED_SSD1306_128X32
        bool "SSD1306, 分辨率128*32"
    config OLED_SSD1306_128X64
        bool "SSD1306, 分辨率128*64"
    config OLED_SH1106_128X64
        bool "SH1106, 分辨率128*64"
endchoice

choice DISPLAY_LCD_TYPE
    depends on BOARD_TYPE_BREAD_COMPACT_WIFI_LCD || BOARD_TYPE_BREAD_COMPACT_ESP32_LCD || BOARD_TYPE_ESP32_CGC || BOARD_TYPE_ESP32P4_NANO || BOARD_TYPE_ESP32P4_WIFI6_Touch_LCD_XC || BOARD_TYPE_BREAD_COMPACT_WIFI_CAM
    prompt "LCD Type"
    default LCD_ST7789_240X320
    help
        屏幕类型选择
    config LCD_ST7789_240X320
        bool "ST7789, 分辨率240*320, IPS"
    config LCD_ST7789_240X320_NO_IPS
        bool "ST7789, 分辨率240*320, 非IPS"
    config LCD_ST7789_170X320
        bool "ST7789, 分辨率170*320"
    config LCD_ST7789_172X320
        bool "ST7789, 分辨率172*320"
    config LCD_ST7789_240X280
        bool "ST7789, 分辨率240*280"
    config LCD_ST7789_240X240
        bool "ST7789, 分辨率240*240"
    config LCD_ST7789_240X240_7PIN
        bool "ST7789, 分辨率240*240, 7PIN"
    config LCD_ST7789_240X135
        bool "ST7789, 分辨率240*135"
    config LCD_ST7735_128X160
        bool "ST7735, 分辨率128*160"
    config LCD_ST7735_128X128
        bool "ST7735, 分辨率128*128"
    config LCD_ST7796_320X480
        bool "ST7796, 分辨率320*480 IPS"
    config LCD_ST7796_320X480_NO_IPS
        bool "ST7796, 分辨率320*480, 非IPS"
    config LCD_ILI9341_240X320
        bool "ILI9341, 分辨率240*320"
    config LCD_ILI9341_240X320_NO_IPS
        bool "ILI9341, 分辨率240*320, 非IPS"
    config LCD_GC9A01_240X240
        bool "GC9A01, 分辨率240*240, 圆屏"
    config LCD_TYPE_800_1280_10_1_INCH
        bool "Waveshare 101M-8001280-IPS-CT-K Display"
    config LCD_TYPE_800_1280_10_1_INCH_A
        bool "Waveshare 10.1-DSI-TOUCH-A Display"
    config LCD_TYPE_800_800_3_4_INCH
        bool "Waveshare ESP32-P4-WIFI6-Touch-LCD-3.4C with 800*800 3.4inch round display"
    config LCD_TYPE_720_720_4_INCH
        bool "Waveshare ESP32-P4-WIFI6-Touch-LCD-4C with 720*720 4inch round display"
    config LCD_CUSTOM
        bool "自定义屏幕参数"
endchoice

choice DISPLAY_ESP32S3_KORVO2_V3
    depends on BOARD_TYPE_ESP32S3_KORVO2_V3
    prompt "ESP32S3_KORVO2_V3 LCD Type"
    default LCD_ST7789
    help
        屏幕类型选择
    config LCD_ST7789
        bool "ST7789, 分辨率240*280"
    config LCD_ILI9341
        bool "ILI9341, 分辨率240*320"
endchoice

config USE_WECHAT_MESSAGE_STYLE
    bool "Enable WeChat Message Style"
    default n
    help
        使用微信聊天界面风格

config USE_ESP_WAKE_WORD
    bool "Enable Wake Word Detection (without AFE)"
    default n
    depends on IDF_TARGET_ESP32C3 || IDF_TARGET_ESP32C5 || IDF_TARGET_ESP32C6 || (IDF_TARGET_ESP32 && SPIRAM)
    help
        支持 ESP32 C3、ESP32 C5 与 ESP32 C6，增加ESP32支持（需要开启PSRAM）

config USE_AFE_WAKE_WORD
    bool "Enable Wake Word Detection (AFE)"
    default y
    depends on (IDF_TARGET_ESP32S3 || IDF_TARGET_ESP32P4) && SPIRAM
    help
        需要 ESP32 S3 与 PSRAM 支持

config USE_CUSTOM_WAKE_WORD
    bool "Enable Custom Wake Word Detection"
    default n
    depends on (IDF_TARGET_ESP32S3 || IDF_TARGET_ESP32P4) && SPIRAM && (!USE_AFE_WAKE_WORD)
    help
        需要 ESP32 S3 与 PSRAM 支持
        
config CUSTOM_WAKE_WORD
    string "Custom Wake Word"
    default "ni hao xiao zhi"
    depends on USE_CUSTOM_WAKE_WORD
    help
        自定义唤醒词，用汉语拼音表示

config CUSTOM_WAKE_WORD_DISPLAY
    string "Custom Wake Word Display"
    default "你好小智"
    depends on USE_CUSTOM_WAKE_WORD
    help
        自定义唤醒词对应问候语 
               
        
config USE_AUDIO_PROCESSOR
    bool "Enable Audio Noise Reduction"
    default y
    depends on (IDF_TARGET_ESP32S3 || IDF_TARGET_ESP32P4) && SPIRAM
    help
        需要 ESP32 S3 与 PSRAM 支持

config USE_DEVICE_AEC
    bool "Enable Device-Side AEC"
    default n
        depends on USE_AUDIO_PROCESSOR && (BOARD_TYPE_ESP_BOX_3 || BOARD_TYPE_ESP_BOX || BOARD_TYPE_ESP_BOX_LITE || BOARD_TYPE_LICHUANG_DEV || BOARD_TYPE_ESP32S3_KORVO2_V3 || BOARD_TYPE_ESP32S3_Touch_AMOLED_1_75 || BOARD_TYPE_ESP32P4_WIFI6_Touch_LCD_4B || BOARD_TYPE_ESP32P4_WIFI6_Touch_LCD_XC)
    help
        因为性能不够，不建议和微信聊天界面风格同时开启

config USE_SERVER_AEC
    bool "Enable Server-Side AEC (Unstable)"
    default n
    depends on USE_AUDIO_PROCESSOR
    help
        启用服务器端 AEC，需要服务器支持

config USE_AUDIO_DEBUGGER
    bool "Enable Audio Debugger"
    default n
    help
        启用音频调试功能，通过UDP发送音频数据

config USE_ACOUSTIC_WIFI_PROVISIONING
    bool "Enable Acoustic WiFi Provisioning"
    default n
    help
        启用声波配网功能，使用音频信号传输 WiFi 配置数据

config AUDIO_DEBUG_UDP_SERVER
    string "Audio Debug UDP Server Address"
    default "192.168.2.100:8000"
    depends on USE_AUDIO_DEBUGGER
    help
        UDP服务器地址，格式: IP:PORT，用于接收音频调试数据

config RECEIVE_CUSTOM_MESSAGE
    bool "Enable Custom Message Reception"
    default n
    help
        启用接收自定义消息功能，允许设备接收来自服务器的自定义消息（最好通过 MQTT 协议）

choice I2S_TYPE_TAIJIPI_S3
    depends on BOARD_TYPE_ESP32S3_Taiji_Pi
    prompt "taiji-pi-S3 I2S Type"
    default TAIJIPAI_I2S_TYPE_STD
    help
        I2S 类型选择
    config TAIJIPAI_I2S_TYPE_STD
        bool "I2S Type STD"
    config TAIJIPAI_I2S_TYPE_PDM
        bool "I2S Type PDM"
endchoice

endmenu<|MERGE_RESOLUTION|>--- conflicted
+++ resolved
@@ -290,10 +290,8 @@
         depends on IDF_TARGET_ESP32S3
         select LV_USE_GIF
         select LV_GIF_CACHE_DECODE_DATA
-<<<<<<< HEAD
     config BOARD_TYPE_STARK
         bool "StarkBoard"
-=======
     config BOARD_TYPE_JIUCHUAN
         bool "九川智能"
     config BOARD_TYPE_LABPLUS_MPYTHON_V3
@@ -306,7 +304,6 @@
     config BOARD_TYPE_SURFER_C3_1_14TFT
         bool "Surfer-C3-1-14TFT"
         depends on IDF_TARGET_ESP32C3
->>>>>>> 0d45c636
 endchoice
 
 choice ESP_S3_LCD_EV_Board_Version_TYPE
