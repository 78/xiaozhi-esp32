menu "Xiaozhi Assistant"

config OTA_URL
    string "Default OTA URL"
    default "https://api.tenclass.net/xiaozhi/ota/"
    help
        The application will access this URL to check for new firmwares and server address.


choice
    prompt "语言选择"
    default LANGUAGE_ZH_CN
    help
        Select device display language

    config LANGUAGE_ZH_CN
        bool "Chinese"
    config LANGUAGE_ZH_TW
        bool "Chinese Traditional"
    config LANGUAGE_EN_US
        bool "English"
    config LANGUAGE_JA_JP
        bool "Japanese"
endchoice

choice BOARD_TYPE
    prompt "Board Type"
    default BOARD_TYPE_BREAD_COMPACT_WIFI
    help
        Board type. 开发板类型
    config BOARD_TYPE_BREAD_COMPACT_WIFI
        bool "面包板新版接线（WiFi）"
    config BOARD_TYPE_BREAD_COMPACT_WIFI_LCD
        bool "面包板新版接线（WiFi）+ LCD"
    config BOARD_TYPE_BREAD_COMPACT_ML307
        bool "面包板新版接线（ML307 AT）"
    config BOARD_TYPE_BREAD_COMPACT_ESP32
        bool "面包板（WiFi） ESP32 DevKit"
    config BOARD_TYPE_BREAD_COMPACT_ESP32_LCD
        bool "面包板（WiFi+ LCD） ESP32 DevKit"
    config BOARD_TYPE_ESP32_CGC
        bool "ESP32 CGC"
    config BOARD_TYPE_ESP_BOX_3
        bool "ESP BOX 3"
    config BOARD_TYPE_ESP_BOX
        bool "ESP BOX"
    config BOARD_TYPE_ESP_BOX_LITE
        bool "ESP BOX Lite"        
    config BOARD_TYPE_KEVIN_BOX_1
        bool "Kevin Box 1"
    config BOARD_TYPE_KEVIN_BOX_2
        bool "Kevin Box 2"
    config BOARD_TYPE_KEVIN_C3
        bool "Kevin C3"
    config BOARD_TYPE_KEVIN_SP_V3_DEV
        bool "Kevin SP V3开发板"
    config BOARD_TYPE_KEVIN_SP_V4_DEV
        bool "Kevin SP V4开发板"
    config BOARD_TYPE_KEVIN_YUYING_313LCD
        bool "鱼鹰科技3.13LCD开发板"
    config BOARD_TYPE_LICHUANG_DEV
        bool "立创·实战派ESP32-S3开发板"
    config BOARD_TYPE_LICHUANG_C3_DEV
        bool "立创·实战派ESP32-C3开发板"
    config BOARD_TYPE_DF_K10
        bool "DFRobot 行空板 k10"
    config BOARD_TYPE_MAGICLICK_2P4
        bool "神奇按钮 Magiclick_2.4"
    config BOARD_TYPE_MAGICLICK_2P5
        bool "神奇按钮 Magiclick_2.5"
    config BOARD_TYPE_MAGICLICK_C3
        bool "神奇按钮 Magiclick_C3"
    config BOARD_TYPE_MAGICLICK_C3_V2
        bool "神奇按钮 Magiclick_C3_v2"
    config BOARD_TYPE_M5STACK_CORE_S3
        bool "M5Stack CoreS3"
    config BOARD_TYPE_ATOMS3_ECHO_BASE
        bool "AtomS3 + Echo Base"
    config BOARD_TYPE_ATOMS3R_ECHO_BASE
        bool "AtomS3R + Echo Base"
    config BOARD_TYPE_ATOMS3R_CAM_M12_ECHO_BASE
        bool "AtomS3R CAM/M12 + Echo Base"
    config BOARD_TYPE_ATOMMATRIX_ECHO_BASE
        bool "AtomMatrix + Echo Base"
    config BOARD_TYPE_XMINI_C3
        bool "虾哥 Mini C3"
    config BOARD_TYPE_ESP32S3_KORVO2_V3
        bool "ESP32S3_KORVO2_V3开发板"
    config BOARD_TYPE_ESP_SPARKBOT
        bool "ESP-SparkBot开发板"
    config BOARD_TYPE_ESP_SPOT_S3
        bool "ESP-Spot-S3"
    config BOARD_TYPE_ESP32S3_Touch_AMOLED_1_8
        bool "Waveshare ESP32-S3-Touch-AMOLED-1.8"
    config BOARD_TYPE_ESP32S3_Touch_LCD_1_85C
        bool "Waveshare ESP32-S3-Touch-LCD-1.85C"
    config BOARD_TYPE_ESP32S3_Touch_LCD_1_85
        bool "Waveshare ESP32-S3-Touch-LCD-1.85"
    config BOARD_TYPE_ESP32S3_Touch_LCD_1_46
        bool "Waveshare ESP32-S3-Touch-LCD-1.46"
    config BOARD_TYPE_ESP32S3_Touch_LCD_3_5
        bool "Waveshare ESP32-S3-Touch-LCD-3.5"
    config BOARD_TYPE_TUDOUZI
        bool "土豆子"
    config BOARD_TYPE_LILYGO_T_CIRCLE_S3
        bool "LILYGO T-Circle-S3"
    config BOARD_TYPE_LILYGO_T_CAMERAPLUS_S3
        bool "LILYGO T-CameraPlus-S3"
    config BOARD_TYPE_LILYGO_T_DISPLAY_S3_PRO_MVSRLORA
        bool "LILYGO T-Display-S3-Pro-MVSRLora"
    config BOARD_TYPE_LILYGO_T_DISPLAY_S3_PRO_MVSRLORA_NO_BATTERY
        bool "LILYGO T-Display-S3-Pro-MVSRLora_No_Battery"
    config BOARD_TYPE_MOVECALL_MOJI_ESP32S3
         bool "Movecall Moji 小智AI衍生版"
    config BOARD_TYPE_MOVECALL_CUICAN_ESP32S3
         bool "Movecall CuiCan 璀璨·AI吊坠"
    config BOARD_TYPE_ATK_DNESP32S3
        bool "正点原子DNESP32S3开发板"
    config BOARD_TYPE_ATK_DNESP32S3_BOX
        bool "正点原子DNESP32S3-BOX"
    config BOARD_TYPE_ATK_DNESP32S3_BOX0
        bool "正点原子DNESP32S3-BOX0"
    config BOARD_TYPE_ATK_DNESP32S3M_WIFI
        bool "正点原子DNESP32S3M-WIFI"
    config BOARD_TYPE_ATK_DNESP32S3M_4G
        bool "正点原子DNESP32S3M-4G"
    config BOARD_TYPE_DU_CHATX
        bool "嘟嘟开发板CHATX(wifi)"
    config BOARD_TYPE_ESP32S3_Taiji_Pi
        bool "太极小派esp32s3"
    config BOARD_TYPE_XINGZHI_Cube_0_85TFT_WIFI
        bool "无名科技星智0.85(WIFI)"
    config BOARD_TYPE_XINGZHI_Cube_0_85TFT_ML307
        bool "无名科技星智0.85(ML307)"
    config BOARD_TYPE_XINGZHI_Cube_0_96OLED_WIFI
        bool "无名科技星智0.96(WIFI)"
    config BOARD_TYPE_XINGZHI_Cube_0_96OLED_ML307
        bool "无名科技星智0.96(ML307)"
    config BOARD_TYPE_XINGZHI_Cube_1_54TFT_WIFI
        bool "无名科技星智1.54(WIFI)"
    config BOARD_TYPE_XINGZHI_Cube_1_54TFT_ML307
        bool "无名科技星智1.54(ML307)"
    config BOARD_TYPE_SENSECAP_WATCHER
        bool "SenseCAP Watcher"
<<<<<<< HEAD
    config BOARD_TYPE_NULLLAB_AI_VOX
        bool "Nulllab AI Vox"
=======
    config BOARD_TYPE_DOIT_S3_AIBOX
        bool "四博智联AI陪伴盒子"
    config BOARD_TYPE_MIXGO_NOVA
        bool "元控·青春"
    config BOARD_TYPE_ESP_S3_LCD_EV_Board
        bool "乐鑫ESP S3 LCD EV Board开发板"
endchoice

choice ESP_S3_LCD_EV_Board_Version_TYPE
    depends on BOARD_TYPE_ESP_S3_LCD_EV_Board
    prompt "EV_BOARD Type"
    default ESP_S3_LCD_EV_Board_1p4
    help
        开发板硬件版本型号选择
    config ESP_S3_LCD_EV_Board_1p4
        bool "乐鑫ESP32_S3_LCD_EV_Board-MB_V1.4"
    config ESP_S3_LCD_EV_Board_1p5
        bool "乐鑫ESP32_S3_LCD_EV_Board-MB_V1.5"
>>>>>>> a0ad3e6d
endchoice

choice DISPLAY_OLED_TYPE
    depends on BOARD_TYPE_BREAD_COMPACT_WIFI || BOARD_TYPE_BREAD_COMPACT_ML307 || BOARD_TYPE_BREAD_COMPACT_ESP32
    prompt "OLED Type"
    default OLED_SSD1306_128X32
    help
        OLED 屏幕类型选择
    config OLED_SSD1306_128X32
        bool "SSD1306, 分辨率128*32"
    config OLED_SSD1306_128X64
        bool "SSD1306, 分辨率128*64"
    config OLED_SH1106_128X64
        bool "SH1106, 分辨率128*64"
endchoice

choice DISPLAY_LCD_TYPE
    depends on BOARD_TYPE_BREAD_COMPACT_WIFI_LCD || BOARD_TYPE_BREAD_COMPACT_ESP32_LCD || BOARD_TYPE_ESP32_CGC
    prompt "LCD Type"
    default LCD_ST7789_240X320
    help
        屏幕类型选择
    config LCD_ST7789_240X320
        bool "ST7789, 分辨率240*320, IPS"
    config LCD_ST7789_240X320_NO_IPS
        bool "ST7789, 分辨率240*320, 非IPS"
    config LCD_ST7789_170X320
        bool "ST7789, 分辨率170*320"
    config LCD_ST7789_172X320
        bool "ST7789, 分辨率172*320"
    config LCD_ST7789_240X280
        bool "ST7789, 分辨率240*280"
    config LCD_ST7789_240X240
        bool "ST7789, 分辨率240*240"
    config LCD_ST7789_240X240_7PIN
        bool "ST7789, 分辨率240*240, 7PIN"
    config LCD_ST7789_240X135
        bool "ST7789, 分辨率240*135"
    config LCD_ST7735_128X160
        bool "ST7735, 分辨率128*160"
    config LCD_ST7735_128X128
        bool "ST7735, 分辨率128*128"
    config LCD_ST7796_320X480
        bool "ST7796, 分辨率320*480 IPS"
    config LCD_ST7796_320X480_NO_IPS
        bool "ST7796, 分辨率320*480, 非IPS"    
    config LCD_ILI9341_240X320
        bool "ILI9341, 分辨率240*320"
    config LCD_ILI9341_240X320_NO_IPS
        bool "ILI9341, 分辨率240*320, 非IPS"
    config LCD_GC9A01_240X240
        bool "GC9A01, 分辨率240*240, 圆屏"
    config LCD_CUSTOM
        bool "自定义屏幕参数"
endchoice

choice DISPLAY_ESP32S3_KORVO2_V3
    depends on BOARD_TYPE_ESP32S3_KORVO2_V3
    prompt "ESP32S3_KORVO2_V3 LCD Type"
    default LCD_ST7789
    help
        屏幕类型选择
    config LCD_ST7789
        bool "ST7789, 分辨率240*280"
    config LCD_ILI9341
        bool "ILI9341, 分辨率240*320"
endchoice

config USE_WECHAT_MESSAGE_STYLE
    bool "使用微信聊天界面风格"
    default n
    help
        使用微信聊天界面风格

config USE_WAKE_WORD_DETECT
    bool "启用唤醒词检测"
    default y
    depends on IDF_TARGET_ESP32S3 && SPIRAM
    help
        需要 ESP32 S3 与 AFE 支持

config USE_AUDIO_PROCESSOR
    bool "启用音频降噪、增益处理"
    default y
    depends on IDF_TARGET_ESP32S3 && SPIRAM
    help
        需要 ESP32 S3 与 AFE 支持

config USE_REALTIME_CHAT
    bool "启用可语音打断的实时对话模式（需要 AEC 支持）"
    default n
    depends on USE_AUDIO_PROCESSOR && (BOARD_TYPE_ESP_BOX_3 || BOARD_TYPE_ESP_BOX || BOARD_TYPE_ESP_BOX_LITE || BOARD_TYPE_LICHUANG_DEV || BOARD_TYPE_ESP32S3_KORVO2_V3)
    help
        需要 ESP32 S3 与 AEC 开启，因为性能不够，不建议和微信聊天界面风格同时开启
        
endmenu<|MERGE_RESOLUTION|>--- conflicted
+++ resolved
@@ -142,10 +142,8 @@
         bool "无名科技星智1.54(ML307)"
     config BOARD_TYPE_SENSECAP_WATCHER
         bool "SenseCAP Watcher"
-<<<<<<< HEAD
     config BOARD_TYPE_NULLLAB_AI_VOX
         bool "Nulllab AI Vox"
-=======
     config BOARD_TYPE_DOIT_S3_AIBOX
         bool "四博智联AI陪伴盒子"
     config BOARD_TYPE_MIXGO_NOVA
@@ -164,7 +162,6 @@
         bool "乐鑫ESP32_S3_LCD_EV_Board-MB_V1.4"
     config ESP_S3_LCD_EV_Board_1p5
         bool "乐鑫ESP32_S3_LCD_EV_Board-MB_V1.5"
->>>>>>> a0ad3e6d
 endchoice
 
 choice DISPLAY_OLED_TYPE
