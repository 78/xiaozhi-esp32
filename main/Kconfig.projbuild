--- conflicted
+++ resolved
@@ -158,13 +158,10 @@
         bool "无名科技星智1.54(ML307)"
     config BOARD_TYPE_SENSECAP_WATCHER
         bool "SenseCAP Watcher"
-<<<<<<< HEAD
     config BOARD_TYPE_Freenove_Media_Kit
         bool "Freenove Media Kit for ESP32-S3"
-=======
     config BOARD_TYPE_DOIT_S3_AIBOX
         bool "四博智联AI陪伴盒子"
->>>>>>> f76f31aa
 endchoice
 
 choice DISPLAY_OLED_TYPE
