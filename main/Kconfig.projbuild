menu "Xiaozhi Assistant"

config OTA_URL
    string "Default OTA URL"
    default "https://api.tenclass.net/xiaozhi/ota/"
    help
        The application will access this URL to check for new firmwares and server address.

choice
    prompt "Flash Assets"
    default FLASH_DEFAULT_ASSETS
    help
        Select the assets to flash.

    config FLASH_NONE_ASSETS
        bool "Do not flash assets"
    config FLASH_DEFAULT_ASSETS
        bool "Flash Default Assets"
    config FLASH_CUSTOM_ASSETS
        bool "Flash Custom Assets"
endchoice

config CUSTOM_ASSETS_FILE
    depends on FLASH_CUSTOM_ASSETS
    string "Custom Assets File"
    default "assets.bin"
    help
        The custom assets file to flash.
        It can be a local file relative to the project directory or a remote url.

choice
    prompt "Default Language"
    default LANGUAGE_ZH_CN
    help
        Select device display language

    config LANGUAGE_ZH_CN
        bool "Chinese"
    config LANGUAGE_ZH_TW
        bool "Chinese Traditional"
    config LANGUAGE_EN_US
        bool "English"
    config LANGUAGE_JA_JP
        bool "Japanese"
    config LANGUAGE_KO_KR
        bool "Korean"
    config LANGUAGE_VI_VN
        bool "Vietnamese"
    config LANGUAGE_TH_TH
        bool "Thai"
    config LANGUAGE_DE_DE
        bool "German"
    config LANGUAGE_FR_FR
        bool "French"
    config LANGUAGE_ES_ES
        bool "Spanish"
    config LANGUAGE_IT_IT
        bool "Italian"
    config LANGUAGE_RU_RU
        bool "Russian"
    config LANGUAGE_AR_SA
        bool "Arabic"
    config LANGUAGE_HI_IN
        bool "Hindi"
    config LANGUAGE_PT_PT
        bool "Portuguese"
    config LANGUAGE_PL_PL
        bool "Polish"
    config LANGUAGE_CS_CZ
        bool "Czech"
    config LANGUAGE_FI_FI
        bool "Finnish"
    config LANGUAGE_TR_TR
        bool "Turkish"
    config LANGUAGE_ID_ID
        bool "Indonesian"
    config LANGUAGE_UK_UA
        bool "Ukrainian"
    config LANGUAGE_RO_RO
        bool "Romanian"
endchoice

choice BOARD_TYPE
    prompt "Board Type"
    default BOARD_TYPE_BREAD_COMPACT_WIFI
    help
        Board type. 开发板类型
    config BOARD_TYPE_BREAD_COMPACT_WIFI
        bool "Bread Compact WiFi (面包板)"
        depends on IDF_TARGET_ESP32S3
    config BOARD_TYPE_BREAD_COMPACT_WIFI_LCD
        bool "Bread Compact WiFi + LCD (面包板)"
        depends on IDF_TARGET_ESP32S3
    config BOARD_TYPE_BREAD_COMPACT_WIFI_CAM
        bool "Bread Compact WiFi + LCD + Camera (面包板)"
        depends on IDF_TARGET_ESP32S3     
    config BOARD_TYPE_BREAD_COMPACT_ML307
        bool "Bread Compact ML307/EC801E (面包板 4G)"
        depends on IDF_TARGET_ESP32S3
    config BOARD_TYPE_BREAD_COMPACT_ESP32
        bool "Bread Compact ESP32 DevKit (面包板)"
        depends on IDF_TARGET_ESP32
    config BOARD_TYPE_BREAD_COMPACT_ESP32_LCD
        bool "Bread Compact ESP32 DevKit + LCD (面包板)"
        depends on IDF_TARGET_ESP32
    config BOARD_TYPE_XMINI_C3_V3
        bool "Xmini C3 V3"
        depends on IDF_TARGET_ESP32C3
    config BOARD_TYPE_XMINI_C3_4G
        bool "Xmini C3 4G"
        depends on IDF_TARGET_ESP32C3
    config BOARD_TYPE_XMINI_C3
        bool "Xmini C3"
        depends on IDF_TARGET_ESP32C3
    config BOARD_TYPE_ESP32S3_KORVO2_V3
        bool "ESP32S3 KORVO2 V3"
        depends on IDF_TARGET_ESP32S3
    config BOARD_TYPE_ESP_SPARKBOT
        bool "ESP-SparkBot"
        depends on IDF_TARGET_ESP32S3
    config BOARD_TYPE_ESP_SPOT_S3
        bool "ESP-Spot-S3"
        depends on IDF_TARGET_ESP32S3
    config BOARD_TYPE_ESP_HI
        bool "ESP-HI"
        depends on IDF_TARGET_ESP32C3
    config BOARD_TYPE_ECHOEAR
        bool "EchoEar"
        depends on IDF_TARGET_ESP32S3
    config BOARD_TYPE_ESP_BOX_3
        bool "ESP BOX 3"
        depends on IDF_TARGET_ESP32S3
    config BOARD_TYPE_ESP_BOX
        bool "ESP BOX"
        depends on IDF_TARGET_ESP32S3
    config BOARD_TYPE_ESP_BOX_LITE
        bool "ESP BOX Lite"
        depends on IDF_TARGET_ESP32S3
    config BOARD_TYPE_KEVIN_BOX_1
        bool "Kevin Box 1"
        depends on IDF_TARGET_ESP32S3
    config BOARD_TYPE_KEVIN_BOX_2
        bool "Kevin Box 2"
        depends on IDF_TARGET_ESP32S3
    config BOARD_TYPE_KEVIN_C3
        bool "Kevin C3"
        depends on IDF_TARGET_ESP32C3
    config BOARD_TYPE_KEVIN_SP_V3_DEV
        bool "Kevin SP V3"
        depends on IDF_TARGET_ESP32S3
    config BOARD_TYPE_KEVIN_SP_V4_DEV
        bool "Kevin SP V4"
        depends on IDF_TARGET_ESP32S3
    config BOARD_TYPE_ESP32_CGC
        bool "ESP32 CGC"
        depends on IDF_TARGET_ESP32
    config BOARD_TYPE_ESP32_CGC_144
        bool "ESP32 CGC 144"
        depends on IDF_TARGET_ESP32
    config BOARD_TYPE_KEVIN_YUYING_313LCD
        bool "鱼鹰科技 3.13LCD"
        depends on IDF_TARGET_ESP32S3
    config BOARD_TYPE_LICHUANG_DEV
        bool "立创·实战派 ESP32-S3"
        depends on IDF_TARGET_ESP32S3
    config BOARD_TYPE_LICHUANG_C3_DEV
        bool "立创·实战派 ESP32-C3"
        depends on IDF_TARGET_ESP32C3
    config BOARD_TYPE_DF_K10
        bool "DFRobot 行空板 k10"
        depends on IDF_TARGET_ESP32S3
    config BOARD_TYPE_DF_S3_AI_CAM
        bool "DFRobot ESP32-S3 AI智能摄像头模块"
        depends on IDF_TARGET_ESP32S3
    config BOARD_TYPE_MAGICLICK_2P4
        bool "神奇按钮 Magiclick_2.4"
        depends on IDF_TARGET_ESP32S3
    config BOARD_TYPE_MAGICLICK_2P5
        bool "神奇按钮 Magiclick_2.5"
        depends on IDF_TARGET_ESP32S3
    config BOARD_TYPE_MAGICLICK_C3
        bool "神奇按钮 Magiclick_C3"
        depends on IDF_TARGET_ESP32C3
    config BOARD_TYPE_MAGICLICK_C3_V2
        bool "神奇按钮 Magiclick_C3_v2"
        depends on IDF_TARGET_ESP32C3
    config BOARD_TYPE_M5STACK_CORE_S3
        bool "M5Stack CoreS3"
        depends on IDF_TARGET_ESP32S3
    config BOARD_TYPE_M5STACK_CORE_TAB5
        bool "M5Stack Tab5"
        depends on IDF_TARGET_ESP32P4
    config BOARD_TYPE_ATOMS3_ECHO_BASE
        bool "AtomS3 + Echo Base"
        depends on IDF_TARGET_ESP32S3
    config BOARD_TYPE_ATOMS3R_ECHO_BASE
        bool "AtomS3R + Echo Base"
        depends on IDF_TARGET_ESP32S3
    config BOARD_TYPE_ATOMS3R_CAM_M12_ECHO_BASE
        bool "AtomS3R CAM/M12 + Echo Base"
        depends on IDF_TARGET_ESP32S3
    config BOARD_TYPE_ATOM_ECHOS3R
        bool "AtomEchoS3R"
        depends on IDF_TARGET_ESP32S3
    config BOARD_TYPE_ATOMMATRIX_ECHO_BASE
        bool "AtomMatrix + Echo Base"
        depends on IDF_TARGET_ESP32
    config BOARD_TYPE_ESP32S3_AUDIO_BOARD
        bool "Waveshare ESP32-S3-Audio-Board"
        depends on IDF_TARGET_ESP32S3
    config BOARD_TYPE_ESP32S3_Touch_AMOLED_1_8
        bool "Waveshare ESP32-S3-Touch-AMOLED-1.8"
        depends on IDF_TARGET_ESP32S3
    config BOARD_TYPE_ESP32S3_Touch_AMOLED_2_06
        bool "Waveshare ESP32-S3-Touch-AMOLED-2.06"
    config BOARD_TYPE_ESP32S3_Touch_AMOLED_1_75
        bool "Waveshare ESP32-S3-Touch-AMOLED-1.75"
    config BOARD_TYPE_ESP32S3_Touch_LCD_4B
        bool "Waveshare ESP32-S3-Touch-LCD-4B"
        depends on IDF_TARGET_ESP32S3
    config BOARD_TYPE_ESP32S3_Touch_LCD_1_85C
        bool "Waveshare ESP32-S3-Touch-LCD-1.85C"
        depends on IDF_TARGET_ESP32S3
    config BOARD_TYPE_ESP32S3_Touch_LCD_1_85
        bool "Waveshare ESP32-S3-Touch-LCD-1.85"
        depends on IDF_TARGET_ESP32S3
    config BOARD_TYPE_ESP32S3_Touch_LCD_1_46
        bool "Waveshare ESP32-S3-Touch-LCD-1.46"
        depends on IDF_TARGET_ESP32S3
    config BOARD_TYPE_ESP32C6_LCD_1_69
        bool "Waveshare ESP32-C6-LCD-1.69"
        depends on IDF_TARGET_ESP32C6
    config BOARD_TYPE_ESP32C6_Touch_AMOLED_1_43
        bool "Waveshare ESP32-C6-Touch-AMOLOED-1.43"
        depends on IDF_TARGET_ESP32C6
    config BOARD_TYPE_ESP32S3_Touch_LCD_3_49
        bool "Waveshare ESP32-S3-Touch-LCD-3.49"
        depends on IDF_TARGET_ESP32S3
    config BOARD_TYPE_ESP32S3_Touch_LCD_3_5
        bool "Waveshare ESP32-S3-Touch-LCD-3.5"
        depends on IDF_TARGET_ESP32S3
    config BOARD_TYPE_ESP32S3_Touch_LCD_3_5B
        bool "Waveshare ESP32-S3-Touch-LCD-3.5B"
        depends on IDF_TARGET_ESP32S3
    config BOARD_TYPE_ESP32P4_NANO
        bool "Waveshare ESP32-P4-NANO"
        depends on IDF_TARGET_ESP32P4
    config BOARD_TYPE_ESP32P4_WIFI6_Touch_LCD_4B
        bool "Waveshare ESP32-P4-WIFI6-Touch-LCD-4B"
        depends on IDF_TARGET_ESP32P4
    config BOARD_TYPE_ESP32P4_WIFI6_Touch_LCD_XC
        bool "Waveshare ESP32-P4-WIFI6-Touch-LCD-3.4C or ESP32-P4-WIFI6-Touch-LCD-4C"
        depends on IDF_TARGET_ESP32P4
    config BOARD_TYPE_TUDOUZI
        bool "土豆子"
        depends on IDF_TARGET_ESP32S3
    config BOARD_TYPE_LILYGO_T_CIRCLE_S3
        bool "LILYGO T-Circle-S3"
        depends on IDF_TARGET_ESP32S3
    config BOARD_TYPE_LILYGO_T_CAMERAPLUS_S3_V1_0_V1_1
        bool "LILYGO T-CameraPlus-S3_V1_0_V1_1"
        depends on IDF_TARGET_ESP32S3
    config BOARD_TYPE_LILYGO_T_CAMERAPLUS_S3_V1_2
        bool "LILYGO T-CameraPlus-S3_V1_2"
        depends on IDF_TARGET_ESP32S3
    config BOARD_TYPE_LILYGO_T_DISPLAY_S3_PRO_MVSRLORA
        bool "LILYGO T-Display-S3-Pro-MVSRLora"
        depends on IDF_TARGET_ESP32S3
    config BOARD_TYPE_LILYGO_T_DISPLAY_S3_PRO_MVSRLORA_NO_BATTERY
        bool "LILYGO T-Display-S3-Pro-MVSRLora_No_Battery"
        depends on IDF_TARGET_ESP32S3
    config BOARD_TYPE_MOVECALL_MOJI_ESP32S3
        bool "Movecall Moji 小智AI衍生版"
        depends on IDF_TARGET_ESP32S3
    config BOARD_TYPE_MOVECALL_CUICAN_ESP32S3
        bool "Movecall CuiCan 璀璨·AI吊坠"
        depends on IDF_TARGET_ESP32S3
    config BOARD_TYPE_ATK_DNESP32S3
        bool "正点原子DNESP32S3开发板"
        depends on IDF_TARGET_ESP32S3
    config BOARD_TYPE_ATK_DNESP32S3_BOX
        bool "正点原子DNESP32S3-BOX"
        depends on IDF_TARGET_ESP32S3
    config BOARD_TYPE_ATK_DNESP32S3_BOX0
        bool "正点原子DNESP32S3-BOX0"
        depends on IDF_TARGET_ESP32S3
    config BOARD_TYPE_ATK_DNESP32S3_BOX2_WIFI
        bool "正点原子DNESP32S3-BOX2-WIFI"
        depends on IDF_TARGET_ESP32S3
    config BOARD_TYPE_ATK_DNESP32S3_BOX2_4G
        bool "正点原子DNESP32S3-BOX2-4G" 
        depends on IDF_TARGET_ESP32S3
    config BOARD_TYPE_ATK_DNESP32S3M_WIFI
        bool "正点原子DNESP32S3M-WIFI"
        depends on IDF_TARGET_ESP32S3
    config BOARD_TYPE_ATK_DNESP32S3M_4G
        bool "正点原子DNESP32S3M-4G"
        depends on IDF_TARGET_ESP32S3
    config BOARD_TYPE_DU_CHATX
        bool "嘟嘟开发板CHATX(wifi)"
        depends on IDF_TARGET_ESP32S3
    config BOARD_TYPE_ESP32S3_Taiji_Pi
        bool "太极小派esp32s3"
        depends on IDF_TARGET_ESP32S3
    config BOARD_TYPE_XINGZHI_Cube_0_85TFT_WIFI
        bool "无名科技星智0.85(WIFI)"
        depends on IDF_TARGET_ESP32S3
    config BOARD_TYPE_XINGZHI_Cube_0_85TFT_ML307
        bool "无名科技星智0.85(ML307)"
        depends on IDF_TARGET_ESP32S3
    config BOARD_TYPE_XINGZHI_Cube_0_96OLED_WIFI
        bool "无名科技星智0.96(WIFI)"
        depends on IDF_TARGET_ESP32S3
    config BOARD_TYPE_XINGZHI_Cube_0_96OLED_ML307
        bool "无名科技星智0.96(ML307)"
        depends on IDF_TARGET_ESP32S3
    config BOARD_TYPE_XINGZHI_Cube_1_54TFT_WIFI
        bool "无名科技星智1.54(WIFI)"
        depends on IDF_TARGET_ESP32S3
    config BOARD_TYPE_XINGZHI_Cube_1_54TFT_ML307
        bool "无名科技星智1.54(ML307)"
        depends on IDF_TARGET_ESP32S3
    config BOARD_TYPE_SENSECAP_WATCHER
        bool "SenseCAP Watcher"
        depends on IDF_TARGET_ESP32S3
    config BOARD_TYPE_DOIT_S3_AIBOX
        bool "四博智联AI陪伴盒子"
        depends on IDF_TARGET_ESP32S3
    config BOARD_TYPE_MIXGO_NOVA
        bool "元控·青春"
        depends on IDF_TARGET_ESP32S3
    config BOARD_TYPE_GENJUTECH_S3_1_54TFT
        bool "亘具科技1.54(s3)"
        depends on IDF_TARGET_ESP32S3
    config BOARD_TYPE_ESP_S3_LCD_EV_Board
        bool "乐鑫ESP S3 LCD EV Board开发板"
        depends on IDF_TARGET_ESP32S3
    config BOARD_TYPE_ESP_S3_LCD_EV_Board_2
        bool "乐鑫ESP S3 LCD EV Board 2开发板"
        depends on IDF_TARGET_ESP32S3
    config BOARD_TYPE_ZHENGCHEN_1_54TFT_WIFI
        bool "征辰科技1.54(WIFI)"
        depends on IDF_TARGET_ESP32S3
    config BOARD_TYPE_ZHENGCHEN_1_54TFT_ML307
        bool "征辰科技1.54(ML307)"
        depends on IDF_TARGET_ESP32S3
    config BOARD_TYPE_MINSI_K08_DUAL
        bool "敏思科技K08(DUAL)"
        depends on IDF_TARGET_ESP32S3
    config BOARD_TYPE_ESP32_S3_1_54_MUMA
        bool "Spotpear ESP32-S3-1.54-MUMA"
        depends on IDF_TARGET_ESP32S3
    config BOARD_TYPE_ESP32_S3_1_28_BOX
        bool "Spotpear ESP32-S3-1.28-BOX"
        depends on IDF_TARGET_ESP32S3
    config BOARD_TYPE_OTTO_ROBOT
        bool "ottoRobot"
        depends on IDF_TARGET_ESP32S3
        select LV_USE_GIF
        select LV_GIF_CACHE_DECODE_DATA
    config BOARD_TYPE_ELECTRON_BOT
        bool "electronBot"
        depends on IDF_TARGET_ESP32S3
        select LV_USE_GIF
        select LV_GIF_CACHE_DECODE_DATA
    config BOARD_TYPE_JIUCHUAN
        bool "九川智能"
    config BOARD_TYPE_LABPLUS_MPYTHON_V3
        bool "labplus mpython_v3 board"
        depends on IDF_TARGET_ESP32S3
    config BOARD_TYPE_LABPLUS_LEDONG_V2
        bool "labplus ledong_v2 board"
        depends on IDF_TARGET_ESP32S3
    depends on IDF_TARGET_ESP32S3
    config BOARD_TYPE_SURFER_C3_1_14TFT
        bool "Surfer-C3-1.14TFT"
        depends on IDF_TARGET_ESP32C3
    config BOARD_TYPE_YUNLIAO_S3
        bool "小智云聊-S3"
        depends on IDF_TARGET_ESP32S3
endchoice

choice ESP_S3_LCD_EV_Board_Version_TYPE
    depends on BOARD_TYPE_ESP_S3_LCD_EV_Board
    prompt "EV_BOARD Type"
    default ESP_S3_LCD_EV_Board_1p4
    config ESP_S3_LCD_EV_Board_1p4
        bool "乐鑫ESP32_S3_LCD_EV_Board-MB_V1.4"
    config ESP_S3_LCD_EV_Board_1p5
        bool "乐鑫ESP32_S3_LCD_EV_Board-MB_V1.5"
endchoice

choice DISPLAY_OLED_TYPE
    depends on BOARD_TYPE_BREAD_COMPACT_WIFI || BOARD_TYPE_BREAD_COMPACT_ML307 || BOARD_TYPE_BREAD_COMPACT_ESP32
    prompt "OLED Type"
    default OLED_SSD1306_128X32
    help
        OLED Monochrome Display Type
    config OLED_SSD1306_128X32
        bool "SSD1306 128*32"
    config OLED_SSD1306_128X64
        bool "SSD1306 128*64"
    config OLED_SH1106_128X64
        bool "SH1106 128*64"
endchoice

choice DISPLAY_LCD_TYPE
    depends on BOARD_TYPE_BREAD_COMPACT_WIFI_LCD || BOARD_TYPE_BREAD_COMPACT_ESP32_LCD || BOARD_TYPE_ESP32_CGC || BOARD_TYPE_ESP32P4_NANO || BOARD_TYPE_ESP32P4_WIFI6_Touch_LCD_XC || BOARD_TYPE_BREAD_COMPACT_WIFI_CAM
    prompt "LCD Type"
    default LCD_ST7789_240X320
    help
        LCD Display Type
    config LCD_ST7789_240X320
        bool "ST7789 240*320, IPS"
    config LCD_ST7789_240X320_NO_IPS
        bool "ST7789 240*320, Non-IPS"
    config LCD_ST7789_170X320
        bool "ST7789 170*320"
    config LCD_ST7789_172X320
        bool "ST7789 172*320"
    config LCD_ST7789_240X280
        bool "ST7789 240*280"
    config LCD_ST7789_240X240
        bool "ST7789 240*240"
    config LCD_ST7789_240X240_7PIN
        bool "ST7789 240*240, 7PIN"
    config LCD_ST7789_240X135
        bool "ST7789 240*135"
    config LCD_ST7735_128X160
        bool "ST7735 128*160"
    config LCD_ST7735_128X128
        bool "ST7735 128*128"
    config LCD_ST7796_320X480
        bool "ST7796 320*480 IPS"
    config LCD_ST7796_320X480_NO_IPS
        bool "ST7796 320*480, Non-IPS"
    config LCD_ILI9341_240X320
        bool "ILI9341 240*320"
    config LCD_ILI9341_240X320_NO_IPS
        bool "ILI9341 240*320, Non-IPS"
    config LCD_GC9A01_240X240
        bool "GC9A01 240*240 Circle"
    config LCD_TYPE_800_1280_10_1_INCH
        bool "Waveshare 101M-8001280-IPS-CT-K Display"
    config LCD_TYPE_800_1280_10_1_INCH_A
        bool "Waveshare 10.1-DSI-TOUCH-A Display"
    config LCD_TYPE_800_800_3_4_INCH
        bool "Waveshare ESP32-P4-WIFI6-Touch-LCD-3.4C with 800*800 3.4inch round display"
    config LCD_TYPE_720_720_4_INCH
        bool "Waveshare ESP32-P4-WIFI6-Touch-LCD-4C with 720*720 4inch round display"
    config LCD_CUSTOM
        bool "Custom LCD (自定义屏幕参数)"
endchoice

choice DISPLAY_ESP32S3_KORVO2_V3
    depends on BOARD_TYPE_ESP32S3_KORVO2_V3
    prompt "ESP32S3_KORVO2_V3 LCD Type"
    default ESP32S3_KORVO2_V3_LCD_ST7789
    help
        LCD Display Type
    config ESP32S3_KORVO2_V3_LCD_ST7789
        bool "ST7789 240*280"
    config ESP32S3_KORVO2_V3_LCD_ILI9341
        bool "ILI9341 240*320"
endchoice

choice DISPLAY_ESP32S3_AUDIO_BOARD
    depends on BOARD_TYPE_ESP32S3_AUDIO_BOARD
    prompt "ESP32S3_AUDIO_BOARD LCD Type"
    default AUDIO_BOARD_LCD_JD9853
    help
        LCD Display Type
    config AUDIO_BOARD_LCD_JD9853
        bool "JD9853 320*172"
    config AUDIO_BOARD_LCD_ST7789
        bool "ST7789 240*320"
endchoice

choice DISPLAY_STYLE
    prompt "Select display style"
    default USE_DEFAULT_MESSAGE_STYLE
    help
        Select display style for Xiaozhi device

    config USE_DEFAULT_MESSAGE_STYLE
        bool "Enable default message style"

    config USE_WECHAT_MESSAGE_STYLE
        bool "Enable WeChat Message Style"

    config USE_EMOTE_MESSAGE_STYLE
        bool "Emote animation style"
        depends on BOARD_TYPE_ESP_BOX_3 || BOARD_TYPE_ECHOEAR
endchoice

choice WAKE_WORD_TYPE
    prompt "Wake Word Implementation Type"
    default USE_AFE_WAKE_WORD if (IDF_TARGET_ESP32S3 || IDF_TARGET_ESP32P4) && SPIRAM
    default WAKE_WORD_DISABLED
    help
        Choose the type of wake word implementation to use

    config WAKE_WORD_DISABLED
        bool "Disabled"
        help
            Disable wake word detection

    config USE_ESP_WAKE_WORD
        bool "Wakenet model without AFE"
        depends on IDF_TARGET_ESP32C3 || IDF_TARGET_ESP32C5 || IDF_TARGET_ESP32C6 || (IDF_TARGET_ESP32 && SPIRAM)
        help
            Support ESP32 C3、ESP32 C5 与 ESP32 C6, and (ESP32 with PSRAM)

    config USE_AFE_WAKE_WORD
        bool "Wakenet model with AFE"
        depends on (IDF_TARGET_ESP32S3 || IDF_TARGET_ESP32P4) && SPIRAM
        help
            Support AEC if available, requires ESP32 S3 and PSRAM

    config USE_CUSTOM_WAKE_WORD
        bool "Multinet model (Custom Wake Word)"
        depends on (IDF_TARGET_ESP32S3 || IDF_TARGET_ESP32P4) && SPIRAM
        help
            Requires ESP32 S3 and PSRAM

endchoice

config CUSTOM_WAKE_WORD
    string "Custom Wake Word"
    default "xiao tu dou"
    depends on USE_CUSTOM_WAKE_WORD
    help
        Custom Wake Word, use pinyin for Chinese, separated by spaces

config CUSTOM_WAKE_WORD_DISPLAY
    string "Custom Wake Word Display"
    default "小土豆"
    depends on USE_CUSTOM_WAKE_WORD
    help
        Greeting sent to the server after wake word detection

config CUSTOM_WAKE_WORD_THRESHOLD
    int "Custom Wake Word Threshold (%)"
    default 20
    range 1 99
    depends on USE_CUSTOM_WAKE_WORD
    help
        Custom Wake Word Threshold, range 1-99, the smaller the more sensitive, default 20

config SEND_WAKE_WORD_DATA
    bool "Send Wake Word Data"
    default y
    depends on USE_AFE_WAKE_WORD || USE_CUSTOM_WAKE_WORD
    help
        Send wake word data to the server as the first message of the conversation and wait for response
        
config USE_AUDIO_PROCESSOR
    bool "Enable Audio Noise Reduction"
    default y
    depends on (IDF_TARGET_ESP32S3 || IDF_TARGET_ESP32P4) && SPIRAM
    help
        Requires ESP32 S3 and PSRAM

config USE_DEVICE_AEC
    bool "Enable Device-Side AEC"
    default n
        depends on USE_AUDIO_PROCESSOR && (BOARD_TYPE_ESP_BOX_3 || BOARD_TYPE_ESP_BOX || BOARD_TYPE_ESP_BOX_LITE \
        || BOARD_TYPE_LICHUANG_DEV || BOARD_TYPE_ESP32S3_KORVO2_V3 || BOARD_TYPE_ESP32S3_Touch_AMOLED_1_75 \
        || BOARD_TYPE_ESP32S3_Touch_AMOLED_2_06 || BOARD_TYPE_ESP32S3_Touch_LCD_4B || BOARD_TYPE_ESP32P4_WIFI6_Touch_LCD_4B \
        || BOARD_TYPE_ESP32P4_WIFI6_Touch_LCD_XC || BOARD_TYPE_ESP_S3_LCD_EV_Board_2 || BOARD_TYPE_YUNLIAO_S3 \
        || BOARD_TYPE_ECHOEAR || BOARD_TYPE_ESP32S3_Touch_LCD_3_49)
    help
        To work properly, device-side AEC requires a clean output reference path from the speaker signal and physical acoustic isolation between the microphone and speaker.

config USE_SERVER_AEC
    bool "Enable Server-Side AEC (Unstable)"
    default n
    depends on USE_AUDIO_PROCESSOR
    help
        To work perperly, server-side AEC requires server support

config USE_AUDIO_DEBUGGER
    bool "Enable Audio Debugger"
    default n
    help
        Enable audio debugger, send audio data through UDP to the host machine

config AUDIO_DEBUG_UDP_SERVER
    string "Audio Debug UDP Server Address"
    default "192.168.2.100:8000"
    depends on USE_AUDIO_DEBUGGER
    help
        UDP server address, format: IP:PORT, used to receive audio debugging data

config USE_ACOUSTIC_WIFI_PROVISIONING
    bool "Enable Acoustic WiFi Provisioning"
    default n
    help
        Enable acoustic WiFi provisioning, use audio signal to transmit WiFi configuration data

config RECEIVE_CUSTOM_MESSAGE
    bool "Enable Custom Message Reception"
    default n
    help
        Enable custom message reception, allow the device to receive custom messages from the server (preferably through the MQTT protocol)

menu TAIJIPAI_S3_CONFIG
    depends on BOARD_TYPE_ESP32S3_Taiji_Pi
    choice I2S_TYPE_TAIJIPI_S3
        depends on BOARD_TYPE_ESP32S3_Taiji_Pi
        prompt "taiji-pi-S3 I2S Type"
        default TAIJIPAI_I2S_TYPE_STD
        help
            I2S 类型选择
        config TAIJIPAI_I2S_TYPE_STD
            bool "I2S Type STD"
        config TAIJIPAI_I2S_TYPE_PDM
            bool "I2S Type PDM"
    endchoice

    config I2S_USE_2SLOT
    bool "Enable Use 2 Slot"
    default n
    help
<<<<<<< HEAD
        启动双声道
endmenu
=======
        I2S Type
    config TAIJIPAI_I2S_TYPE_STD
        bool "I2S Type STD"
    config TAIJIPAI_I2S_TYPE_PDM
        bool "I2S Type PDM"
endchoice
>>>>>>> d3e7fee8

endmenu<|MERGE_RESOLUTION|>--- conflicted
+++ resolved
@@ -622,16 +622,7 @@
     bool "Enable Use 2 Slot"
     default n
     help
-<<<<<<< HEAD
         启动双声道
 endmenu
-=======
-        I2S Type
-    config TAIJIPAI_I2S_TYPE_STD
-        bool "I2S Type STD"
-    config TAIJIPAI_I2S_TYPE_PDM
-        bool "I2S Type PDM"
-endchoice
->>>>>>> d3e7fee8
 
 endmenu