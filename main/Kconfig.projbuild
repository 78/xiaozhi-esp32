--- conflicted
+++ resolved
@@ -152,10 +152,8 @@
         bool "四博智联AI陪伴盒子"
     config BOARD_TYPE_MIXGO_NOVA
         bool "元控·青春"
-<<<<<<< HEAD
     config BOARD_TYPE_GENJUTECH_S3_1_54TFT
         bool "亘具科技1.54(s3)"
-=======
     config BOARD_TYPE_ESP_S3_LCD_EV_Board
         bool "乐鑫ESP S3 LCD EV Board开发板"
     config BOARD_TYPE_ZHENGCHEN_1_54TFT_WIFI
@@ -172,7 +170,6 @@
         bool "乐鑫ESP32_S3_LCD_EV_Board-MB_V1.4"
     config ESP_S3_LCD_EV_Board_1p5
         bool "乐鑫ESP32_S3_LCD_EV_Board-MB_V1.5"
->>>>>>> b49ad175
 endchoice
 
 choice DISPLAY_OLED_TYPE
