menu "Xiaozhi Assistant"

config OTA_URL
    string "Default OTA URL"
    default "https://api.tenclass.net/xiaozhi/ota/"
    help
        The application will access this URL to check for new firmwares and server address.


choice
    prompt "Default Language"
    default LANGUAGE_ZH_CN
    help
        Select device display language

    config LANGUAGE_ZH_CN
        bool "Chinese"
    config LANGUAGE_ZH_TW
        bool "Chinese Traditional"
    config LANGUAGE_EN_US
        bool "English"
    config LANGUAGE_JA_JP
        bool "Japanese"
endchoice

choice BOARD_TYPE
    prompt "Board Type"
    default BOARD_TYPE_BREAD_COMPACT_WIFI
    help
        Board type. 开发板类型
    config BOARD_TYPE_BREAD_COMPACT_WIFI
        bool "面包板新版接线（WiFi）"
    config BOARD_TYPE_BREAD_COMPACT_WIFI_LCD
        bool "面包板新版接线（WiFi）+ LCD"
    config BOARD_TYPE_BREAD_COMPACT_ML307
        bool "面包板新版接线（ML307 AT）"
    config BOARD_TYPE_BREAD_COMPACT_ESP32
        bool "面包板（WiFi） ESP32 DevKit"
    config BOARD_TYPE_BREAD_COMPACT_ESP32_LCD
        bool "面包板（WiFi+ LCD） ESP32 DevKit"
    config BOARD_TYPE_ESP32_CGC
        bool "ESP32 CGC"
    config BOARD_TYPE_ESP_BOX_3
        bool "ESP BOX 3"
    config BOARD_TYPE_ESP_BOX
        bool "ESP BOX"
    config BOARD_TYPE_ESP_BOX_LITE
        bool "ESP BOX Lite"
    config BOARD_TYPE_KEVIN_BOX_1
        bool "Kevin Box 1"
    config BOARD_TYPE_KEVIN_BOX_2
        bool "Kevin Box 2"
    config BOARD_TYPE_KEVIN_C3
        bool "Kevin C3"
    config BOARD_TYPE_KEVIN_SP_V3_DEV
        bool "Kevin SP V3开发板"
    config BOARD_TYPE_KEVIN_SP_V4_DEV
        bool "Kevin SP V4开发板"
    config BOARD_TYPE_KEVIN_YUYING_313LCD
        bool "鱼鹰科技3.13LCD开发板"
    config BOARD_TYPE_LICHUANG_DEV
        bool "立创·实战派ESP32-S3开发板"
    config BOARD_TYPE_LICHUANG_C3_DEV
        bool "立创·实战派ESP32-C3开发板"
    config BOARD_TYPE_DF_K10
        bool "DFRobot 行空板 k10"
    config BOARD_TYPE_DF_S3_AI_CAM
        bool "DFRobot ESP32-S3 AI智能摄像头模块"
    config BOARD_TYPE_MAGICLICK_2P4
        bool "神奇按钮 Magiclick_2.4"
    config BOARD_TYPE_MAGICLICK_2P5
        bool "神奇按钮 Magiclick_2.5"
    config BOARD_TYPE_MAGICLICK_C3
        bool "神奇按钮 Magiclick_C3"
    config BOARD_TYPE_MAGICLICK_C3_V2
        bool "神奇按钮 Magiclick_C3_v2"
    config BOARD_TYPE_M5STACK_CORE_S3
        bool "M5Stack CoreS3"
    config BOARD_TYPE_M5STACK_CORE_TAB5
        bool "M5Stack Tab5"
    config BOARD_TYPE_ATOMS3_ECHO_BASE
        bool "AtomS3 + Echo Base"
    config BOARD_TYPE_ATOMS3R_ECHO_BASE
        bool "AtomS3R + Echo Base"
    config BOARD_TYPE_ATOMS3R_CAM_M12_ECHO_BASE
        bool "AtomS3R CAM/M12 + Echo Base"
    config BOARD_TYPE_ATOMMATRIX_ECHO_BASE
        bool "AtomMatrix + Echo Base"
    config BOARD_TYPE_XMINI_C3
        bool "虾哥 Mini C3"
    config BOARD_TYPE_ESP32S3_KORVO2_V3
        bool "ESP32S3_KORVO2_V3开发板"
    config BOARD_TYPE_ESP_SPARKBOT
        bool "ESP-SparkBot开发板"
    config BOARD_TYPE_ESP_SPOT_S3
        bool "ESP-Spot-S3"
    config BOARD_TYPE_ESP32S3_Touch_AMOLED_1_8
        bool "Waveshare ESP32-S3-Touch-AMOLED-1.8"
    config BOARD_TYPE_ESP32S3_Touch_AMOLED_1_75
        bool "Waveshare ESP32-S3-Touch-AMOLED-1.75"
    config BOARD_TYPE_ESP32S3_Touch_LCD_1_85C
        bool "Waveshare ESP32-S3-Touch-LCD-1.85C"
    config BOARD_TYPE_ESP32S3_Touch_LCD_1_85
        bool "Waveshare ESP32-S3-Touch-LCD-1.85"
    config BOARD_TYPE_ESP32S3_Touch_LCD_1_46
        bool "Waveshare ESP32-S3-Touch-LCD-1.46"
    config BOARD_TYPE_ESP32S3_Touch_LCD_3_5
        bool "Waveshare ESP32-S3-Touch-LCD-3.5"
    config BOARD_TYPE_ESP32P4_NANO
        bool "Waveshare ESP32-P4-NANO"
    config BOARD_TYPE_TUDOUZI
        bool "土豆子"
    config BOARD_TYPE_LILYGO_T_CIRCLE_S3
<<<<<<< HEAD
         bool "LILYGO T-Circle-S3"
    config BOARD_TYPE_LILYGO_T_CAMERAPLUS_S3
        bool "LILYGO T-CameraPlus-S3"
=======
        bool "LILYGO T-Circle-S3"
    config BOARD_TYPE_LILYGO_T_CAMERAPLUS_S3_V1_0_V1_1
        bool "LILYGO T-CameraPlus-S3_V1_0_V1_1"
    config BOARD_TYPE_LILYGO_T_CAMERAPLUS_S3_V1_2
        bool "LILYGO T-CameraPlus-S3_V1_2"
>>>>>>> 7f7f24e5
    config BOARD_TYPE_LILYGO_T_DISPLAY_S3_PRO_MVSRLORA
        bool "LILYGO T-Display-S3-Pro-MVSRLora"
    config BOARD_TYPE_LILYGO_T_DISPLAY_S3_PRO_MVSRLORA_NO_BATTERY
        bool "LILYGO T-Display-S3-Pro-MVSRLora_No_Battery"
    config BOARD_TYPE_MOVECALL_MOJI_ESP32S3
        bool "Movecall Moji 小智AI衍生版"
    config BOARD_TYPE_MOVECALL_CUICAN_ESP32S3
        bool "Movecall CuiCan 璀璨·AI吊坠"
    config BOARD_TYPE_MOLUNSMARTHOME_ESP32S3
        bool "默语小智管家ESP32S3版" 
    config BOARD_TYPE_MOLUNSMARTHOME_ESP32
        bool "默语小智管家ESP32版"       
    config BOARD_TYPE_ATK_DNESP32S3
        bool "正点原子DNESP32S3开发板"
    config BOARD_TYPE_ATK_DNESP32S3_BOX
        bool "正点原子DNESP32S3-BOX"
    config BOARD_TYPE_ATK_DNESP32S3_BOX0
        bool "正点原子DNESP32S3-BOX0"
    config BOARD_TYPE_ATK_DNESP32S3M_WIFI
        bool "正点原子DNESP32S3M-WIFI"
    config BOARD_TYPE_ATK_DNESP32S3M_4G
        bool "正点原子DNESP32S3M-4G"
    config BOARD_TYPE_DU_CHATX
        bool "嘟嘟开发板CHATX(wifi)"
    config BOARD_TYPE_ESP32S3_Taiji_Pi
        bool "太极小派esp32s3"
    config BOARD_TYPE_XINGZHI_Cube_0_85TFT_WIFI
        bool "无名科技星智0.85(WIFI)"
    config BOARD_TYPE_XINGZHI_Cube_0_85TFT_ML307
        bool "无名科技星智0.85(ML307)"
    config BOARD_TYPE_XINGZHI_Cube_0_96OLED_WIFI
        bool "无名科技星智0.96(WIFI)"
    config BOARD_TYPE_XINGZHI_Cube_0_96OLED_ML307
        bool "无名科技星智0.96(ML307)"
    config BOARD_TYPE_XINGZHI_Cube_1_54TFT_WIFI
        bool "无名科技星智1.54(WIFI)"
    config BOARD_TYPE_XINGZHI_Cube_1_54TFT_ML307
        bool "无名科技星智1.54(ML307)"
    config BOARD_TYPE_SENSECAP_WATCHER
        bool "SenseCAP Watcher"
    config BOARD_TYPE_DOIT_S3_AIBOX
        bool "四博智联AI陪伴盒子"
    config BOARD_TYPE_MIXGO_NOVA
        bool "元控·青春"
    config BOARD_TYPE_GENJUTECH_S3_1_54TFT
        bool "亘具科技1.54(s3)"
    config BOARD_TYPE_ESP_S3_LCD_EV_Board
        bool "乐鑫ESP S3 LCD EV Board开发板"
    config BOARD_TYPE_ZHENGCHEN_1_54TFT_WIFI
        bool "征辰科技1.54(WIFI)"
    config BOARD_TYPE_ZHENGCHEN_1_54TFT_ML307
        bool "征辰科技1.54(ML307)"
    config BOARD_TYPE_MINSI_K08_DUAL
        bool "敏思科技K08(DUAL)"
    config BOARD_TYPE_ESP32_S3_1_54_MUMA
        bool "Spotpear ESP32-S3-1.54-MUMA"
endchoice

choice ESP_S3_LCD_EV_Board_Version_TYPE
    depends on BOARD_TYPE_ESP_S3_LCD_EV_Board
    prompt "EV_BOARD Type"
    default ESP_S3_LCD_EV_Board_1p4
    help
        开发板硬件版本型号选择
    config ESP_S3_LCD_EV_Board_1p4
        bool "乐鑫ESP32_S3_LCD_EV_Board-MB_V1.4"
    config ESP_S3_LCD_EV_Board_1p5
        bool "乐鑫ESP32_S3_LCD_EV_Board-MB_V1.5"
endchoice

choice DISPLAY_OLED_TYPE
    depends on BOARD_TYPE_BREAD_COMPACT_WIFI || BOARD_TYPE_BREAD_COMPACT_ML307 || BOARD_TYPE_BREAD_COMPACT_ESP32 || BOARD_TYPE_MOLUNSMARTHOME_ESP32S3 || BOARD_TYPE_MOLUNSMARTHOME_ESP32
    prompt "OLED Type"
    default OLED_SSD1306_128X32
    help
        OLED 屏幕类型选择
    config OLED_SSD1306_128X32
        bool "SSD1306, 分辨率128*32"
    config OLED_SSD1306_128X64
        bool "SSD1306, 分辨率128*64"
    config OLED_SH1106_128X64
        bool "SH1106, 分辨率128*64"
endchoice

choice DISPLAY_LCD_TYPE
    depends on BOARD_TYPE_BREAD_COMPACT_WIFI_LCD || BOARD_TYPE_BREAD_COMPACT_ESP32_LCD || BOARD_TYPE_ESP32_CGC || BOARD_TYPE_ESP32P4_NANO
    prompt "LCD Type"
    default LCD_ST7789_240X320
    help
        屏幕类型选择
    config LCD_ST7789_240X320
        bool "ST7789, 分辨率240*320, IPS"
    config LCD_ST7789_240X320_NO_IPS
        bool "ST7789, 分辨率240*320, 非IPS"
    config LCD_ST7789_170X320
        bool "ST7789, 分辨率170*320"
    config LCD_ST7789_172X320
        bool "ST7789, 分辨率172*320"
    config LCD_ST7789_240X280
        bool "ST7789, 分辨率240*280"
    config LCD_ST7789_240X240
        bool "ST7789, 分辨率240*240"
    config LCD_ST7789_240X240_7PIN
        bool "ST7789, 分辨率240*240, 7PIN"
    config LCD_ST7789_240X135
        bool "ST7789, 分辨率240*135"
    config LCD_ST7735_128X160
        bool "ST7735, 分辨率128*160"
    config LCD_ST7735_128X128
        bool "ST7735, 分辨率128*128"
    config LCD_ST7796_320X480
        bool "ST7796, 分辨率320*480 IPS"
    config LCD_ST7796_320X480_NO_IPS
        bool "ST7796, 分辨率320*480, 非IPS"
    config LCD_ILI9341_240X320
        bool "ILI9341, 分辨率240*320"
    config LCD_ILI9341_240X320_NO_IPS
        bool "ILI9341, 分辨率240*320, 非IPS"
    config LCD_GC9A01_240X240
        bool "GC9A01, 分辨率240*240, 圆屏"
    config LCD_TYPE_800_1280_10_1_INCH
        bool "Waveshare 101M-8001280-IPS-CT-K Display"
    config LCD_TYPE_800_1280_10_1_INCH_A
        bool "Waveshare 10.1-DSI-TOUCH-A Display"
    config LCD_CUSTOM
        bool "自定义屏幕参数"
endchoice

choice DISPLAY_ESP32S3_KORVO2_V3
    depends on BOARD_TYPE_ESP32S3_KORVO2_V3
    prompt "ESP32S3_KORVO2_V3 LCD Type"
    default LCD_ST7789
    help
        屏幕类型选择
    config LCD_ST7789
        bool "ST7789, 分辨率240*280"
    config LCD_ILI9341
        bool "ILI9341, 分辨率240*320"
endchoice

config USE_WECHAT_MESSAGE_STYLE
    bool "Enable WeChat Message Style"
    default n
    help
        使用微信聊天界面风格

config USE_WAKE_WORD_DETECT
    bool "Enable Wake Word Detection"
    default y
    depends on IDF_TARGET_ESP32S3 || IDF_TARGET_ESP32P4 && SPIRAM
    help
        需要 ESP32 S3 与 AFE 支持

config USE_AUDIO_PROCESSOR
    bool "Enable Audio Noise Reduction"
    default y
    depends on IDF_TARGET_ESP32S3 || IDF_TARGET_ESP32P4 && SPIRAM
    help
        需要 ESP32 S3 与 AFE 支持

config USE_DEVICE_AEC
    bool "Enable Device-Side AEC"
    default n
    depends on USE_AUDIO_PROCESSOR && (BOARD_TYPE_ESP_BOX_3 || BOARD_TYPE_ESP_BOX || BOARD_TYPE_ESP_BOX_LITE || BOARD_TYPE_LICHUANG_DEV || BOARD_TYPE_ESP32S3_KORVO2_V3 || BOARD_TYPE_ESP32S3_Touch_AMOLED_1_75)
    help
        因为性能不够，不建议和微信聊天界面风格同时开启

config USE_SERVER_AEC
    bool "Enable Server-Side AEC"
    default n
    depends on USE_AUDIO_PROCESSOR
    help
        启用服务器端 AEC，需要服务器支持

choice IOT_PROTOCOL
    prompt "IoT Protocol"
    default IOT_PROTOCOL_MCP
    help
        IoT 协议，用于获取设备状态与发送控制指令
    config IOT_PROTOCOL_MCP
        bool "MCP协议 2024-11-05"
    config IOT_PROTOCOL_XIAOZHI
        bool "小智IoT协议 1.0"
endchoice

endmenu<|MERGE_RESOLUTION|>--- conflicted
+++ resolved
@@ -111,17 +111,13 @@
     config BOARD_TYPE_TUDOUZI
         bool "土豆子"
     config BOARD_TYPE_LILYGO_T_CIRCLE_S3
-<<<<<<< HEAD
          bool "LILYGO T-Circle-S3"
     config BOARD_TYPE_LILYGO_T_CAMERAPLUS_S3
         bool "LILYGO T-CameraPlus-S3"
-=======
-        bool "LILYGO T-Circle-S3"
     config BOARD_TYPE_LILYGO_T_CAMERAPLUS_S3_V1_0_V1_1
         bool "LILYGO T-CameraPlus-S3_V1_0_V1_1"
     config BOARD_TYPE_LILYGO_T_CAMERAPLUS_S3_V1_2
         bool "LILYGO T-CameraPlus-S3_V1_2"
->>>>>>> 7f7f24e5
     config BOARD_TYPE_LILYGO_T_DISPLAY_S3_PRO_MVSRLORA
         bool "LILYGO T-Display-S3-Pro-MVSRLora"
     config BOARD_TYPE_LILYGO_T_DISPLAY_S3_PRO_MVSRLORA_NO_BATTERY
