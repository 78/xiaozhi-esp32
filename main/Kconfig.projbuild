--- conflicted
+++ resolved
@@ -249,11 +249,7 @@
 config USE_REALTIME_CHAT
     bool "启用可语音打断的实时对话模式（需要 AEC 支持）"
     default n
-<<<<<<< HEAD
-    depends on USE_AUDIO_PROCESSOR && (BOARD_TYPE_ESP_BOX_3 || BOARD_TYPE_ESP_BOX || BOARD_TYPE_LICHUANG_DEV || BOARD_TYPE_ESP32S3_KORVO2_V3 || BOARD_TYPE_BREAD_COMPACT_WIFI)
-=======
-    depends on USE_AUDIO_PROCESSOR && (BOARD_TYPE_ESP_BOX_3 || BOARD_TYPE_ESP_BOX || BOARD_TYPE_ESP_BOX_LITE || BOARD_TYPE_LICHUANG_DEV || BOARD_TYPE_ESP32S3_KORVO2_V3)
->>>>>>> a5dfe675
+    depends on USE_AUDIO_PROCESSOR && (BOARD_TYPE_ESP_BOX_3 || BOARD_TYPE_ESP_BOX || BOARD_TYPE_ESP_BOX_LITE || BOARD_TYPE_LICHUANG_DEV || BOARD_TYPE_ESP32S3_KORVO2_V3 || BOARD_TYPE_BREAD_COMPACT_WIFI)
     help
         需要 ESP32 S3 与 AEC 开启，因为性能不够，不建议和微信聊天界面风格同时开启
         
