menu "Xiaozhi Assistant"

config OTA_URL
    string "Default OTA URL"
    default "https://api.tenclass.net/xiaozhi/ota/"
    help
        The application will access this URL to check for new firmwares and server address.


choice
    prompt "语言选择"
    default LANGUAGE_ZH_CN
    help
        Select device display language

    config LANGUAGE_ZH_CN
        bool "Chinese"
    config LANGUAGE_ZH_TW
        bool "Chinese Traditional"
    config LANGUAGE_EN_US
        bool "English"
    config LANGUAGE_JA_JP
        bool "Japanese"
endchoice

choice BOARD_TYPE
    prompt "Board Type"
    default BOARD_TYPE_BREAD_COMPACT_WIFI
    help
        Board type. 开发板类型
    config BOARD_TYPE_BREAD_COMPACT_WIFI
        bool "面包板新版接线（WiFi）"
    config BOARD_TYPE_BREAD_COMPACT_WIFI_LCD
        bool "面包板新版接线（WiFi）+ LCD"
    config BOARD_TYPE_BREAD_COMPACT_ML307
        bool "面包板新版接线（ML307 AT）"
    config BOARD_TYPE_BREAD_COMPACT_ESP32
        bool "面包板（WiFi） ESP32 DevKit"
    config BOARD_TYPE_BREAD_COMPACT_ESP32_LCD
        bool "面包板（WiFi+ LCD） ESP32 DevKit"
    config BOARD_TYPE_ESP32_CGC
        bool "ESP32 CGC"
    config BOARD_TYPE_ESP_BOX_3
        bool "ESP BOX 3"
    config BOARD_TYPE_ESP_BOX
        bool "ESP BOX"
    config BOARD_TYPE_ESP_BOX_LITE
        bool "ESP BOX Lite"
    config BOARD_TYPE_KEVIN_BOX_1
        bool "Kevin Box 1"
    config BOARD_TYPE_KEVIN_BOX_2
        bool "Kevin Box 2"
    config BOARD_TYPE_KEVIN_C3
        bool "Kevin C3"
    config BOARD_TYPE_KEVIN_SP_V3_DEV
        bool "Kevin SP V3开发板"
    config BOARD_TYPE_KEVIN_SP_V4_DEV
        bool "Kevin SP V4开发板"
    config BOARD_TYPE_KEVIN_YUYING_313LCD
        bool "鱼鹰科技3.13LCD开发板"
    config BOARD_TYPE_LICHUANG_DEV
        bool "立创·实战派ESP32-S3开发板"
    config BOARD_TYPE_LICHUANG_C3_DEV
        bool "立创·实战派ESP32-C3开发板"
    config BOARD_TYPE_DF_K10
        bool "DFRobot 行空板 k10"
    config BOARD_TYPE_MAGICLICK_2P4
        bool "神奇按钮 Magiclick_2.4"
    config BOARD_TYPE_MAGICLICK_2P5
        bool "神奇按钮 Magiclick_2.5"
    config BOARD_TYPE_MAGICLICK_C3
        bool "神奇按钮 Magiclick_C3"
    config BOARD_TYPE_MAGICLICK_C3_V2
        bool "神奇按钮 Magiclick_C3_v2"
    config BOARD_TYPE_M5STACK_CORE_S3
        bool "M5Stack CoreS3"
    config BOARD_TYPE_M5STACK_CORE_TAB5
        bool "M5Stack Tab5"
    config BOARD_TYPE_ATOMS3_ECHO_BASE
        bool "AtomS3 + Echo Base"
    config BOARD_TYPE_ATOMS3R_ECHO_BASE
        bool "AtomS3R + Echo Base"
    config BOARD_TYPE_ATOMS3R_CAM_M12_ECHO_BASE
        bool "AtomS3R CAM/M12 + Echo Base"
    config BOARD_TYPE_ATOMMATRIX_ECHO_BASE
        bool "AtomMatrix + Echo Base"
    config BOARD_TYPE_XMINI_C3
        bool "虾哥 Mini C3"
    config BOARD_TYPE_ESP32S3_KORVO2_V3
        bool "ESP32S3_KORVO2_V3开发板"
    config BOARD_TYPE_ESP_SPARKBOT
        bool "ESP-SparkBot开发板"
    config BOARD_TYPE_ESP_SPOT_S3
        bool "ESP-Spot-S3"
    config BOARD_TYPE_ESP32S3_Touch_AMOLED_1_8
        bool "Waveshare ESP32-S3-Touch-AMOLED-1.8"
    config BOARD_TYPE_ESP32S3_Touch_AMOLED_1_75
        bool "Waveshare ESP32-S3-Touch-AMOLED-1.75"
    config BOARD_TYPE_ESP32S3_Touch_LCD_1_85C
        bool "Waveshare ESP32-S3-Touch-LCD-1.85C"
    config BOARD_TYPE_ESP32S3_Touch_LCD_1_85
        bool "Waveshare ESP32-S3-Touch-LCD-1.85"
    config BOARD_TYPE_ESP32S3_Touch_LCD_1_46
        bool "Waveshare ESP32-S3-Touch-LCD-1.46"
    config BOARD_TYPE_ESP32S3_Touch_LCD_3_5
        bool "Waveshare ESP32-S3-Touch-LCD-3.5"
    config BOARD_TYPE_ESP32P4_NANO
        bool "Waveshare ESP32-P4-NANO"
    config BOARD_TYPE_TUDOUZI
        bool "土豆子"
    config BOARD_TYPE_LILYGO_T_CIRCLE_S3
        bool "LILYGO T-Circle-S3"
    config BOARD_TYPE_LILYGO_T_CAMERAPLUS_S3
        bool "LILYGO T-CameraPlus-S3"
    config BOARD_TYPE_LILYGO_T_DISPLAY_S3_PRO_MVSRLORA
        bool "LILYGO T-Display-S3-Pro-MVSRLora"
    config BOARD_TYPE_LILYGO_T_DISPLAY_S3_PRO_MVSRLORA_NO_BATTERY
        bool "LILYGO T-Display-S3-Pro-MVSRLora_No_Battery"
    config BOARD_TYPE_MOVECALL_MOJI_ESP32S3
         bool "Movecall Moji 小智AI衍生版"
    config BOARD_TYPE_MOVECALL_CUICAN_ESP32S3
         bool "Movecall CuiCan 璀璨·AI吊坠"
    config BOARD_TYPE_ATK_DNESP32S3
        bool "正点原子DNESP32S3开发板"
    config BOARD_TYPE_ATK_DNESP32S3_BOX
        bool "正点原子DNESP32S3-BOX"
    config BOARD_TYPE_ATK_DNESP32S3_BOX0
        bool "正点原子DNESP32S3-BOX0"
    config BOARD_TYPE_ATK_DNESP32S3M_WIFI
        bool "正点原子DNESP32S3M-WIFI"
    config BOARD_TYPE_ATK_DNESP32S3M_4G
        bool "正点原子DNESP32S3M-4G"
    config BOARD_TYPE_DU_CHATX
        bool "嘟嘟开发板CHATX(wifi)"
    config BOARD_TYPE_ESP32S3_Taiji_Pi
        bool "太极小派esp32s3"
    config BOARD_TYPE_XINGZHI_Cube_0_85TFT_WIFI
        bool "无名科技星智0.85(WIFI)"
    config BOARD_TYPE_XINGZHI_Cube_0_85TFT_ML307
        bool "无名科技星智0.85(ML307)"
    config BOARD_TYPE_XINGZHI_Cube_0_96OLED_WIFI
        bool "无名科技星智0.96(WIFI)"
    config BOARD_TYPE_XINGZHI_Cube_0_96OLED_ML307
        bool "无名科技星智0.96(ML307)"
    config BOARD_TYPE_XINGZHI_Cube_1_54TFT_WIFI
        bool "无名科技星智1.54(WIFI)"
    config BOARD_TYPE_XINGZHI_Cube_1_54TFT_ML307
        bool "无名科技星智1.54(ML307)"
    config BOARD_TYPE_SENSECAP_WATCHER
        bool "SenseCAP Watcher"
    config BOARD_TYPE_DOIT_S3_AIBOX
        bool "四博智联AI陪伴盒子"
    config BOARD_TYPE_MIXGO_NOVA
        bool "元控·青春"
    config BOARD_TYPE_GENJUTECH_S3_1_54TFT
        bool "亘具科技1.54(s3)"
    config BOARD_TYPE_ESP_S3_LCD_EV_Board
        bool "乐鑫ESP S3 LCD EV Board开发板"
    config BOARD_TYPE_ZHENGCHEN_1_54TFT_WIFI
        bool "征辰科技1.54(WIFI)"
<<<<<<< HEAD
    config BOARD_TYPE_MINSI_K08_DUAL
        bool "敏思科技K08(DUAL)"
=======
    config BOARD_TYPE_ZHENGCHEN_1_54TFT_ML307
        bool "征辰科技1.54(ML307)"
>>>>>>> 9874a1b0
endchoice

choice ESP_S3_LCD_EV_Board_Version_TYPE
    depends on BOARD_TYPE_ESP_S3_LCD_EV_Board
    prompt "EV_BOARD Type"
    default ESP_S3_LCD_EV_Board_1p4
    help
        开发板硬件版本型号选择
    config ESP_S3_LCD_EV_Board_1p4
        bool "乐鑫ESP32_S3_LCD_EV_Board-MB_V1.4"
    config ESP_S3_LCD_EV_Board_1p5
        bool "乐鑫ESP32_S3_LCD_EV_Board-MB_V1.5"
endchoice

choice DISPLAY_OLED_TYPE
    depends on BOARD_TYPE_BREAD_COMPACT_WIFI || BOARD_TYPE_BREAD_COMPACT_ML307 || BOARD_TYPE_BREAD_COMPACT_ESP32
    prompt "OLED Type"
    default OLED_SSD1306_128X32
    help
        OLED 屏幕类型选择
    config OLED_SSD1306_128X32
        bool "SSD1306, 分辨率128*32"
    config OLED_SSD1306_128X64
        bool "SSD1306, 分辨率128*64"
    config OLED_SH1106_128X64
        bool "SH1106, 分辨率128*64"
endchoice

choice DISPLAY_LCD_TYPE
    depends on BOARD_TYPE_BREAD_COMPACT_WIFI_LCD || BOARD_TYPE_BREAD_COMPACT_ESP32_LCD || BOARD_TYPE_ESP32_CGC || BOARD_TYPE_ESP32P4_NANO
    prompt "LCD Type"
    default LCD_ST7789_240X320
    help
        屏幕类型选择
    config LCD_ST7789_240X320
        bool "ST7789, 分辨率240*320, IPS"
    config LCD_ST7789_240X320_NO_IPS
        bool "ST7789, 分辨率240*320, 非IPS"
    config LCD_ST7789_170X320
        bool "ST7789, 分辨率170*320"
    config LCD_ST7789_172X320
        bool "ST7789, 分辨率172*320"
    config LCD_ST7789_240X280
        bool "ST7789, 分辨率240*280"
    config LCD_ST7789_240X240
        bool "ST7789, 分辨率240*240"
    config LCD_ST7789_240X240_7PIN
        bool "ST7789, 分辨率240*240, 7PIN"
    config LCD_ST7789_240X135
        bool "ST7789, 分辨率240*135"
    config LCD_ST7735_128X160
        bool "ST7735, 分辨率128*160"
    config LCD_ST7735_128X128
        bool "ST7735, 分辨率128*128"
    config LCD_ST7796_320X480
        bool "ST7796, 分辨率320*480 IPS"
    config LCD_ST7796_320X480_NO_IPS
        bool "ST7796, 分辨率320*480, 非IPS"
    config LCD_ILI9341_240X320
        bool "ILI9341, 分辨率240*320"
    config LCD_ILI9341_240X320_NO_IPS
        bool "ILI9341, 分辨率240*320, 非IPS"
    config LCD_GC9A01_240X240
        bool "GC9A01, 分辨率240*240, 圆屏"
    config LCD_TYPE_800_1280_10_1_INCH
        bool "Waveshare 101M-8001280-IPS-CT-K Display"
    config LCD_TYPE_800_1280_10_1_INCH_A
        bool "Waveshare 10.1-DSI-TOUCH-A Display"
    config LCD_CUSTOM
        bool "自定义屏幕参数"
endchoice

choice DISPLAY_ESP32S3_KORVO2_V3
    depends on BOARD_TYPE_ESP32S3_KORVO2_V3
    prompt "ESP32S3_KORVO2_V3 LCD Type"
    default LCD_ST7789
    help
        屏幕类型选择
    config LCD_ST7789
        bool "ST7789, 分辨率240*280"
    config LCD_ILI9341
        bool "ILI9341, 分辨率240*320"
endchoice

config USE_WECHAT_MESSAGE_STYLE
    bool "使用微信聊天界面风格"
    default n
    help
        使用微信聊天界面风格

config USE_WAKE_WORD_DETECT
    bool "启用唤醒词检测"
    default y
    depends on IDF_TARGET_ESP32S3 || IDF_TARGET_ESP32P4 && SPIRAM
    help
        需要 ESP32 S3 与 AFE 支持

config USE_AUDIO_PROCESSOR
    bool "启用音频降噪、增益处理"
    default y
    depends on IDF_TARGET_ESP32S3 || IDF_TARGET_ESP32P4 && SPIRAM
    help
        需要 ESP32 S3 与 AFE 支持

config USE_DEVICE_AEC
    bool "在通话过程中启用设备端 AEC"
    default n
    depends on USE_AUDIO_PROCESSOR && (BOARD_TYPE_ESP_BOX_3 || BOARD_TYPE_ESP_BOX || BOARD_TYPE_ESP_BOX_LITE || BOARD_TYPE_LICHUANG_DEV || BOARD_TYPE_ESP32S3_KORVO2_V3 || BOARD_TYPE_ESP32S3_Touch_AMOLED_1_75)
    help
        因为性能不够，不建议和微信聊天界面风格同时开启

config USE_SERVER_AEC
    bool "在通话过程中启用服务器端 AEC"
    default n
    depends on USE_AUDIO_PROCESSOR
    help
        启用服务器端 AEC，需要服务器支持

endmenu<|MERGE_RESOLUTION|>--- conflicted
+++ resolved
@@ -158,13 +158,10 @@
         bool "乐鑫ESP S3 LCD EV Board开发板"
     config BOARD_TYPE_ZHENGCHEN_1_54TFT_WIFI
         bool "征辰科技1.54(WIFI)"
-<<<<<<< HEAD
     config BOARD_TYPE_MINSI_K08_DUAL
         bool "敏思科技K08(DUAL)"
-=======
     config BOARD_TYPE_ZHENGCHEN_1_54TFT_ML307
         bool "征辰科技1.54(ML307)"
->>>>>>> 9874a1b0
 endchoice
 
 choice ESP_S3_LCD_EV_Board_Version_TYPE
