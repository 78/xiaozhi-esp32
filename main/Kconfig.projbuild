menu "Xiaozhi Assistant"

config OTA_URL
    string "Default OTA URL"
    default "https://api.tenclass.net/xiaozhi/ota/"
    help
        The application will access this URL to check for new firmwares and server address.

config ENABLE_MUSIC_PLAYER
    bool "启用音乐播放器功能"
    default y
    help
        启用音乐播放器功能，允许播放在线音乐。

choice
    prompt "Default Language"
    default LANGUAGE_ZH_CN
    help
        Select device display language

    config LANGUAGE_ZH_CN
        bool "Chinese"
    config LANGUAGE_ZH_TW
        bool "Chinese Traditional"
    config LANGUAGE_EN_US
        bool "English"
    config LANGUAGE_JA_JP
        bool "Japanese"
endchoice

choice BOARD_TYPE
    prompt "Board Type"
    default BOARD_TYPE_BREAD_COMPACT_WIFI
    help
        Board type. 开发板类型
    config BOARD_TYPE_BREAD_COMPACT_WIFI
        bool "面包板新版接线（WiFi）"
    config BOARD_TYPE_BREAD_COMPACT_WIFI_LCD
        bool "面包板新版接线（WiFi）+ LCD"
    config BOARD_TYPE_BREAD_COMPACT_ML307
        bool "面包板新版接线（ML307 AT）"
    config BOARD_TYPE_BREAD_COMPACT_ESP32
        bool "面包板（WiFi） ESP32 DevKit"
    config BOARD_TYPE_BREAD_COMPACT_ESP32_LCD
        bool "面包板（WiFi+ LCD） ESP32 DevKit"
    config BOARD_TYPE_ESP32_CGC
        bool "ESP32 CGC"
    config BOARD_TYPE_ESP_BOX_3
        bool "ESP BOX 3"
    config BOARD_TYPE_ESP_BOX
        bool "ESP BOX"
    config BOARD_TYPE_ESP_BOX_LITE
<<<<<<< HEAD
        bool "ESP BOX Lite"   
    config BOARD_TYPE_FANTOY_WIFI_13
        bool "FanToy WiFi 13"
    config BOARD_TYPE_FANTOY_ML307_20
        bool "FanToy ML307 20"     
=======
        bool "ESP BOX Lite"
>>>>>>> 6d5331dd
    config BOARD_TYPE_KEVIN_BOX_1
        bool "Kevin Box 1"
    config BOARD_TYPE_KEVIN_BOX_2
        bool "Kevin Box 2"
    config BOARD_TYPE_KEVIN_C3
        bool "Kevin C3"
    config BOARD_TYPE_KEVIN_SP_V3_DEV
        bool "Kevin SP V3开发板"
    config BOARD_TYPE_KEVIN_SP_V4_DEV
        bool "Kevin SP V4开发板"
    config BOARD_TYPE_KEVIN_YUYING_313LCD
        bool "鱼鹰科技3.13LCD开发板"
    config BOARD_TYPE_LICHUANG_DEV
        bool "立创·实战派ESP32-S3开发板"
    config BOARD_TYPE_LICHUANG_C3_DEV
        bool "立创·实战派ESP32-C3开发板"
    config BOARD_TYPE_DF_K10
        bool "DFRobot 行空板 k10"
    config BOARD_TYPE_MAGICLICK_2P4
        bool "神奇按钮 Magiclick_2.4"
    config BOARD_TYPE_MAGICLICK_2P5
        bool "神奇按钮 Magiclick_2.5"
    config BOARD_TYPE_MAGICLICK_C3
        bool "神奇按钮 Magiclick_C3"
    config BOARD_TYPE_MAGICLICK_C3_V2
        bool "神奇按钮 Magiclick_C3_v2"
    config BOARD_TYPE_M5STACK_CORE_S3
        bool "M5Stack CoreS3"
    config BOARD_TYPE_M5STACK_CORE_TAB5
        bool "M5Stack Tab5"
    config BOARD_TYPE_ATOMS3_ECHO_BASE
        bool "AtomS3 + Echo Base"
    config BOARD_TYPE_ATOMS3R_ECHO_BASE
        bool "AtomS3R + Echo Base"
    config BOARD_TYPE_ATOMS3R_CAM_M12_ECHO_BASE
        bool "AtomS3R CAM/M12 + Echo Base"
    config BOARD_TYPE_ATOMMATRIX_ECHO_BASE
        bool "AtomMatrix + Echo Base"
    config BOARD_TYPE_XMINI_C3
        bool "虾哥 Mini C3"
    config BOARD_TYPE_ESP32S3_KORVO2_V3
        bool "ESP32S3_KORVO2_V3开发板"
    config BOARD_TYPE_ESP_SPARKBOT
        bool "ESP-SparkBot开发板"
    config BOARD_TYPE_ESP_SPOT_S3
        bool "ESP-Spot-S3"
    config BOARD_TYPE_ESP32S3_Touch_AMOLED_1_8
        bool "Waveshare ESP32-S3-Touch-AMOLED-1.8"
    config BOARD_TYPE_ESP32S3_Touch_AMOLED_1_75
        bool "Waveshare ESP32-S3-Touch-AMOLED-1.75"
    config BOARD_TYPE_ESP32S3_Touch_LCD_1_85C
        bool "Waveshare ESP32-S3-Touch-LCD-1.85C"
    config BOARD_TYPE_ESP32S3_Touch_LCD_1_85
        bool "Waveshare ESP32-S3-Touch-LCD-1.85"
    config BOARD_TYPE_ESP32S3_Touch_LCD_1_46
        bool "Waveshare ESP32-S3-Touch-LCD-1.46"
    config BOARD_TYPE_ESP32S3_Touch_LCD_3_5
        bool "Waveshare ESP32-S3-Touch-LCD-3.5"
    config BOARD_TYPE_ESP32P4_NANO
        bool "Waveshare ESP32-P4-NANO"
    config BOARD_TYPE_TUDOUZI
        bool "土豆子"
    config BOARD_TYPE_LILYGO_T_CIRCLE_S3
        bool "LILYGO T-Circle-S3"
    config BOARD_TYPE_LILYGO_T_CAMERAPLUS_S3
        bool "LILYGO T-CameraPlus-S3"
    config BOARD_TYPE_LILYGO_T_DISPLAY_S3_PRO_MVSRLORA
        bool "LILYGO T-Display-S3-Pro-MVSRLora"
    config BOARD_TYPE_LILYGO_T_DISPLAY_S3_PRO_MVSRLORA_NO_BATTERY
        bool "LILYGO T-Display-S3-Pro-MVSRLora_No_Battery"
    config BOARD_TYPE_MOVECALL_MOJI_ESP32S3
         bool "Movecall Moji 小智AI衍生版"
    config BOARD_TYPE_MOVECALL_CUICAN_ESP32S3
         bool "Movecall CuiCan 璀璨·AI吊坠"
    config BOARD_TYPE_ATK_DNESP32S3
        bool "正点原子DNESP32S3开发板"
    config BOARD_TYPE_ATK_DNESP32S3_BOX
        bool "正点原子DNESP32S3-BOX"
    config BOARD_TYPE_ATK_DNESP32S3_BOX0
        bool "正点原子DNESP32S3-BOX0"
    config BOARD_TYPE_ATK_DNESP32S3M_WIFI
        bool "正点原子DNESP32S3M-WIFI"
    config BOARD_TYPE_ATK_DNESP32S3M_4G
        bool "正点原子DNESP32S3M-4G"
    config BOARD_TYPE_DU_CHATX
        bool "嘟嘟开发板CHATX(wifi)"
    config BOARD_TYPE_ESP32S3_Taiji_Pi
        bool "太极小派esp32s3"
    config BOARD_TYPE_XINGZHI_Cube_0_85TFT_WIFI
        bool "无名科技星智0.85(WIFI)"
    config BOARD_TYPE_XINGZHI_Cube_0_85TFT_ML307
        bool "无名科技星智0.85(ML307)"
    config BOARD_TYPE_XINGZHI_Cube_0_96OLED_WIFI
        bool "无名科技星智0.96(WIFI)"
    config BOARD_TYPE_XINGZHI_Cube_0_96OLED_ML307
        bool "无名科技星智0.96(ML307)"
    config BOARD_TYPE_XINGZHI_Cube_1_54TFT_WIFI
        bool "无名科技星智1.54(WIFI)"
    config BOARD_TYPE_XINGZHI_Cube_1_54TFT_ML307
        bool "无名科技星智1.54(ML307)"
    config BOARD_TYPE_SENSECAP_WATCHER
        bool "SenseCAP Watcher"
    config BOARD_TYPE_DOIT_S3_AIBOX
        bool "四博智联AI陪伴盒子"
    config BOARD_TYPE_MIXGO_NOVA
        bool "元控·青春"
    config BOARD_TYPE_GENJUTECH_S3_1_54TFT
        bool "亘具科技1.54(s3)"
    config BOARD_TYPE_ESP_S3_LCD_EV_Board
        bool "乐鑫ESP S3 LCD EV Board开发板"
    config BOARD_TYPE_ZHENGCHEN_1_54TFT_WIFI
        bool "征辰科技1.54(WIFI)"
    config BOARD_TYPE_MINSI_K08_DUAL
        bool "敏思科技K08(DUAL)"
    config BOARD_TYPE_ZHENGCHEN_1_54TFT_ML307
        bool "征辰科技1.54(ML307)"
    config BOARD_TYPE_ESP32_S3_1_54_MUMA
        bool "Spotpear ESP32-S3-1.54-MUMA"
endchoice

choice ESP_S3_LCD_EV_Board_Version_TYPE
    depends on BOARD_TYPE_ESP_S3_LCD_EV_Board
    prompt "EV_BOARD Type"
    default ESP_S3_LCD_EV_Board_1p4
    help
        开发板硬件版本型号选择
    config ESP_S3_LCD_EV_Board_1p4
        bool "乐鑫ESP32_S3_LCD_EV_Board-MB_V1.4"
    config ESP_S3_LCD_EV_Board_1p5
        bool "乐鑫ESP32_S3_LCD_EV_Board-MB_V1.5"
endchoice

choice DISPLAY_OLED_TYPE
    depends on BOARD_TYPE_BREAD_COMPACT_WIFI || BOARD_TYPE_BREAD_COMPACT_ML307 || BOARD_TYPE_BREAD_COMPACT_ESP32
    prompt "OLED Type"
    default OLED_SSD1306_128X32
    help
        OLED 屏幕类型选择
    config OLED_SSD1306_128X32
        bool "SSD1306, 分辨率128*32"
    config OLED_SSD1306_128X64
        bool "SSD1306, 分辨率128*64"
    config OLED_SH1106_128X64
        bool "SH1106, 分辨率128*64"
endchoice

choice DISPLAY_LCD_TYPE
<<<<<<< HEAD
    depends on BOARD_TYPE_BREAD_COMPACT_WIFI_LCD || BOARD_TYPE_BREAD_COMPACT_ESP32_LCD || BOARD_TYPE_ESP32_CGC || BOARD_TYPE_FANTOY_WIFI_13 || BOARD_TYPE_FANTOY_ML307_20
=======
    depends on BOARD_TYPE_BREAD_COMPACT_WIFI_LCD || BOARD_TYPE_BREAD_COMPACT_ESP32_LCD || BOARD_TYPE_ESP32_CGC || BOARD_TYPE_ESP32P4_NANO
>>>>>>> 6d5331dd
    prompt "LCD Type"
    default LCD_ST7789_240X320
    help
        屏幕类型选择
    config LCD_ST7789_240X320
        bool "ST7789, 分辨率240*320, IPS"
    config LCD_ST7789_240X320_NO_IPS
        bool "ST7789, 分辨率240*320, 非IPS"
    config LCD_ST7789_170X320
        bool "ST7789, 分辨率170*320"
    config LCD_ST7789_172X320
        bool "ST7789, 分辨率172*320"
    config LCD_ST7789_240X280
        bool "ST7789, 分辨率240*280"
    config LCD_ST7789_240X240
        bool "ST7789, 分辨率240*240"
    config LCD_ST7789_240X240_7PIN
        bool "ST7789, 分辨率240*240, 7PIN"
    config LCD_ST7789_240X135
        bool "ST7789, 分辨率240*135"
    config LCD_ST7735_128X160
        bool "ST7735, 分辨率128*160"
    config LCD_ST7735_128X128
        bool "ST7735, 分辨率128*128"
    config LCD_ST7796_320X480
        bool "ST7796, 分辨率320*480 IPS"
    config LCD_ST7796_320X480_NO_IPS
        bool "ST7796, 分辨率320*480, 非IPS"
    config LCD_ILI9341_240X320
        bool "ILI9341, 分辨率240*320"
    config LCD_ILI9341_240X320_NO_IPS
        bool "ILI9341, 分辨率240*320, 非IPS"
    config LCD_GC9A01_240X240
        bool "GC9A01, 分辨率240*240, 圆屏"
    config LCD_TYPE_800_1280_10_1_INCH
        bool "Waveshare 101M-8001280-IPS-CT-K Display"
    config LCD_TYPE_800_1280_10_1_INCH_A
        bool "Waveshare 10.1-DSI-TOUCH-A Display"
    config LCD_CUSTOM
        bool "自定义屏幕参数"
endchoice

choice DISPLAY_ESP32S3_KORVO2_V3
    depends on BOARD_TYPE_ESP32S3_KORVO2_V3
    prompt "ESP32S3_KORVO2_V3 LCD Type"
    default LCD_ST7789
    help
        屏幕类型选择
    config LCD_ST7789
        bool "ST7789, 分辨率240*280"
    config LCD_ILI9341
        bool "ILI9341, 分辨率240*320"
endchoice

<<<<<<< HEAD
choice MESSAGE_STYLE_TYPE
    prompt "LCD界面"
    default MESSAGE_STYLE_NORMAL
=======
config USE_WECHAT_MESSAGE_STYLE
    bool "Enable WeChat Message Style"
    default n
>>>>>>> 6d5331dd
    help
        选择消息显示的风格-GIF目前测试了ESP32S3N16R8+240*240,
        暗黑模式效果更佳

    config MESSAGE_STYLE_NORMAL
        bool "默认"
    config USE_WECHAT_MESSAGE_STYLE
        bool "微信聊天"
    config USE_GIF_EMOTION_STYLE
        bool "GIF表情"
        select LV_USE_GIF
        select LV_GIF_CACHE_DECODE_DATA
endchoice

config USE_WAKE_WORD_DETECT
    bool "Enable Wake Word Detection"
    default y
    depends on IDF_TARGET_ESP32S3 || IDF_TARGET_ESP32P4 && SPIRAM
    help
        需要 ESP32 S3 与 AFE 支持

config USE_AUDIO_PROCESSOR
    bool "Enable Audio Noise Reduction"
    default y
    depends on IDF_TARGET_ESP32S3 || IDF_TARGET_ESP32P4 && SPIRAM
    help
        需要 ESP32 S3 与 AFE 支持

config USE_DEVICE_AEC
    bool "Enable Device-Side AEC"
    default n
    depends on USE_AUDIO_PROCESSOR && (BOARD_TYPE_ESP_BOX_3 || BOARD_TYPE_ESP_BOX || BOARD_TYPE_ESP_BOX_LITE || BOARD_TYPE_LICHUANG_DEV || BOARD_TYPE_ESP32S3_KORVO2_V3 || BOARD_TYPE_ESP32S3_Touch_AMOLED_1_75)
    help
        因为性能不够，不建议和微信聊天界面风格同时开启

config USE_SERVER_AEC
    bool "Enable Server-Side AEC"
    default n
    depends on USE_AUDIO_PROCESSOR
    help
        启用服务器端 AEC，需要服务器支持

choice IOT_PROTOCOL
    prompt "IoT Protocol"
    default IOT_PROTOCOL_XIAOZHI
    help
        IoT 协议，用于获取设备状态与发送控制指令
    config IOT_PROTOCOL_MCP
        bool "MCP协议 2024-11-05"
    config IOT_PROTOCOL_XIAOZHI
        bool "小智IoT协议 1.0"
endchoice

endmenu<|MERGE_RESOLUTION|>--- conflicted
+++ resolved
@@ -50,15 +50,11 @@
     config BOARD_TYPE_ESP_BOX
         bool "ESP BOX"
     config BOARD_TYPE_ESP_BOX_LITE
-<<<<<<< HEAD
         bool "ESP BOX Lite"   
     config BOARD_TYPE_FANTOY_WIFI_13
         bool "FanToy WiFi 13"
     config BOARD_TYPE_FANTOY_ML307_20
         bool "FanToy ML307 20"     
-=======
-        bool "ESP BOX Lite"
->>>>>>> 6d5331dd
     config BOARD_TYPE_KEVIN_BOX_1
         bool "Kevin Box 1"
     config BOARD_TYPE_KEVIN_BOX_2
@@ -206,11 +202,7 @@
 endchoice
 
 choice DISPLAY_LCD_TYPE
-<<<<<<< HEAD
     depends on BOARD_TYPE_BREAD_COMPACT_WIFI_LCD || BOARD_TYPE_BREAD_COMPACT_ESP32_LCD || BOARD_TYPE_ESP32_CGC || BOARD_TYPE_FANTOY_WIFI_13 || BOARD_TYPE_FANTOY_ML307_20
-=======
-    depends on BOARD_TYPE_BREAD_COMPACT_WIFI_LCD || BOARD_TYPE_BREAD_COMPACT_ESP32_LCD || BOARD_TYPE_ESP32_CGC || BOARD_TYPE_ESP32P4_NANO
->>>>>>> 6d5331dd
     prompt "LCD Type"
     default LCD_ST7789_240X320
     help
@@ -265,15 +257,9 @@
         bool "ILI9341, 分辨率240*320"
 endchoice
 
-<<<<<<< HEAD
 choice MESSAGE_STYLE_TYPE
     prompt "LCD界面"
     default MESSAGE_STYLE_NORMAL
-=======
-config USE_WECHAT_MESSAGE_STYLE
-    bool "Enable WeChat Message Style"
-    default n
->>>>>>> 6d5331dd
     help
         选择消息显示的风格-GIF目前测试了ESP32S3N16R8+240*240,
         暗黑模式效果更佳
