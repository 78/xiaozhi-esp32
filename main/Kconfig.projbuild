menu "Xiaozhi Assistant"

config OTA_URL
    string "Default OTA URL"
    default "https://api.tenclass.net/xiaozhi/ota/"
    help
        The application will access this URL to check for new firmwares and server address.


choice
    prompt "语言选择"
    default LANGUAGE_ZH_CN
    help
        Select device display language

    config LANGUAGE_ZH_CN
        bool "Chinese"
    config LANGUAGE_ZH_TW
        bool "Chinese Traditional"
    config LANGUAGE_EN_US
        bool "English"
    config LANGUAGE_JA_JP
        bool "Japanese"
endchoice

choice BOARD_TYPE
    prompt "Board Type"
    default BOARD_TYPE_BREAD_COMPACT_WIFI
    help
        Board type. 开发板类型
    config BOARD_TYPE_BREAD_COMPACT_WIFI
        bool "面包板新版接线（WiFi）"
    config BOARD_TYPE_BREAD_COMPACT_WIFI_LCD
        bool "面包板新版接线（WiFi）+ LCD"
    config BOARD_TYPE_BREAD_COMPACT_ML307
        bool "面包板新版接线（ML307 AT）"
    config BOARD_TYPE_BREAD_COMPACT_ESP32
        bool "面包板（WiFi） ESP32 DevKit"
    config BOARD_TYPE_BREAD_COMPACT_ESP32_LCD
        bool "面包板（WiFi+ LCD） ESP32 DevKit"
    config BOARD_TYPE_ESP32_CGC
        bool "ESP32 CGC"
    config BOARD_TYPE_ESP_BOX_3
        bool "ESP BOX 3"
    config BOARD_TYPE_ESP_BOX
        bool "ESP BOX"
    config BOARD_TYPE_ESP_BOX_LITE
        bool "ESP BOX Lite"        
    config BOARD_TYPE_KEVIN_BOX_1
        bool "Kevin Box 1"
    config BOARD_TYPE_KEVIN_BOX_2
        bool "Kevin Box 2"
    config BOARD_TYPE_KEVIN_C3
        bool "Kevin C3"
    config BOARD_TYPE_KEVIN_SP_V3_DEV
        bool "Kevin SP V3开发板"
    config BOARD_TYPE_KEVIN_SP_V4_DEV
        bool "Kevin SP V4开发板"
    config BOARD_TYPE_KEVIN_YUYING_313LCD
        bool "鱼鹰科技3.13LCD开发板"
    config BOARD_TYPE_LICHUANG_DEV
        bool "立创·实战派ESP32-S3开发板"
    config BOARD_TYPE_LICHUANG_C3_DEV
        bool "立创·实战派ESP32-C3开发板"
    config BOARD_TYPE_DF_K10
        bool "DFRobot 行空板 k10"
    config BOARD_TYPE_MAGICLICK_2P4
        bool "神奇按钮 Magiclick_2.4"
    config BOARD_TYPE_MAGICLICK_2P5
        bool "神奇按钮 Magiclick_2.5"
    config BOARD_TYPE_MAGICLICK_C3
        bool "神奇按钮 Magiclick_C3"
    config BOARD_TYPE_MAGICLICK_C3_V2
        bool "神奇按钮 Magiclick_C3_v2"
    config BOARD_TYPE_M5STACK_CORE_S3
        bool "M5Stack CoreS3"
    config BOARD_TYPE_ATOMS3_ECHO_BASE
        bool "AtomS3 + Echo Base"
    config BOARD_TYPE_ATOMS3R_ECHO_BASE
        bool "AtomS3R + Echo Base"
    config BOARD_TYPE_ATOMS3R_CAM_M12_ECHO_BASE
        bool "AtomS3R CAM/M12 + Echo Base"
    config BOARD_TYPE_ATOMMATRIX_ECHO_BASE
        bool "AtomMatrix + Echo Base"
    config BOARD_TYPE_XMINI_C3
        bool "虾哥 Mini C3"
    config BOARD_TYPE_ESP32S3_KORVO2_V3
        bool "ESP32S3_KORVO2_V3开发板"
    config BOARD_TYPE_ESP_SPARKBOT
        bool "ESP-SparkBot开发板"
    config BOARD_TYPE_ESP_SPOT_S3
        bool "ESP-Spot-S3"
    config BOARD_TYPE_ESP32S3_Touch_AMOLED_1_8
        bool "Waveshare ESP32-S3-Touch-AMOLED-1.8"
    config BOARD_TYPE_ESP32S3_Touch_LCD_1_85C
        bool "Waveshare ESP32-S3-Touch-LCD-1.85C"
    config BOARD_TYPE_ESP32S3_Touch_LCD_1_85
        bool "Waveshare ESP32-S3-Touch-LCD-1.85"
    config BOARD_TYPE_ESP32S3_Touch_LCD_1_46
        bool "Waveshare ESP32-S3-Touch-LCD-1.46"
    config BOARD_TYPE_ESP32S3_Touch_LCD_3_5
        bool "Waveshare ESP32-S3-Touch-LCD-3.5"
    config BOARD_TYPE_TUDOUZI
        bool "土豆子"
    config BOARD_TYPE_LILYGO_T_CIRCLE_S3
        bool "LILYGO T-Circle-S3"
    config BOARD_TYPE_LILYGO_T_CAMERAPLUS_S3
        bool "LILYGO T-CameraPlus-S3"
    config BOARD_TYPE_MOVECALL_MOJI_ESP32S3
         bool "Movecall Moji 小智AI衍生版"
    config BOARD_TYPE_MOVECALL_CUICAN_ESP32S3
         bool "Movecall CuiCan 璀璨·AI吊坠"
    config BOARD_TYPE_ATK_DNESP32S3
        bool "正点原子DNESP32S3开发板"
    config BOARD_TYPE_ATK_DNESP32S3_BOX
        bool "正点原子DNESP32S3-BOX"
    config BOARD_TYPE_DU_CHATX
        bool "嘟嘟开发板CHATX(wifi)"
    config BOARD_TYPE_ESP32S3_Taiji_Pi
        bool "太极小派esp32s3"
    config BOARD_TYPE_XINGZHI_Cube_0_85TFT_WIFI
        bool "无名科技星智0.85(WIFI)"
    config BOARD_TYPE_XINGZHI_Cube_0_85TFT_ML307
        bool "无名科技星智0.85(ML307)"
    config BOARD_TYPE_XINGZHI_Cube_0_96OLED_WIFI
        bool "无名科技星智0.96(WIFI)"
    config BOARD_TYPE_XINGZHI_Cube_0_96OLED_ML307
        bool "无名科技星智0.96(ML307)"
    config BOARD_TYPE_XINGZHI_Cube_1_54TFT_WIFI
        bool "无名科技星智1.54(WIFI)"
    config BOARD_TYPE_XINGZHI_Cube_1_54TFT_ML307
        bool "无名科技星智1.54(ML307)"
    config BOARD_TYPE_SENSECAP_WATCHER
        bool "SenseCAP Watcher"
<<<<<<< HEAD
    config BOARD_TYPE_OTTO_ROBOT
        bool "ottoRobot"
=======
    config BOARD_TYPE_DOIT_S3_AIBOX
        bool "四博智联AI陪伴盒子"
    config BOARD_TYPE_MIXGO_NOVA
        bool "元控·青春"
>>>>>>> abb594bd
endchoice

choice DISPLAY_OLED_TYPE
    depends on BOARD_TYPE_BREAD_COMPACT_WIFI || BOARD_TYPE_BREAD_COMPACT_ML307 || BOARD_TYPE_BREAD_COMPACT_ESP32
    prompt "OLED Type"
    default OLED_SSD1306_128X32
    help
        OLED 屏幕类型选择
    config OLED_SSD1306_128X32
        bool "SSD1306, 分辨率128*32"
    config OLED_SSD1306_128X64
        bool "SSD1306, 分辨率128*64"
    config OLED_SH1106_128X64
        bool "SH1106, 分辨率128*64"
endchoice

choice DISPLAY_LCD_TYPE
    depends on BOARD_TYPE_BREAD_COMPACT_WIFI_LCD || BOARD_TYPE_BREAD_COMPACT_ESP32_LCD || BOARD_TYPE_ESP32_CGC
    prompt "LCD Type"
    default LCD_ST7789_240X320
    help
        屏幕类型选择
    config LCD_ST7789_240X320
        bool "ST7789, 分辨率240*320, IPS"
    config LCD_ST7789_240X320_NO_IPS
        bool "ST7789, 分辨率240*320, 非IPS"
    config LCD_ST7789_170X320
        bool "ST7789, 分辨率170*320"
    config LCD_ST7789_172X320
        bool "ST7789, 分辨率172*320"
    config LCD_ST7789_240X280
        bool "ST7789, 分辨率240*280"
    config LCD_ST7789_240X240
        bool "ST7789, 分辨率240*240"
    config LCD_ST7789_240X240_7PIN
        bool "ST7789, 分辨率240*240, 7PIN"
    config LCD_ST7789_240X135
        bool "ST7789, 分辨率240*135"
    config LCD_ST7735_128X160
        bool "ST7735, 分辨率128*160"
    config LCD_ST7735_128X128
        bool "ST7735, 分辨率128*128"
    config LCD_ST7796_320X480
        bool "ST7796, 分辨率320*480 IPS"
    config LCD_ST7796_320X480_NO_IPS
        bool "ST7796, 分辨率320*480, 非IPS"    
    config LCD_ILI9341_240X320
        bool "ILI9341, 分辨率240*320"
    config LCD_ILI9341_240X320_NO_IPS
        bool "ILI9341, 分辨率240*320, 非IPS"
    config LCD_GC9A01_240X240
        bool "GC9A01, 分辨率240*240, 圆屏"
    config LCD_CUSTOM
        bool "自定义屏幕参数"
endchoice

choice DISPLAY_ESP32S3_KORVO2_V3
    depends on BOARD_TYPE_ESP32S3_KORVO2_V3
    prompt "ESP32S3_KORVO2_V3 LCD Type"
    default LCD_ST7789
    help
        屏幕类型选择
    config LCD_ST7789
        bool "ST7789, 分辨率240*280"
    config LCD_ILI9341
        bool "ILI9341, 分辨率240*320"
endchoice

choice MESSAGE_STYLE_TYPE
    prompt "LCD界面"
    default MESSAGE_STYLE_NORMAL
    help
        选择消息显示的风格-GIF目前测试了ESP32S3N16R8+240*240,
        暗黑模式效果更佳

    config MESSAGE_STYLE_NORMAL
        bool "默认"
    config USE_WECHAT_MESSAGE_STYLE
        bool "微信聊天"
    config USE_GIF_EMOTION_STYLE
        bool "GIF表情"
        select LV_USE_GIF
        select LV_GIF_CACHE_DECODE_DATA
endchoice

config USE_WAKE_WORD_DETECT
    bool "启用唤醒词检测"
    default y
    depends on IDF_TARGET_ESP32S3 && SPIRAM
    help
        需要 ESP32 S3 与 AFE 支持

config USE_AUDIO_PROCESSOR
    bool "启用音频降噪、增益处理"
    default y
    depends on IDF_TARGET_ESP32S3 && SPIRAM
    help
        需要 ESP32 S3 与 AFE 支持

config USE_REALTIME_CHAT
    bool "启用可语音打断的实时对话模式（需要 AEC 支持）"
    default n
    depends on USE_AUDIO_PROCESSOR && (BOARD_TYPE_ESP_BOX_3 || BOARD_TYPE_ESP_BOX || BOARD_TYPE_ESP_BOX_LITE || BOARD_TYPE_LICHUANG_DEV || BOARD_TYPE_ESP32S3_KORVO2_V3)
    help
        需要 ESP32 S3 与 AEC 开启，因为性能不够，不建议和微信聊天界面风格同时开启
        
endmenu<|MERGE_RESOLUTION|>--- conflicted
+++ resolved
@@ -132,15 +132,12 @@
         bool "无名科技星智1.54(ML307)"
     config BOARD_TYPE_SENSECAP_WATCHER
         bool "SenseCAP Watcher"
-<<<<<<< HEAD
     config BOARD_TYPE_OTTO_ROBOT
         bool "ottoRobot"
-=======
     config BOARD_TYPE_DOIT_S3_AIBOX
         bool "四博智联AI陪伴盒子"
     config BOARD_TYPE_MIXGO_NOVA
         bool "元控·青春"
->>>>>>> abb594bd
 endchoice
 
 choice DISPLAY_OLED_TYPE
