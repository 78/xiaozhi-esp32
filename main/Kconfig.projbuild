--- conflicted
+++ resolved
@@ -545,15 +545,11 @@
 config USE_DEVICE_AEC
     bool "Enable Device-Side AEC"
     default n
-<<<<<<< HEAD
-        depends on USE_AUDIO_PROCESSOR && (BOARD_TYPE_ESP_BOX_3 || BOARD_TYPE_ESP_BOX || BOARD_TYPE_ESP_BOX_LITE || BOARD_TYPE_LICHUANG_DEV || BOARD_TYPE_ESP32S3_KORVO2_V3 || BOARD_TYPE_ESP32S3_Touch_AMOLED_1_75 || BOARD_TYPE_ESP32S3_Touch_AMOLED_2_06 || BOARD_TYPE_ESP32S3_Touch_LCD_4B|| BOARD_TYPE_ESP32P4_WIFI6_Touch_LCD_4B || BOARD_TYPE_ESP32P4_WIFI6_Touch_LCD_XC || BOARD_TYPE_ESP_S3_LCD_EV_Board_2 || BOARD_TYPE_YUNLIAO_S3)
-=======
         depends on USE_AUDIO_PROCESSOR && (BOARD_TYPE_ESP_BOX_3 || BOARD_TYPE_ESP_BOX || BOARD_TYPE_ESP_BOX_LITE \
         || BOARD_TYPE_LICHUANG_DEV || BOARD_TYPE_ESP32S3_KORVO2_V3 || BOARD_TYPE_ESP32S3_Touch_AMOLED_1_75 \
-        || BOARD_TYPE_ESP32S3_Touch_AMOLED_2_06 || BOARD_TYPE_ESP32P4_WIFI6_Touch_LCD_4B \
+        || BOARD_TYPE_ESP32S3_Touch_AMOLED_2_06 || BOARD_TYPE_ESP32S3_Touch_LCD_4B || BOARD_TYPE_ESP32P4_WIFI6_Touch_LCD_4B \
         || BOARD_TYPE_ESP32P4_WIFI6_Touch_LCD_XC || BOARD_TYPE_ESP_S3_LCD_EV_Board_2 || BOARD_TYPE_YUNLIAO_S3 \
         || BOARD_TYPE_ECHOEAR)
->>>>>>> 8d58bdb2
     help
         因为性能不够，不建议和微信聊天界面风格同时开启
 
