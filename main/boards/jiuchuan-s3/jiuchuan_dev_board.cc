#include "wifi_board.h"
#include "codecs/es8311_audio_codec.h"
#include "display/lcd_display.h"
#include "application.h"
#include "button.h"
#include "config.h"
#include "i2c_device.h"
<<<<<<< HEAD
#ifdef CONFIG_ENABLE_IOT
#include "iot/thing_manager.h"
#endif
#include <nvs_flash.h>
#include <nvs.h>
#include "esp_wifi.h"
=======
>>>>>>> df7cbdfc

#include <esp_log.h>
#include <esp_lcd_panel_vendor.h>
#include <driver/i2c_master.h>
#include <driver/spi_common.h>
#include <wifi_station.h>
#include "led/single_led.h"
#include "assets/lang_config.h"
#include "esp_lcd_panel_gc9301.h"

#include "power_save_timer.h"
#include "power_manager.h"
#include "power_controller.h"
#include "gpio_manager.h"
#include <driver/rtc_io.h>
#include <esp_sleep.h>

#undef TAG  // 取消之前的定义
#define TAG "JiuchuanDevBoard"  // 重新定义
#define __USER_GPIO_PWRDOWN__

LV_FONT_DECLARE(font_puhui_20_4);
LV_FONT_DECLARE(font_awesome_20_4);

class JiuchuanDevBoard : public WifiBoard {
private:
    i2c_master_bus_handle_t codec_i2c_bus_;
    Button boot_button_;
    Button pwr_button_;
    Button wifi_button;
    Button cmd_button;
    LcdDisplay* display_;
    PowerSaveTimer* power_save_timer_;
    PowerManager* power_manager_;
    esp_lcd_panel_io_handle_t panel_io = NULL;
    esp_lcd_panel_handle_t panel = NULL;
    int current_volume = 80; // 默认音量值设为80
    static const int VOLUME_STEP = 8; // 音量调整步长

    // 音量映射函数
    int MapVolumeForDisplay(int internal_volume) {
        if (internal_volume < 0) internal_volume = 0;
        if (internal_volume > 80) internal_volume = 80;
        return (internal_volume * 100) / 80;
    }

    // 保存音量到NVS
    void SaveVolumeToNVS(int volume) {
        nvs_handle_t nvs_handle;
        esp_err_t err = nvs_open("storage", NVS_READWRITE, &nvs_handle);
        if (err != ESP_OK) {
            ESP_LOGE(TAG, "Error opening NVS handle: %s", esp_err_to_name(err));
            return;
        }
        
        err = nvs_set_i32(nvs_handle, "volume", volume);
        if (err != ESP_OK) {
            ESP_LOGE(TAG, "Error writing volume to NVS: %s", esp_err_to_name(err));
        }
        
        err = nvs_commit(nvs_handle);
        if (err != ESP_OK) {
            ESP_LOGE(TAG, "Error committing NVS: %s", esp_err_to_name(err));
        }
        
        nvs_close(nvs_handle);
    }
    // 从NVS加载音量
    int LoadVolumeFromNVS() {
        #ifdef CONFIG_USE_NVS
        nvs_handle_t nvs_handle;
        esp_err_t err = nvs_open("storage", NVS_READONLY, &nvs_handle);
        if (err != ESP_OK) {
            ESP_LOGI(TAG, "NVS不存在，使用默认音量");
            return current_volume;
        }
        
        int32_t volume = current_volume;
        err = nvs_get_i32(nvs_handle, "volume", &volume);
        if (err != ESP_OK && err != ESP_ERR_NVS_NOT_FOUND) {
            ESP_LOGE(TAG, "读取音量失败: %s", esp_err_to_name(err));
        }
        
        nvs_close(nvs_handle);
        return volume;
        #else
        ESP_LOGI(TAG, "NVS功能未启用，使用默认音量");
        return current_volume;
        #endif
    }
    
    void InitializePowerManager() {
        power_manager_ = new PowerManager(PWR_ADC_GPIO);
        power_manager_->OnChargingStatusChanged([this](bool is_charging) {
            if (is_charging) {
                power_save_timer_->SetEnabled(false);
            } else {
                power_save_timer_->SetEnabled(true);
            }
        });
    }

    void InitializePowerSaveTimer() {
        #ifndef __USER_GPIO_PWRDOWN__
        RTC_DATA_ATTR static bool long_press_occurred = false;
        esp_sleep_wakeup_cause_t cause = esp_sleep_get_wakeup_cause();
        if (cause == ESP_SLEEP_WAKEUP_EXT0) {
            ESP_LOGI(TAG, "Wake up by EXT0");
            const int64_t start = esp_timer_get_time();
            ESP_LOGI(TAG, "esp_sleep_get_wakeup_cause");
            while (gpio_get_level(PWR_BUTTON_GPIO) == 0) {
                if (esp_timer_get_time() - start > 3000000) {
                    long_press_occurred = true;
                    break;
                }
                vTaskDelay(100 / portTICK_PERIOD_MS);
            }
            
            if (long_press_occurred) {
                ESP_LOGI(TAG, "Long press wakeup");
                long_press_occurred = false;
            } else {
                ESP_LOGI(TAG, "Short press, return to sleep");
                ESP_ERROR_CHECK(esp_sleep_enable_ext0_wakeup(PWR_BUTTON_GPIO, 0));
                ESP_ERROR_CHECK(rtc_gpio_pullup_en(PWR_BUTTON_GPIO));  // 内部上拉
                ESP_ERROR_CHECK(rtc_gpio_pulldown_dis(PWR_BUTTON_GPIO));
                esp_deep_sleep_start();
            }
        }
        #endif
        //一分钟进入浅睡眠，5分钟进入深睡眠关机
        power_save_timer_ = new PowerSaveTimer(-1, (60*10), -1); // 取消5分钟深睡眠关机
        // power_save_timer_ = new PowerSaveTimer(-1, 6, 10);//test
        power_save_timer_->OnEnterSleepMode([this]() {
            ESP_LOGI(TAG, "Enabling sleep mode");
            display_->SetChatMessage("system", "");
            display_->SetEmotion("sleepy");
            GetBacklight()->SetBrightness(1);
        });
        power_save_timer_->OnExitSleepMode([this]() {
            display_->SetChatMessage("system", "");
            display_->SetEmotion("neutral");
            GetBacklight()->RestoreBrightness();
        });
        power_save_timer_->OnShutdownRequest([this]() {
            ESP_LOGI(TAG, "Shutting down");
            #ifndef __USER_GPIO_PWRDOWN__
            ESP_ERROR_CHECK(esp_sleep_enable_ext0_wakeup(PWR_BUTTON_GPIO, 0));
            ESP_ERROR_CHECK(rtc_gpio_pullup_en(PWR_BUTTON_GPIO));  // 内部上拉
            ESP_ERROR_CHECK(rtc_gpio_pulldown_dis(PWR_BUTTON_GPIO));

            esp_lcd_panel_disp_on_off(panel, false); //关闭显示
            esp_deep_sleep_start();
            #else
            rtc_gpio_set_level(PWR_EN_GPIO, 0);
            rtc_gpio_hold_dis(PWR_EN_GPIO);
            #endif
        });
        power_save_timer_->SetEnabled(true);
    }


    void InitializeI2c() {
        // Initialize I2C peripheral
        i2c_master_bus_config_t i2c_bus_cfg = {
            .i2c_port = (i2c_port_t)1,
            .sda_io_num = AUDIO_CODEC_I2C_SDA_PIN,
            .scl_io_num = AUDIO_CODEC_I2C_SCL_PIN,
            .clk_source = I2C_CLK_SRC_DEFAULT,
            .glitch_ignore_cnt = 7,
            .intr_priority = 0,
            .trans_queue_depth = 0,
            .flags = {
                .enable_internal_pullup = 1,
            },
        };
        ESP_ERROR_CHECK(i2c_new_master_bus(&i2c_bus_cfg, &codec_i2c_bus_));

    }

    void InitializeButtons() {
<<<<<<< HEAD
        static bool pwrbutton_unreleased = false;
        static int power_button_click_count = 0;
        static int64_t last_power_button_press_time = 0;

        if (gpio_get_level(GPIO_NUM_3) == 1) {
            pwrbutton_unreleased = true;
        }
        
=======
        // 配置GPIO
>>>>>>> df7cbdfc
        ESP_LOGI(TAG, "Configuring power button GPIO");
        GpioManager::Config(GPIO_NUM_3, GpioManager::GpioMode::INPUT_PULLDOWN);

        boot_button_.OnClick([this]() {
            ESP_LOGI(TAG, "Boot button clicked");
            power_save_timer_->WakeUp();
        });

<<<<<<< HEAD
        pwr_button_.OnPressUp([this]() {
            ESP_LOGI(TAG, "电源按钮按下");
            pwrbutton_unreleased = false;
            int64_t current_time = esp_timer_get_time();
            if (current_time - last_power_button_press_time < 400000) { // 400ms内算连续点击
                power_button_click_count++;
                
                if (power_button_click_count >= 3) {
                    ESP_LOGI(TAG, "三击重置WiFi");
                    rtc_gpio_set_level(PWR_EN_GPIO, 1);
                    rtc_gpio_hold_en(PWR_EN_GPIO);
                    ResetWifiConfiguration();
                    power_button_click_count = 0;
                    return;
                }
            } else {
                power_button_click_count = 1;
            }
            
            last_power_button_press_time = current_time;
            auto &app = Application::GetInstance();
            auto current_state = app.GetDeviceState();
            
            if (current_state == kDeviceStateIdle) {
                ESP_LOGI(TAG, "从待命状态切换到聆听状态");
                app.ToggleChatState();
            } else if (current_state == kDeviceStateListening) {
                ESP_LOGI(TAG, "从聆听状态切换到待命状态");
                app.ToggleChatState();
            } else if (current_state == kDeviceStateSpeaking) {
                ESP_LOGI(TAG, "从说话状态切换到待命状态");
                app.ToggleChatState();
            } else {
                ESP_LOGI(TAG, "唤醒设备");
                power_save_timer_->WakeUp();
            }
        });

        pwr_button_.OnLongPress([this]() {
            ESP_LOGI(TAG, "电源键长按");
            if (pwrbutton_unreleased){
                ESP_LOGI(TAG, "开机后电源键未松开,取消关机");
                return;
            }
=======
        // 检查电源按钮初始状态
        ESP_LOGI(TAG, "Power button initial state: %d", GpioManager::GetLevel(PWR_BUTTON_GPIO));
        
        // 高电平有效长按关机逻辑
        pwr_button_.OnLongPress([this]() {
            ESP_LOGI(TAG, "Power button long press detected (high-active)");
>>>>>>> df7cbdfc
            
            for (int i = 0; i < 5; i++) {
                int level = GpioManager::GetLevel(PWR_BUTTON_GPIO);
                ESP_LOGD(TAG, "Debounce check %d: GPIO%d level=%d", i+1, PWR_BUTTON_GPIO, level);
                
                if (level == 0) {
                    ESP_LOGW(TAG, "取消关机");
                    return;
                }
                vTaskDelay(100 / portTICK_PERIOD_MS);
            }
            
<<<<<<< HEAD
            ESP_LOGI(TAG, "Confirmed power button pressed (level=1)");
            power_manager_->SetPowerState(PowerState::SHUTDOWN);
        });

        wifi_button.OnPressDown([this]() {
            ESP_LOGI(TAG, "音量增加按键");
            
            current_volume = (current_volume + VOLUME_STEP > 80) ? 80 : current_volume + VOLUME_STEP;
            auto codec = GetAudioCodec();
            codec->SetOutputVolume(current_volume);
            ESP_LOGI(TAG, "当前音量: %d", current_volume);
            SaveVolumeToNVS(current_volume);
            power_save_timer_->WakeUp();
            
            auto display = GetDisplay();
            if (display) {
                int display_volume = MapVolumeForDisplay(current_volume);
                char volume_text[20];
                snprintf(volume_text, sizeof(volume_text), "音量: %d%%", display_volume);
                display->ShowNotification(volume_text);
            }
=======
            ESP_LOGI(TAG, "Confirmed power button pressed - initiating shutdown");
            power_manager_->SetPowerState(PowerState::SHUTDOWN);
        });

        wifi_button.OnClick([this]() {
            ESP_LOGI(TAG, "Wifi button clicked");
            power_save_timer_->WakeUp();
            

            ESP_LOGI(TAG, "Resetting WiFi configuration");
            GpioManager::SetLevel(PWR_EN_GPIO, 1);
            ResetWifiConfiguration();

>>>>>>> df7cbdfc
        });

        cmd_button.OnPressDown([this]() {
            ESP_LOGI(TAG, "音量减少键");
            
            current_volume = (current_volume - VOLUME_STEP < 0) ? 0 : current_volume - VOLUME_STEP;
            auto codec = GetAudioCodec();
            codec->SetOutputVolume(current_volume);
            ESP_LOGI(TAG, "当前音量: %d", current_volume);
            SaveVolumeToNVS(current_volume);
            power_save_timer_->WakeUp();
<<<<<<< HEAD
            
            auto display = GetDisplay();
            if (display) {
                int display_volume = MapVolumeForDisplay(current_volume);
                char volume_text[20];
                snprintf(volume_text, sizeof(volume_text), "音量: %d%%", display_volume);
                display->ShowNotification(volume_text);
            }
        });
    }

    // 物联网初始化
    void InitializeIot() {
        #ifdef CONFIG_ENABLE_IOT
        auto& thing_manager = iot::ThingManager::GetInstance();
        thing_manager.AddThing(iot::CreateThing("Speaker"));
        thing_manager.AddThing(iot::CreateThing("Screen"));
        thing_manager.AddThing(iot::CreateThing("Battery"));
        #endif
=======
            Application::GetInstance().ToggleChatState();
        });
>>>>>>> df7cbdfc
    }

    void InitializeGC9301isplay() {
        // 液晶屏控制IO初始化
        ESP_LOGI(TAG, "test Install panel IO");
        spi_bus_config_t buscfg = {};
        buscfg.mosi_io_num = DISPLAY_SPI_MOSI_PIN;
        buscfg.sclk_io_num = DISPLAY_SPI_SCK_PIN;
        buscfg.miso_io_num = GPIO_NUM_NC;
        buscfg.quadwp_io_num = GPIO_NUM_NC;
        buscfg.quadhd_io_num = GPIO_NUM_NC;
        buscfg.max_transfer_sz = DISPLAY_WIDTH * DISPLAY_HEIGHT * sizeof(uint16_t);
        ESP_ERROR_CHECK(spi_bus_initialize(SPI3_HOST, &buscfg, SPI_DMA_CH_AUTO));
    
        // 初始化SPI总线
        esp_lcd_panel_io_spi_config_t io_config = {};
        io_config.cs_gpio_num = DISPLAY_SPI_CS_PIN;
        io_config.dc_gpio_num = DISPLAY_DC_PIN;
        io_config.spi_mode = 3;
        io_config.pclk_hz = 80 * 1000 * 1000;
        io_config.trans_queue_depth = 10;
        io_config.lcd_cmd_bits = 8;
        io_config.lcd_param_bits = 8;
        esp_lcd_new_panel_io_spi(SPI3_HOST, &io_config, &panel_io);

        // 初始化液晶屏驱动芯片9309
        ESP_LOGI(TAG, "Install LCD driver");
        esp_lcd_panel_dev_config_t panel_config = {};
        panel_config.reset_gpio_num = GPIO_NUM_NC;
        panel_config.rgb_ele_order = LCD_RGB_ENDIAN_BGR;
        panel_config.bits_per_pixel = 16;
        esp_lcd_new_panel_gc9309na(panel_io, &panel_config, &panel);

        esp_lcd_panel_reset(panel);

        esp_lcd_panel_init(panel);
        esp_lcd_panel_invert_color(panel, false);
        esp_lcd_panel_swap_xy(panel, DISPLAY_SWAP_XY);
        esp_lcd_panel_mirror(panel, DISPLAY_MIRROR_X, DISPLAY_MIRROR_Y);
        display_ = new SpiLcdDisplay(panel_io, panel,
                                    DISPLAY_WIDTH, DISPLAY_HEIGHT, DISPLAY_OFFSET_X, DISPLAY_OFFSET_Y, DISPLAY_MIRROR_X, DISPLAY_MIRROR_Y, DISPLAY_SWAP_XY,
                                    {
                                        .text_font = &font_puhui_20_4,
                                        .icon_font = &font_awesome_20_4,
#if CONFIG_USE_WECHAT_MESSAGE_STYLE
                                        .emoji_font = font_emoji_32_init(),
#else
                                        .emoji_font = font_emoji_64_init(),
#endif
                                    });
    }

public:
    JiuchuanDevBoard() :
        boot_button_(BOOT_BUTTON_GPIO),
        pwr_button_(PWR_BUTTON_GPIO,true),
        wifi_button(WIFI_BUTTON_GPIO),
<<<<<<< HEAD
        cmd_button(CMD_BUTTON_GPIO) { 

        // 初始化NVS
        esp_err_t err = nvs_flash_init();
        if (err == ESP_ERR_NVS_NO_FREE_PAGES || err == ESP_ERR_NVS_NEW_VERSION_FOUND) {
            ESP_LOGI(TAG, "NVS分区已满或版本不匹配，擦除并重新初始化");
            ESP_ERROR_CHECK(nvs_flash_erase());
            err = nvs_flash_init();
        }
        ESP_ERROR_CHECK(err);

        // 从NVS加载保存的音量
        current_volume = LoadVolumeFromNVS();
        ESP_LOGI(TAG, "从NVS加载音量: %d", current_volume);
=======
        cmd_button(CMD_BUTTON_GPIO) {
>>>>>>> df7cbdfc

        InitializeI2c();
        InitializePowerManager();
        InitializePowerSaveTimer();
        InitializeButtons();
        InitializeGC9301isplay();
        GetBacklight()->RestoreBrightness();
    }

    virtual Led* GetLed() override {
        static SingleLed led(BUILTIN_LED_GPIO);
        return &led;
    }

    virtual AudioCodec* GetAudioCodec() override {

        static Es8311AudioCodec audio_codec(
            codec_i2c_bus_, 
            I2C_NUM_0, 
            AUDIO_INPUT_SAMPLE_RATE, 
            AUDIO_OUTPUT_SAMPLE_RATE,
            AUDIO_I2S_GPIO_MCLK, 
            AUDIO_I2S_GPIO_BCLK, 
            AUDIO_I2S_GPIO_WS, 
            AUDIO_I2S_GPIO_DOUT, 
            AUDIO_I2S_GPIO_DIN,
            AUDIO_CODEC_PA_PIN, 
            AUDIO_CODEC_ES8311_ADDR);
        return &audio_codec;
    }

    virtual Display* GetDisplay() override {
        return display_;
    }
    
    virtual Backlight* GetBacklight() override {
        static PwmBacklight backlight(DISPLAY_BACKLIGHT_PIN, DISPLAY_BACKLIGHT_OUTPUT_INVERT);
        return &backlight;
    }

    virtual bool GetBatteryLevel(int& level, bool& charging, bool& discharging) override {
        static bool last_discharging = false;
        charging = power_manager_->IsCharging();
        discharging = power_manager_->IsDischarging();
        if (discharging != last_discharging) {
            power_save_timer_->SetEnabled(discharging);
            last_discharging = discharging;
        }
        level = power_manager_->GetBatteryLevel();
        return true;
    }

    virtual void SetPowerSaveMode(bool enabled) override {
        if (!enabled) {
            power_save_timer_->WakeUp();
        }
        WifiBoard::SetPowerSaveMode(enabled);
    }
};

DECLARE_BOARD(JiuchuanDevBoard);<|MERGE_RESOLUTION|>--- conflicted
+++ resolved
@@ -5,15 +5,12 @@
 #include "button.h"
 #include "config.h"
 #include "i2c_device.h"
-<<<<<<< HEAD
 #ifdef CONFIG_ENABLE_IOT
 #include "iot/thing_manager.h"
 #endif
 #include <nvs_flash.h>
 #include <nvs.h>
 #include "esp_wifi.h"
-=======
->>>>>>> df7cbdfc
 
 #include <esp_log.h>
 #include <esp_lcd_panel_vendor.h>
@@ -195,7 +192,6 @@
     }
 
     void InitializeButtons() {
-<<<<<<< HEAD
         static bool pwrbutton_unreleased = false;
         static int power_button_click_count = 0;
         static int64_t last_power_button_press_time = 0;
@@ -204,9 +200,6 @@
             pwrbutton_unreleased = true;
         }
         
-=======
-        // 配置GPIO
->>>>>>> df7cbdfc
         ESP_LOGI(TAG, "Configuring power button GPIO");
         GpioManager::Config(GPIO_NUM_3, GpioManager::GpioMode::INPUT_PULLDOWN);
 
@@ -215,7 +208,6 @@
             power_save_timer_->WakeUp();
         });
 
-<<<<<<< HEAD
         pwr_button_.OnPressUp([this]() {
             ESP_LOGI(TAG, "电源按钮按下");
             pwrbutton_unreleased = false;
@@ -260,14 +252,6 @@
                 ESP_LOGI(TAG, "开机后电源键未松开,取消关机");
                 return;
             }
-=======
-        // 检查电源按钮初始状态
-        ESP_LOGI(TAG, "Power button initial state: %d", GpioManager::GetLevel(PWR_BUTTON_GPIO));
-        
-        // 高电平有效长按关机逻辑
-        pwr_button_.OnLongPress([this]() {
-            ESP_LOGI(TAG, "Power button long press detected (high-active)");
->>>>>>> df7cbdfc
             
             for (int i = 0; i < 5; i++) {
                 int level = GpioManager::GetLevel(PWR_BUTTON_GPIO);
@@ -280,7 +264,6 @@
                 vTaskDelay(100 / portTICK_PERIOD_MS);
             }
             
-<<<<<<< HEAD
             ESP_LOGI(TAG, "Confirmed power button pressed (level=1)");
             power_manager_->SetPowerState(PowerState::SHUTDOWN);
         });
@@ -302,21 +285,6 @@
                 snprintf(volume_text, sizeof(volume_text), "音量: %d%%", display_volume);
                 display->ShowNotification(volume_text);
             }
-=======
-            ESP_LOGI(TAG, "Confirmed power button pressed - initiating shutdown");
-            power_manager_->SetPowerState(PowerState::SHUTDOWN);
-        });
-
-        wifi_button.OnClick([this]() {
-            ESP_LOGI(TAG, "Wifi button clicked");
-            power_save_timer_->WakeUp();
-            
-
-            ESP_LOGI(TAG, "Resetting WiFi configuration");
-            GpioManager::SetLevel(PWR_EN_GPIO, 1);
-            ResetWifiConfiguration();
-
->>>>>>> df7cbdfc
         });
 
         cmd_button.OnPressDown([this]() {
@@ -328,7 +296,6 @@
             ESP_LOGI(TAG, "当前音量: %d", current_volume);
             SaveVolumeToNVS(current_volume);
             power_save_timer_->WakeUp();
-<<<<<<< HEAD
             
             auto display = GetDisplay();
             if (display) {
@@ -348,10 +315,6 @@
         thing_manager.AddThing(iot::CreateThing("Screen"));
         thing_manager.AddThing(iot::CreateThing("Battery"));
         #endif
-=======
-            Application::GetInstance().ToggleChatState();
-        });
->>>>>>> df7cbdfc
     }
 
     void InitializeGC9301isplay() {
@@ -409,7 +372,6 @@
         boot_button_(BOOT_BUTTON_GPIO),
         pwr_button_(PWR_BUTTON_GPIO,true),
         wifi_button(WIFI_BUTTON_GPIO),
-<<<<<<< HEAD
         cmd_button(CMD_BUTTON_GPIO) { 
 
         // 初始化NVS
@@ -424,15 +386,13 @@
         // 从NVS加载保存的音量
         current_volume = LoadVolumeFromNVS();
         ESP_LOGI(TAG, "从NVS加载音量: %d", current_volume);
-=======
-        cmd_button(CMD_BUTTON_GPIO) {
->>>>>>> df7cbdfc
 
         InitializeI2c();
         InitializePowerManager();
         InitializePowerSaveTimer();
         InitializeButtons();
         InitializeGC9301isplay();
+        InitializeIot();
         GetBacklight()->RestoreBrightness();
     }
 
