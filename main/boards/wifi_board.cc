--- conflicted
+++ resolved
@@ -46,15 +46,11 @@
         auto& wifi_ap = WifiConfigurationAp::GetInstance();
         wifi_ap.SetSsidPrefix("Xiaozhi");
         wifi_ap.Start();
-<<<<<<< HEAD
-        display->SetText("请用手机连接Xiaozhi开头Wifi,连接成功后进入192.168.4.1进行配网,配网完成进入https://xiaozhi.me/注册后输入验证码配置");
-
-=======
         // 播报配置 WiFi 的提示
         application.Alert("Info", "Configuring WiFi");
         // 显示 WiFi 配置 AP 的 SSID 和 Web 服务器 URL
         display->SetText(wifi_ap.GetSsid() + "\n" + wifi_ap.GetWebServerUrl());
->>>>>>> 1deb477e
+        //display->SetText("请用手机连接Xiaozhi开头Wifi,连接成功后进入192.168.4.1进行配网,配网完成进入https://xiaozhi.me/注册后输入验证码配置");
         // Wait forever until reset after configuration
         while (true) {
             vTaskDelay(pdMS_TO_TICKS(1000));
