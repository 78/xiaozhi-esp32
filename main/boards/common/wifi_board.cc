--- conflicted
+++ resolved
@@ -49,10 +49,6 @@
     hint += "\n\n";
 
     // 播报配置 WiFi 的提示
-<<<<<<< HEAD
-    application.Alert(Lang::Strings::WIFI_CONFIG_MODE, hint.c_str(), "", Lang::Sounds::P3_WIFICONFIG);
-
-=======
     application.Alert(Lang::Strings::WIFI_CONFIG_MODE, hint.c_str(), "gear", Lang::Sounds::OGG_WIFICONFIG);
 
     #if CONFIG_USE_ACOUSTIC_WIFI_PROVISIONING
@@ -66,7 +62,6 @@
     audio_wifi_config::ReceiveWifiCredentialsFromAudio(&application, &wifi_ap, display, channel);
     #endif
     
->>>>>>> d09537ed
     // Wait forever until reset after configuration
     while (true) {
         vTaskDelay(pdMS_TO_TICKS(10000));
