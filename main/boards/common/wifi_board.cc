--- conflicted
+++ resolved
@@ -52,10 +52,6 @@
         application.Alert("Info", "Configuring WiFi");
 
         // 显示 WiFi 配置 AP 的 SSID 和 Web 服务器 URL
-<<<<<<< HEAD
-        display->SetText(wifi_ap.GetSsid() + "\n" + wifi_ap.GetWebServerUrl());
-        //display->SetText("请用手机连接Xiaozhi开头Wifi,连接成功后进入192.168.4.1进行配网,配网完成进入https://xiaozhi.me/注册后输入验证码配置");
-=======
         std::string hint = "请在手机上连接热点 ";
         hint += wifi_ap.GetSsid();
         hint += "，然后打开浏览器访问 ";
@@ -63,7 +59,6 @@
 
         display->SetStatus(hint);
         
->>>>>>> 6dcc6445
         // Wait forever until reset after configuration
         while (true) {
             vTaskDelay(pdMS_TO_TICKS(1000));
