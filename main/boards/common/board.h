--- conflicted
+++ resolved
@@ -9,6 +9,7 @@
 
 #include "sdcard.h"
 #include "led/led.h"
+#include "hna_16mm65t.h"
 
 void *create_board();
 class AudioCodec;
@@ -24,29 +25,22 @@
     Board();
 
 public:
-<<<<<<< HEAD
     static Board& GetInstance() {
         static Board* instance = static_cast<Board*>(create_board());
-=======
-    static Board &GetInstance()
-    {
-        static Board *instance = nullptr;
-        if (nullptr == instance)
-        {
-            instance = static_cast<Board *>(create_board());
-        }
->>>>>>> f0683263
         return *instance;
     }
 
     virtual ~Board() = default;
-<<<<<<< HEAD
     virtual std::string GetBoardType() = 0;
     virtual Led* GetLed();
     virtual AudioCodec* GetAudioCodec() = 0;
     virtual float GetBarometer() {return 0;}
     virtual float GetTemperature() {return 0;}
     virtual Display* GetDisplay();
+    virtual HNA_16MM65T *GetFFTPresenter()
+    {
+        return NULL;
+    }
     virtual Sdcard* GetSdcard();
     virtual Http* CreateHttp() = 0;
     virtual WebSocket* CreateWebSocket() = 0;
@@ -55,21 +49,6 @@
     virtual void StartNetwork() = 0;
     virtual const char* GetNetworkStateIcon() = 0;
     virtual bool GetBatteryLevel(int &level, bool& charging);
-=======
-    virtual Led *GetLed();
-    virtual AudioCodec *GetAudioCodec() = 0;
-    virtual float GetBarometer() { return 0; };
-    virtual float GetTemperature() { return 0; };
-    virtual Display *GetDisplay();
-    virtual Sdcard *GetSdcard();
-    virtual Http *CreateHttp() = 0;
-    virtual WebSocket *CreateWebSocket() = 0;
-    virtual Mqtt *CreateMqtt() = 0;
-    virtual Udp *CreateUdp() = 0;
-    virtual bool GetNetworkState(std::string &network_name, int &signal_quality, std::string &signal_quality_text) = 0;
-    virtual const char *GetNetworkStateIcon() = 0;
-    virtual bool GetBatteryLevel(int &level, bool &charging);
->>>>>>> f0683263
     virtual std::string GetJson();
     virtual void SetPowerSaveMode(bool enabled) = 0;
 };
