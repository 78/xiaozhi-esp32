#include <fcntl.h>
#include <inttypes.h>
#include <sys/ioctl.h>
#include <sys/mman.h>
#include <sys/param.h>
#include <unistd.h>
#include <errno.h>
#include <esp_heap_caps.h>
#include <cstdio>
#include <cstring>

#include "esp_imgfx_color_convert.h"
#include "esp_video_device.h"
#include "esp_video_init.h"
#include "linux/videodev2.h"

#include "board.h"
#include "display.h"
#include "esp32_camera.h"
#include "esp_jpeg_common.h"
#include "jpg/image_to_jpeg.h"
#include "jpg/jpeg_to_image.h"
#include "lvgl_display.h"
#include "mcp_server.h"
#include "system_info.h"

#ifdef CONFIG_XIAOZHI_ENABLE_CAMERA_DEBUG_MODE
#undef LOG_LOCAL_LEVEL
#define LOG_LOCAL_LEVEL MAX(CONFIG_LOG_DEFAULT_LEVEL, ESP_LOG_DEBUG)
#endif  // CONFIG_XIAOZHI_ENABLE_CAMERA_DEBUG_MODE
#include <esp_log.h> // should be after LOCAL_LOG_LEVEL definition

#ifdef CONFIG_XIAOZHI_ENABLE_ROTATE_CAMERA_IMAGE
#ifdef CONFIG_IDF_TARGET_ESP32P4
#include "driver/ppa.h"
#if defined(CONFIG_XIAOZHI_CAMERA_IMAGE_ROTATION_ANGLE_90)
#define IMAGE_ROTATION_ANGLE (PPA_SRM_ROTATION_ANGLE_270)
#elif defined(CONFIG_XIAOZHI_CAMERA_IMAGE_ROTATION_ANGLE_270)
#define IMAGE_ROTATION_ANGLE (PPA_SRM_ROTATION_ANGLE_90)
#else
#error "CONFIG_XIAOZHI_CAMERA_IMAGE_ROTATION_ANGLE is not set"
#endif  // angle
#else   // target
#include "esp_imgfx_rotate.h"
#if defined(CONFIG_XIAOZHI_CAMERA_IMAGE_ROTATION_ANGLE_90)
#define IMAGE_ROTATION_ANGLE (90)
#elif defined(CONFIG_XIAOZHI_CAMERA_IMAGE_ROTATION_ANGLE_270)
#define IMAGE_ROTATION_ANGLE (270)
#else
#error "CONFIG_XIAOZHI_CAMERA_IMAGE_ROTATION_ANGLE is not set"
#endif  // angle
#endif  // target
#endif  // CONFIG_XIAOZHI_ENABLE_ROTATE_CAMERA_IMAGE


#define TAG "Esp32Camera"

#if defined(CONFIG_CAMERA_SENSOR_SWAP_PIXEL_BYTE_ORDER) || defined(CONFIG_XIAOZHI_ENABLE_CAMERA_ENDIANNESS_SWAP)
#warning \
    "CAMERA_SENSOR_SWAP_PIXEL_BYTE_ORDER or CONFIG_XIAOZHI_ENABLE_CAMERA_ENDIANNESS_SWAP is enabled, which may cause image corruption in YUV422 format!"
#endif

#if CONFIG_XIAOZHI_ENABLE_CAMERA_DEBUG_MODE
#define CAM_PRINT_FOURCC(pixelformat)       \
    char fourcc[5];                         \
    fourcc[0] = pixelformat & 0xFF;         \
    fourcc[1] = (pixelformat >> 8) & 0xFF;  \
    fourcc[2] = (pixelformat >> 16) & 0xFF; \
    fourcc[3] = (pixelformat >> 24) & 0xFF; \
    fourcc[4] = '\0';                       \
    ESP_LOGD(TAG, "FOURCC: '%c%c%c%c'", fourcc[0], fourcc[1], fourcc[2], fourcc[3]);

// for compatibility with old esp_video version
#ifndef MAP_FAILED
#define MAP_FAILED nullptr
#endif

__attribute__((weak)) esp_err_t esp_video_deinit(void) {
    return ESP_ERR_NOT_SUPPORTED;
}
// end of for compatibility with old esp_video version

static void log_available_video_devices() {
    for (int i = 0; i < 50; i++) {
        char path[16];
        snprintf(path, sizeof(path), "/dev/video%d", i);
        int fd = open(path, O_RDONLY);
        if (fd >= 0) {
            ESP_LOGD(TAG, "found video device: %s", path);
            close(fd);
        }
    }
}
#else
#define CAM_PRINT_FOURCC(pixelformat) (void)0;
#endif  // CONFIG_XIAOZHI_ENABLE_CAMERA_DEBUG_MODE

Esp32Camera::Esp32Camera(const esp_video_init_config_t& config) {
    if (esp_video_init(&config) != ESP_OK) {
        ESP_LOGE(TAG, "esp_video_init failed");
        return;
    }

#ifdef CONFIG_XIAOZHI_ENABLE_CAMERA_DEBUG_MODE
    esp_log_level_set(TAG, ESP_LOG_DEBUG);
#endif  // CONFIG_XIAOZHI_ENABLE_CAMERA_DEBUG_MODE

    const char* video_device_name = nullptr;

    if (false) { /* 用于构建 else if */
    }
#if CONFIG_ESP_VIDEO_ENABLE_MIPI_CSI_VIDEO_DEVICE
    else if (config.csi != nullptr) {
        video_device_name = ESP_VIDEO_MIPI_CSI_DEVICE_NAME;
    }
#endif
#if CONFIG_ESP_VIDEO_ENABLE_DVP_VIDEO_DEVICE
    else if (config.dvp != nullptr) {
        video_device_name = ESP_VIDEO_DVP_DEVICE_NAME;
    }
#endif
#if CONFIG_ESP_VIDEO_ENABLE_HW_JPEG_VIDEO_DEVICE
    else if (config.jpeg != nullptr) {
        video_device_name = ESP_VIDEO_JPEG_DEVICE_NAME;
    }
#endif
#if CONFIG_ESP_VIDEO_ENABLE_SPI_VIDEO_DEVICE
    else if (config.spi != nullptr) {
        video_device_name = ESP_VIDEO_SPI_DEVICE_NAME;
    }
#endif
#if CONFIG_ESP_VIDEO_ENABLE_USB_UVC_VIDEO_DEVICE
    else if (config.usb_uvc != nullptr) {
        video_device_name = ESP_VIDEO_USB_UVC_DEVICE_NAME(0);
    }
#endif

    if (video_device_name == nullptr) {
        ESP_LOGE(TAG, "no video device is enabled");
        return;
    }

    video_fd_ = open(video_device_name, O_RDWR);

    if (video_fd_ < 0) {
        ESP_LOGE(TAG, "open %s failed, errno=%d(%s)", video_device_name, errno, strerror(errno));
#if CONFIG_XIAOZHI_ENABLE_CAMERA_DEBUG_MODE
        log_available_video_devices();
#endif  // CONFIG_XIAOZHI_ENABLE_CAMERA_DEBUG_MODE
        return;
    }

    struct v4l2_capability cap = {};
    if (ioctl(video_fd_, VIDIOC_QUERYCAP, &cap) != 0) {
        ESP_LOGE(TAG, "VIDIOC_QUERYCAP failed, errno=%d(%s)", errno, strerror(errno));
        close(video_fd_);
        video_fd_ = -1;
        return;
    }

    ESP_LOGD(
        TAG,
        "VIDIOC_QUERYCAP: driver=%s, card=%s, bus_info=%s, version=0x%08lx, capabilities=0x%08lx, device_caps=0x%08lx",
        cap.driver, cap.card, cap.bus_info, cap.version, cap.capabilities, cap.device_caps);

    struct v4l2_format format = {};
    format.type = V4L2_BUF_TYPE_VIDEO_CAPTURE;
    if (ioctl(video_fd_, VIDIOC_G_FMT, &format) != 0) {
        ESP_LOGE(TAG, "VIDIOC_G_FMT failed, errno=%d(%s)", errno, strerror(errno));
        close(video_fd_);
        video_fd_ = -1;
        return;
    }
    ESP_LOGD(TAG, "VIDIOC_G_FMT: pixelformat=0x%08lx, width=%ld, height=%ld", format.fmt.pix.pixelformat,
             format.fmt.pix.width, format.fmt.pix.height);
    CAM_PRINT_FOURCC(format.fmt.pix.pixelformat);

    struct v4l2_format setformat = {};
    setformat.type = V4L2_BUF_TYPE_VIDEO_CAPTURE;
#ifdef CONFIG_XIAOZHI_ENABLE_ROTATE_CAMERA_IMAGE
    sensor_width_ = format.fmt.pix.width;
    sensor_height_ = format.fmt.pix.height;
#endif  // CONFIG_XIAOZHI_ENABLE_ROTATE_CAMERA_IMAGE
    setformat.fmt.pix.width = format.fmt.pix.width;
    setformat.fmt.pix.height = format.fmt.pix.height;

    struct v4l2_fmtdesc fmtdesc = {};
    fmtdesc.type = V4L2_BUF_TYPE_VIDEO_CAPTURE;
    fmtdesc.index = 0;
    uint32_t best_fmt = 0;
    int best_rank = 1 << 30;  // large number

    // 注: 当前版本 esp_video 中 YUV422P 实际输出为 YUYV。
#if defined(CONFIG_XIAOZHI_ENABLE_ROTATE_CAMERA_IMAGE) && defined(CONFIG_SOC_PPA_SUPPORTED)
    auto get_rank = [](uint32_t fmt) -> int {
        switch (fmt) {
            case V4L2_PIX_FMT_RGB24:
                return 0;
            case V4L2_PIX_FMT_RGB565:
                return 1;
#ifdef CONFIG_XIAOZHI_ENABLE_HARDWARE_JPEG_ENCODER
            case V4L2_PIX_FMT_YUV420:  // 软件 JPEG 编码器不支持 YUV420 格式
                return 2;
#endif  // CONFIG_XIAOZHI_ENABLE_HARDWARE_JPEG_ENCODER
            case V4L2_PIX_FMT_GREY:
            case V4L2_PIX_FMT_YUV422P:
            default:
                return 1 << 29;  // unsupported
        }
    };
#else
    auto get_rank = [](uint32_t fmt) -> int {
        switch (fmt) {
            case V4L2_PIX_FMT_YUV422P:
                return 10;
            case V4L2_PIX_FMT_RGB565:
                return 11;
            case V4L2_PIX_FMT_RGB24:
                return 12;
#ifdef CONFIG_XIAOZHI_ENABLE_HARDWARE_JPEG_ENCODER
            case V4L2_PIX_FMT_YUV420:
                return 13;
#endif  // CONFIG_XIAOZHI_ENABLE_HARDWARE_JPEG_ENCODER
#ifdef CONFIG_XIAOZHI_CAMERA_ALLOW_JPEG_INPUT
            case V4L2_PIX_FMT_JPEG:
                return 5;
#endif  // CONFIG_XIAOZHI_CAMERA_ALLOW_JPEG_INPUT
            case V4L2_PIX_FMT_GREY:
                return 20;
            default:
                return 1 << 29;  // unsupported
        }
    };
#endif
    while (ioctl(video_fd_, VIDIOC_ENUM_FMT, &fmtdesc) == 0) {
        ESP_LOGD(TAG, "VIDIOC_ENUM_FMT: pixelformat=0x%08lx, description=%s", fmtdesc.pixelformat, fmtdesc.description);
        CAM_PRINT_FOURCC(fmtdesc.pixelformat);
        int rank = get_rank(fmtdesc.pixelformat);
        if (rank < best_rank) {
            best_rank = rank;
            best_fmt = fmtdesc.pixelformat;
        }
        fmtdesc.index++;
    }
    if (best_rank < (1 << 29)) {
        setformat.fmt.pix.pixelformat = best_fmt;
        sensor_format_ = best_fmt;
    }

    if (!setformat.fmt.pix.pixelformat) {
        ESP_LOGE(TAG, "no supported pixel format found");
        close(video_fd_);
        video_fd_ = -1;
        sensor_format_ = 0;
        return;
    }

    ESP_LOGD(TAG, "selected pixel format: 0x%08lx", setformat.fmt.pix.pixelformat);

    if (ioctl(video_fd_, VIDIOC_S_FMT, &setformat) != 0) {
        ESP_LOGE(TAG, "VIDIOC_S_FMT failed, errno=%d(%s)", errno, strerror(errno));
        close(video_fd_);
        video_fd_ = -1;
        sensor_format_ = 0;
        return;
    }

#ifdef CONFIG_XIAOZHI_ENABLE_ROTATE_CAMERA_IMAGE
    frame_.width = setformat.fmt.pix.height;
    frame_.height = setformat.fmt.pix.width;
#else
    frame_.width = setformat.fmt.pix.width;
    frame_.height = setformat.fmt.pix.height;
#endif

    // 申请缓冲并mmap
    struct v4l2_requestbuffers req = {};
    req.count = strcmp(video_device_name, ESP_VIDEO_MIPI_CSI_DEVICE_NAME) == 0 ? 2 : 1;
    req.type = V4L2_BUF_TYPE_VIDEO_CAPTURE;
    req.memory = V4L2_MEMORY_MMAP;
    if (ioctl(video_fd_, VIDIOC_REQBUFS, &req) != 0) {
        ESP_LOGE(TAG, "VIDIOC_REQBUFS failed");
        close(video_fd_);
        video_fd_ = -1;
        sensor_format_ = 0;
        return;
    }
    mmap_buffers_.resize(req.count);
    for (uint32_t i = 0; i < req.count; i++) {
        struct v4l2_buffer buf = {};
        buf.type = V4L2_BUF_TYPE_VIDEO_CAPTURE;
        buf.memory = V4L2_MEMORY_MMAP;
        buf.index = i;
        if (ioctl(video_fd_, VIDIOC_QUERYBUF, &buf) != 0) {
            ESP_LOGE(TAG, "VIDIOC_QUERYBUF failed");
            close(video_fd_);
            video_fd_ = -1;
            sensor_format_ = 0;
            return;
        }
        void* start = mmap(NULL, buf.length, PROT_READ | PROT_WRITE, MAP_SHARED, video_fd_, buf.m.offset);
        if (start == MAP_FAILED) {
            ESP_LOGE(TAG, "mmap failed");
            close(video_fd_);
            video_fd_ = -1;
            sensor_format_ = 0;
            return;
        }
        mmap_buffers_[i].start = start;
        mmap_buffers_[i].length = buf.length;

        if (ioctl(video_fd_, VIDIOC_QBUF, &buf) != 0) {
            ESP_LOGE(TAG, "VIDIOC_QBUF failed");
            close(video_fd_);
            video_fd_ = -1;
            sensor_format_ = 0;
            return;
        }
    }

    int type = V4L2_BUF_TYPE_VIDEO_CAPTURE;
    if (ioctl(video_fd_, VIDIOC_STREAMON, &type) != 0) {
        ESP_LOGE(TAG, "VIDIOC_STREAMON failed");
        close(video_fd_);
        video_fd_ = -1;
        sensor_format_ = 0;
        return;
    }

#ifdef CONFIG_ESP_VIDEO_ENABLE_ISP_VIDEO_DEVICE
    // 当启用 ISP 时，ISP 需要一些照片来初始化参数，因此开启后后台拍摄5s照片并丢弃
    xTaskCreate(
        [](void* arg) {
            Esp32Camera* self = static_cast<Esp32Camera*>(arg);
            uint16_t capture_count = 0;
            TickType_t start = xTaskGetTickCount();
            TickType_t duration = 5000 / portTICK_PERIOD_MS;  // 5s
            while ((xTaskGetTickCount() - start) < duration) {
                struct v4l2_buffer buf = {};
                buf.type = V4L2_BUF_TYPE_VIDEO_CAPTURE;
                buf.memory = V4L2_MEMORY_MMAP;
                if (ioctl(self->video_fd_, VIDIOC_DQBUF, &buf) != 0) {
                    ESP_LOGE(TAG, "VIDIOC_DQBUF failed during init");
                    vTaskDelay(10 / portTICK_PERIOD_MS);
                    continue;
                }
                if (ioctl(self->video_fd_, VIDIOC_QBUF, &buf) != 0) {
                    ESP_LOGE(TAG, "VIDIOC_QBUF failed during init");
                }
                capture_count++;
            }
            ESP_LOGI(TAG, "Camera init success, captured %d frames in %dms", capture_count,
                     (xTaskGetTickCount() - start) * portTICK_PERIOD_MS);
            self->streaming_on_ = true;
            vTaskDelete(NULL);
        },
        "CameraInitTask", 4096, this, 5, nullptr);
#else
    ESP_LOGI(TAG, "Camera init success");
    streaming_on_ = true;
#endif  // CONFIG_ESP_VIDEO_ENABLE_ISP_VIDEO_DEVICE
}

Esp32Camera::~Esp32Camera() {
    if (streaming_on_ && video_fd_ >= 0) {
        int type = V4L2_BUF_TYPE_VIDEO_CAPTURE;
        ioctl(video_fd_, VIDIOC_STREAMOFF, &type);
    }
    for (auto& b : mmap_buffers_) {
        if (b.start && b.length) {
            munmap(b.start, b.length);
        }
    }
    if (video_fd_ >= 0) {
        close(video_fd_);
        video_fd_ = -1;
    }
    sensor_format_ = 0;
    esp_video_deinit();
}

void Esp32Camera::SetExplainUrl(const std::string& url, const std::string& token) {
    explain_url_ = url;
    explain_token_ = token;
}

bool Esp32Camera::Capture() {
    if (encoder_thread_.joinable()) {
        encoder_thread_.join();
    }

    if (!streaming_on_ || video_fd_ < 0) {
        return false;
    }

    for (int i = 0; i < 3; i++) {
        struct v4l2_buffer buf = {};
        buf.type = V4L2_BUF_TYPE_VIDEO_CAPTURE;
        buf.memory = V4L2_MEMORY_MMAP;
        if (ioctl(video_fd_, VIDIOC_DQBUF, &buf) != 0) {
            ESP_LOGE(TAG, "VIDIOC_DQBUF failed");
            return false;
        }
        if (i == 2) {
            // 保存帧副本到PSRAM
            if (frame_.data) {
                heap_caps_free(frame_.data);
                frame_.data = nullptr;
                frame_.format = 0;
            }
            frame_.len = buf.bytesused;
            frame_.data = (uint8_t*)heap_caps_malloc(frame_.len, MALLOC_CAP_SPIRAM | MALLOC_CAP_8BIT);
            if (!frame_.data) {
                ESP_LOGE(TAG, "alloc frame copy failed: need allocate %lu bytes", buf.bytesused);
                if (ioctl(video_fd_, VIDIOC_QBUF, &buf) != 0) {
                    ESP_LOGE(TAG, "Cleanup: VIDIOC_QBUF failed");
                }
                return false;
            }

#ifdef CONFIG_XIAOZHI_ENABLE_ROTATE_CAMERA_IMAGE
            ESP_LOGW(TAG, "mmap_buffers_[buf.index].length = %d, sensor_width = %d, sensor_height = %d",
                     mmap_buffers_[buf.index].length, sensor_width_, sensor_height_);
#else
            ESP_LOGW(TAG, "mmap_buffers_[buf.index].length = %d, frame.width = %d, frame.height = %d",
                     mmap_buffers_[buf.index].length, frame_.width, frame_.height);
#endif  // CONFIG_XIAOZHI_ENABLE_ROTATE_CAMERA_IMAGE
            ESP_LOG_BUFFER_HEXDUMP(TAG, mmap_buffers_[buf.index].start, MIN(mmap_buffers_[buf.index].length, 256),
                                   ESP_LOG_DEBUG);

            switch (sensor_format_) {
                case V4L2_PIX_FMT_RGB565:
                case V4L2_PIX_FMT_RGB24:
                case V4L2_PIX_FMT_YUYV:
                case V4L2_PIX_FMT_YUV420:
                case V4L2_PIX_FMT_GREY:
#ifdef CONFIG_XIAOZHI_CAMERA_ALLOW_JPEG_INPUT
                case V4L2_PIX_FMT_JPEG:
#endif  // CONFIG_XIAOZHI_CAMERA_ALLOW_JPEG_INPUT
#ifdef CONFIG_XIAOZHI_ENABLE_CAMERA_ENDIANNESS_SWAP
                {
                    auto src16 = (uint16_t*)mmap_buffers_[buf.index].start;
                    auto dst16 = (uint16_t*)frame_.data;
                    size_t count = (size_t)mmap_buffers_[buf.index].length / 2;
                    for (size_t i = 0; i < count; i++) {
                        dst16[i] = __builtin_bswap16(src16[i]);
                    }
                }
#else
                    memcpy(frame_.data, mmap_buffers_[buf.index].start,
                           MIN(mmap_buffers_[buf.index].length, frame_.len));
#endif  // CONFIG_XIAOZHI_ENABLE_CAMERA_ENDIANNESS_SWAP
                    frame_.format = sensor_format_;
                    break;
                case V4L2_PIX_FMT_YUV422P: {
                    // 这个格式是 422 YUYV，不是 planer
                    frame_.format = V4L2_PIX_FMT_YUYV;
#ifdef CONFIG_XIAOZHI_ENABLE_CAMERA_ENDIANNESS_SWAP
                    {
                        auto src16 = (uint16_t*)mmap_buffers_[buf.index].start;
                        auto dst16 = (uint16_t*)frame_.data;
                        size_t count = (size_t)mmap_buffers_[buf.index].length / 2;
                        for (size_t i = 0; i < count; i++) {
                            dst16[i] = __builtin_bswap16(src16[i]);
                        }
                    }
#else
                    memcpy(frame_.data, mmap_buffers_[buf.index].start,
                           MIN(mmap_buffers_[buf.index].length, frame_.len));
#endif  // CONFIG_XIAOZHI_ENABLE_CAMERA_ENDIANNESS_SWAP
                    break;
                }
                case V4L2_PIX_FMT_RGB565X: {
                    // 大端序的 RGB565 需要转换为小端序
                    // 目前 esp_video 的大小端都会返回格式为 RGB565，不会返回格式为 RGB565X，此 case 用于未来版本兼容
                    auto src16 = (uint16_t*)mmap_buffers_[buf.index].start;
                    auto dst16 = (uint16_t*)frame_.data;
                    size_t pixel_count = (size_t)frame_.width * (size_t)frame_.height;
                    for (size_t i = 0; i < pixel_count; i++) {
                        dst16[i] = __builtin_bswap16(src16[i]);
                    }
                    frame_.format = V4L2_PIX_FMT_RGB565;
                    break;
                }
                default:
<<<<<<< HEAD
                    ESP_LOGE(TAG, "unsupported sensor format: 0x%08" PRIx32, (uint32_t)sensor_format_);
=======
                    ESP_LOGE(TAG, "unsupported sensor format: 0x%08lx", sensor_format_);
>>>>>>> d7c1aef7
                    if (ioctl(video_fd_, VIDIOC_QBUF, &buf) != 0) {
                        ESP_LOGE(TAG, "Cleanup: VIDIOC_QBUF failed");
                    }
                    return false;
            }

#ifdef CONFIG_XIAOZHI_ENABLE_ROTATE_CAMERA_IMAGE
#ifndef CONFIG_SOC_PPA_SUPPORTED
            uint8_t* rotate_dst =
                (uint8_t*)heap_caps_aligned_alloc(64, frame_.len, MALLOC_CAP_SPIRAM | MALLOC_CAP_8BIT);
            if (rotate_dst == nullptr) {
                ESP_LOGE(TAG, "Failed to allocate memory for rotate image");
                if (ioctl(video_fd_, VIDIOC_QBUF, &buf) != 0) {
                    ESP_LOGE(TAG, "Cleanup: VIDIOC_QBUF failed");
                }
                return false;
            }
            uint8_t* rotate_src = (uint8_t*)frame_.data;

            esp_imgfx_rotate_cfg_t rotate_cfg = {
                .in_res =
                    {
                        .width = static_cast<int16_t>(sensor_width_),
                        .height = static_cast<int16_t>(sensor_height_),
                    },
                .degree = IMAGE_ROTATION_ANGLE,
            };
            switch (frame_.format) {
                case V4L2_PIX_FMT_RGB565:
                    rotate_cfg.in_pixel_fmt = ESP_IMGFX_PIXEL_FMT_RGB565_LE;
                    break;
                case V4L2_PIX_FMT_YUYV:
                    rotate_cfg.in_pixel_fmt = ESP_IMGFX_PIXEL_FMT_RGB565_LE;
                    break;
                case V4L2_PIX_FMT_GREY:
                    rotate_cfg.in_pixel_fmt = ESP_IMGFX_PIXEL_FMT_Y;
                    break;
                case V4L2_PIX_FMT_RGB24:
                    rotate_cfg.in_pixel_fmt = ESP_IMGFX_PIXEL_FMT_RGB888;
                    break;
                default:
<<<<<<< HEAD
                    ESP_LOGE(TAG, "unsupported sensor format: 0x%08" PRIx32, (uint32_t)sensor_format_);
=======
                    ESP_LOGE(TAG, "unsupported sensor format: 0x%08lx", sensor_format_);
>>>>>>> d7c1aef7
                    if (ioctl(video_fd_, VIDIOC_QBUF, &buf) != 0) {
                        ESP_LOGE(TAG, "Cleanup: VIDIOC_QBUF failed");
                    }
                    return false;
            }
            esp_imgfx_rotate_handle_t rotate_handle = nullptr;
            esp_imgfx_err_t imgfx_err = esp_imgfx_rotate_open(&rotate_cfg, &rotate_handle);
            if (imgfx_err != ESP_IMGFX_ERR_OK || rotate_handle == nullptr) {
                ESP_LOGE(TAG, "esp_imgfx_rotate_create failed");
                if (ioctl(video_fd_, VIDIOC_QBUF, &buf) != 0) {
                    ESP_LOGE(TAG, "Cleanup: VIDIOC_QBUF failed");
                }
                return false;
            }

            esp_imgfx_data_t rotate_input_data = {
                .data = rotate_src,
                .data_len = frame_.len,
            };
            esp_imgfx_data_t rotate_output_data = {
                .data = rotate_dst,
                .data_len = frame_.len,
            };

            imgfx_err = esp_imgfx_rotate_process(rotate_handle, &rotate_input_data, &rotate_output_data);
            if (imgfx_err != ESP_IMGFX_ERR_OK) {
                ESP_LOGE(TAG, "esp_imgfx_rotate_process failed");
                heap_caps_free(rotate_dst);
                rotate_dst = nullptr;
                if (ioctl(video_fd_, VIDIOC_QBUF, &buf) != 0) {
                    ESP_LOGE(TAG, "Cleanup: VIDIOC_QBUF failed");
                }
                esp_imgfx_rotate_close(rotate_handle);
                rotate_handle = nullptr;
                return false;
            }

            frame_.data = rotate_dst;

            heap_caps_free(rotate_src);
            rotate_src = nullptr;

            esp_imgfx_rotate_close(rotate_handle);
            rotate_handle = nullptr;
#else   // CONFIG_SOC_PPA_SUPPORTED
            uint8_t* rotate_src = nullptr;

            ppa_srm_color_mode_t ppa_color_mode;
            switch (frame_.format) {
                case V4L2_PIX_FMT_RGB565:
                    rotate_src = (uint8_t*)frame_.data;
                    ppa_color_mode = PPA_SRM_COLOR_MODE_RGB565;
                    break;
                case V4L2_PIX_FMT_RGB24:
                    rotate_src = (uint8_t*)frame_.data;
                    ppa_color_mode = PPA_SRM_COLOR_MODE_RGB888;
                    break;
                case V4L2_PIX_FMT_YUYV: {
                    ESP_LOGW(TAG, "YUYV format is not supported for PPA rotation, using software conversion to RGB888");
                    rotate_src = (uint8_t*)heap_caps_malloc(frame_.width * frame_.height * 3,
                                                            MALLOC_CAP_SPIRAM | MALLOC_CAP_8BIT);
                    if (rotate_src == nullptr) {
                        ESP_LOGE(TAG, "Failed to allocate memory for rotate image");
                        if (ioctl(video_fd_, VIDIOC_QBUF, &buf) != 0) {
                            ESP_LOGE(TAG, "Cleanup: VIDIOC_QBUF failed");
                        }
                        return false;
                    }
                    esp_imgfx_color_convert_cfg_t convert_cfg = {
                        .in_res = {.width = static_cast<int16_t>(frame_.width),
                                   .height = static_cast<int16_t>(frame_.height)},
                        .in_pixel_fmt = ESP_IMGFX_PIXEL_FMT_YUYV,
                        .out_pixel_fmt = ESP_IMGFX_PIXEL_FMT_RGB888,
                    };
                    esp_imgfx_color_convert_handle_t convert_handle = nullptr;
                    esp_imgfx_err_t err = esp_imgfx_color_convert_open(&convert_cfg, &convert_handle);
                    if (err != ESP_IMGFX_ERR_OK || convert_handle == nullptr) {
                        ESP_LOGE(TAG, "esp_imgfx_color_convert_open failed");
                        heap_caps_free(rotate_src);
                        rotate_src = nullptr;
                        if (ioctl(video_fd_, VIDIOC_QBUF, &buf) != 0) {
                            ESP_LOGE(TAG, "Cleanup: VIDIOC_QBUF failed");
                        }
                        return false;
                    }
                    esp_imgfx_data_t convert_input_data = {
                        .data = frame_.data,
                        .data_len = frame_.len,
                    };
                    esp_imgfx_data_t convert_output_data = {
                        .data = rotate_src,
                        .data_len = static_cast<uint32_t>(frame_.width * frame_.height * 3),
                    };
                    err = esp_imgfx_color_convert_process(convert_handle, &convert_input_data, &convert_output_data);
                    if (err != ESP_IMGFX_ERR_OK) {
                        ESP_LOGE(TAG, "esp_imgfx_color_convert_process failed");
                        heap_caps_free(rotate_src);
                        rotate_src = nullptr;
                        esp_imgfx_color_convert_close(convert_handle);
                        convert_handle = nullptr;
                        if (ioctl(video_fd_, VIDIOC_QBUF, &buf) != 0) {
                            ESP_LOGE(TAG, "Cleanup: VIDIOC_QBUF failed");
                        }
                        return false;
                    }
                    esp_imgfx_color_convert_close(convert_handle);
                    convert_handle = nullptr;
                    ppa_color_mode = PPA_SRM_COLOR_MODE_RGB888;
                    heap_caps_free(frame_.data);
                    frame_.data = rotate_src;
                    frame_.len = frame_.width * frame_.height * 3;
                    break;
                }
                default:
<<<<<<< HEAD
                    ESP_LOGE(TAG, "unsupported sensor format for PPA rotation: 0x%08" PRIx32, (uint32_t)sensor_format_);
=======
                    ESP_LOGE(TAG, "unsupported sensor format for PPA rotation: 0x%08lx", sensor_format_);
>>>>>>> d7c1aef7
                    if (ioctl(video_fd_, VIDIOC_QBUF, &buf) != 0) {
                        ESP_LOGE(TAG, "Cleanup: VIDIOC_QBUF failed");
                    }
                    return false;
            }

            uint8_t* rotate_dst = (uint8_t*)heap_caps_malloc(
                frame_.width * frame_.height * 2, MALLOC_CAP_SPIRAM | MALLOC_CAP_8BIT | MALLOC_CAP_CACHE_ALIGNED);
            if (rotate_dst == nullptr) {
                ESP_LOGE(TAG, "Failed to allocate memory for rotate image");
                if (ioctl(video_fd_, VIDIOC_QBUF, &buf) != 0) {
                    ESP_LOGE(TAG, "Cleanup: VIDIOC_QBUF failed");
                }
                return false;
            }

            ppa_client_handle_t ppa_client = nullptr;
            ppa_client_config_t client_cfg = {
                .oper_type = PPA_OPERATION_SRM,
                .max_pending_trans_num = 1,
            };
            esp_err_t err = ppa_register_client(&client_cfg, &ppa_client);
            if (err != ESP_OK || ppa_client == nullptr) {
                ESP_LOGE(TAG, "ppa_register_client failed: %d", (int)err);
                heap_caps_free(rotate_dst);
                rotate_dst = nullptr;
                if (ioctl(video_fd_, VIDIOC_QBUF, &buf) != 0) {
                    ESP_LOGE(TAG, "Cleanup: VIDIOC_QBUF failed");
                }
                return false;
            }

            ppa_srm_rotation_angle_t ppa_angle = IMAGE_ROTATION_ANGLE;

            ppa_srm_oper_config_t srm_cfg = {};
            srm_cfg.in.buffer = (void*)rotate_src;
            srm_cfg.in.pic_w = sensor_width_;
            srm_cfg.in.pic_h = sensor_height_;
            srm_cfg.in.block_w = sensor_width_;
            srm_cfg.in.block_h = sensor_height_;
            srm_cfg.in.block_offset_x = 0;
            srm_cfg.in.block_offset_y = 0;
            srm_cfg.in.srm_cm = ppa_color_mode;

            srm_cfg.out.buffer = (void*)rotate_dst;
            srm_cfg.out.buffer_size = frame_.len;
            srm_cfg.out.pic_w = frame_.width;
            srm_cfg.out.pic_h = frame_.height;
            srm_cfg.out.block_offset_x = 0;
            srm_cfg.out.block_offset_y = 0;
            srm_cfg.out.srm_cm = PPA_SRM_COLOR_MODE_RGB565;

            // 等比例缩放 1.0
            srm_cfg.scale_x = 1.0f;
            srm_cfg.scale_y = 1.0f;
            srm_cfg.rotation_angle = ppa_angle;
            srm_cfg.mode = PPA_TRANS_MODE_BLOCKING;
            srm_cfg.user_data = nullptr;

            err = ppa_do_scale_rotate_mirror(ppa_client, &srm_cfg);
            if (err != ESP_OK) {
                ESP_LOGE(TAG, "ppa_do_scale_rotate_mirror failed: %d", (int)err);
                heap_caps_free(rotate_dst);
                rotate_dst = nullptr;
                (void)ppa_unregister_client(ppa_client);
                if (ioctl(video_fd_, VIDIOC_QBUF, &buf) != 0) {
                    ESP_LOGE(TAG, "Cleanup: VIDIOC_QBUF failed");
                }
                return false;
            }

            (void)ppa_unregister_client(ppa_client);

            frame_.data = rotate_dst;
            frame_.len = frame_.width * frame_.height * 2;
            frame_.format = V4L2_PIX_FMT_RGB565;
            heap_caps_free(rotate_src);
            rotate_src = nullptr;
#endif  // CONFIG_SOC_PPA_SUPPORTED
#endif  // CONFIG_XIAOZHI_ENABLE_ROTATE_CAMERA_IMAGE
        }

        if (ioctl(video_fd_, VIDIOC_QBUF, &buf) != 0) {
            ESP_LOGE(TAG, "VIDIOC_QBUF failed");
        }
    }

    // 显示预览图片
    auto display = dynamic_cast<LvglDisplay*>(Board::GetInstance().GetDisplay());
    if (display != nullptr) {
        if (!frame_.data) {
            ESP_LOGE(TAG, "frame.data is null");
            return false;
        }
        uint16_t w = frame_.width;
        uint16_t h = frame_.height;
        size_t lvgl_image_size = frame_.len;
        size_t stride = ((w * 2) + 3) & ~3;  // 4字节对齐
        lv_color_format_t color_format = LV_COLOR_FORMAT_RGB565;
        uint8_t* data = nullptr;

        switch (frame_.format) {
            // LVGL 显示 YUV 系的图像似乎都有问题，暂时转换为 RGB565 显示
            case V4L2_PIX_FMT_YUYV:
            case V4L2_PIX_FMT_YUV420:
            case V4L2_PIX_FMT_RGB24: {
                color_format = LV_COLOR_FORMAT_RGB565;
                data = (uint8_t*)heap_caps_malloc(w * h * 2, MALLOC_CAP_SPIRAM | MALLOC_CAP_8BIT);
                if (data == nullptr) {
                    ESP_LOGE(TAG, "Failed to allocate memory for preview image");
                    return false;
                }
                esp_imgfx_color_convert_cfg_t convert_cfg = {
                    .in_res = {.width = static_cast<int16_t>(frame_.width),
                               .height = static_cast<int16_t>(frame_.height)},
                    .in_pixel_fmt = static_cast<esp_imgfx_pixel_fmt_t>(frame_.format),
                    .out_pixel_fmt = ESP_IMGFX_PIXEL_FMT_RGB565_LE,
                    .color_space_std = ESP_IMGFX_COLOR_SPACE_STD_BT601,
                };
                esp_imgfx_color_convert_handle_t convert_handle = nullptr;
                esp_imgfx_err_t err = esp_imgfx_color_convert_open(&convert_cfg, &convert_handle);
                if (err != ESP_IMGFX_ERR_OK || convert_handle == nullptr) {
                    ESP_LOGE(TAG, "esp_imgfx_color_convert_open failed");
                    heap_caps_free(data);
                    data = nullptr;
                    return false;
                }
                esp_imgfx_data_t convert_input_data = {
                    .data = frame_.data,
                    .data_len = frame_.len,
                };
                esp_imgfx_data_t convert_output_data = {
                    .data = data,
                    .data_len = static_cast<uint32_t>(w * h * 2),
                };
                err = esp_imgfx_color_convert_process(convert_handle, &convert_input_data, &convert_output_data);
                if (err != ESP_IMGFX_ERR_OK) {
                    ESP_LOGE(TAG, "esp_imgfx_color_convert_process failed");
                    heap_caps_free(data);
                    data = nullptr;
                    esp_imgfx_color_convert_close(convert_handle);
                    convert_handle = nullptr;
                    return false;
                }
                esp_imgfx_color_convert_close(convert_handle);
                convert_handle = nullptr;
                lvgl_image_size = w * h * 2;
                break;
            }

            case V4L2_PIX_FMT_RGB565:
                data = (uint8_t*)heap_caps_malloc(w * h * 2, MALLOC_CAP_SPIRAM | MALLOC_CAP_8BIT);
                if (data == nullptr) {
                    ESP_LOGE(TAG, "Failed to allocate memory for preview image");
                    return false;
                }
                memcpy(data, frame_.data, frame_.len);
                lvgl_image_size = frame_.len;  // fallthrough 时兼顾 YUYV 与 RGB565
                break;

#ifdef CONFIG_XIAOZHI_CAMERA_ALLOW_JPEG_INPUT
            case V4L2_PIX_FMT_JPEG: {
                uint8_t* out_data = nullptr;  // out data is allocated by jpeg_to_image
                size_t out_len = 0;
                size_t out_width = 0;
                size_t out_height = 0;
                size_t out_stride = 0;

                esp_err_t ret =
                    jpeg_to_image(frame_.data, frame_.len, &out_data, &out_len, &out_width, &out_height, &out_stride);
                if (ret != ESP_OK) {
                    ESP_LOGE(TAG, "Failed to decode JPEG image: %d (%s)", (int)ret, esp_err_to_name(ret));
                    if (out_data) {
                        heap_caps_free(out_data);
                        out_data = nullptr;
                    }
                    return false;
                }

                data = out_data;
                w = out_width;
                h = out_height;
                lvgl_image_size = out_len;
                stride = out_stride;
                break;
            }
#endif
            default:
                ESP_LOGE(TAG, "unsupported frame format: 0x%08lx", frame_.format);
                return false;
        }

        auto image = std::make_unique<LvglAllocatedImage>(data, lvgl_image_size, w, h, stride, color_format);
        display->SetPreviewImage(std::move(image));
    }
    return true;
}

bool Esp32Camera::SetHMirror(bool enabled) {
    if (video_fd_ < 0)
        return false;
    struct v4l2_ext_controls ctrls = {};
    struct v4l2_ext_control ctrl = {};
    ctrl.id = V4L2_CID_HFLIP;
    ctrl.value = enabled ? 1 : 0;
    ctrls.ctrl_class = V4L2_CTRL_CLASS_USER;
    ctrls.count = 1;
    ctrls.controls = &ctrl;
    if (ioctl(video_fd_, VIDIOC_S_EXT_CTRLS, &ctrls) != 0) {
        ESP_LOGE(TAG, "set HFLIP failed");
        return false;
    }
    return true;
}

bool Esp32Camera::SetVFlip(bool enabled) {
    if (video_fd_ < 0)
        return false;
    struct v4l2_ext_controls ctrls = {};
    struct v4l2_ext_control ctrl = {};
    ctrl.id = V4L2_CID_VFLIP;
    ctrl.value = enabled ? 1 : 0;
    ctrls.ctrl_class = V4L2_CTRL_CLASS_USER;
    ctrls.count = 1;
    ctrls.controls = &ctrl;
    if (ioctl(video_fd_, VIDIOC_S_EXT_CTRLS, &ctrls) != 0) {
        ESP_LOGE(TAG, "set VFLIP failed");
        return false;
    }
    return true;
}

/**
 * @brief 将摄像头捕获的图像发送到远程服务器进行AI分析和解释
 *
 * 该函数将当前摄像头缓冲区中的图像编码为JPEG格式，并通过HTTP POST请求
 * 以multipart/form-data的形式发送到指定的解释服务器。服务器将根据提供的
 * 问题对图像进行AI分析并返回结果。
 *
 * 实现特点：
 * - 使用独立线程编码JPEG，与主线程分离
 * - 采用分块传输编码(chunked transfer encoding)优化内存使用
 * - 通过队列机制实现编码线程和发送线程的数据同步
 * - 支持设备ID、客户端ID和认证令牌的HTTP头部配置
 *
 * @param question 要向AI提出的关于图像的问题，将作为表单字段发送
 * @return std::string 服务器返回的JSON格式响应字符串
 *         成功时包含AI分析结果，失败时包含错误信息
 *         格式示例：{"success": true, "result": "分析结果"}
 *                  {"success": false, "message": "错误信息"}
 *
 * @note 调用此函数前必须先调用SetExplainUrl()设置服务器URL
 * @note 函数会等待之前的编码线程完成后再开始新的处理
 * @warning 如果摄像头缓冲区为空或网络连接失败，将返回错误信息
 */
std::string Esp32Camera::Explain(const std::string& question) {
    if (explain_url_.empty()) {
        throw std::runtime_error("Image explain URL or token is not set");
    }

    // 创建局部的 JPEG 队列, 40 entries is about to store 512 * 40 = 20480 bytes of JPEG data
    QueueHandle_t jpeg_queue = xQueueCreate(40, sizeof(JpegChunk));
    if (jpeg_queue == nullptr) {
        ESP_LOGE(TAG, "Failed to create JPEG queue");
        throw std::runtime_error("Failed to create JPEG queue");
    }

    // We spawn a thread to encode the image to JPEG using optimized encoder (cost about 500ms and 8KB SRAM)
    encoder_thread_ = std::thread([this, jpeg_queue]() {
        uint16_t w = frame_.width ? frame_.width : 320;
        uint16_t h = frame_.height ? frame_.height : 240;
        v4l2_pix_fmt_t enc_fmt = frame_.format;
        bool ok = image_to_jpeg_cb(
            frame_.data, frame_.len, w, h, enc_fmt, 80,
            [](void* arg, size_t index, const void* data, size_t len) -> size_t {
                auto jpeg_queue = static_cast<QueueHandle_t>(arg);
                JpegChunk chunk = {.data = nullptr, .len = len};
                if (index == 0 && data != nullptr && len > 0) {
                    chunk.data = (uint8_t*)heap_caps_aligned_alloc(16, len, MALLOC_CAP_SPIRAM | MALLOC_CAP_8BIT);
                    if (chunk.data == nullptr) {
                        ESP_LOGE(TAG, "Failed to allocate %zu bytes for JPEG chunk", len);
                        chunk.len = 0;
                    } else {
                        memcpy(chunk.data, data, len);
                    }
                } else {
                    chunk.len = 0;  // Sentinel or error
                }
                xQueueSend(jpeg_queue, &chunk, portMAX_DELAY);
                return len;
            },
            jpeg_queue);

        if (!ok) {
            JpegChunk chunk = {.data = nullptr, .len = 0};
            xQueueSend(jpeg_queue, &chunk, portMAX_DELAY);
        }
    });

    auto network = Board::GetInstance().GetNetwork();
    auto http = network->CreateHttp(3);
    // 构造multipart/form-data请求体
    std::string boundary = "----ESP32_CAMERA_BOUNDARY";

    // 配置HTTP客户端，使用分块传输编码
    http->SetHeader("Device-Id", SystemInfo::GetMacAddress().c_str());
    http->SetHeader("Client-Id", Board::GetInstance().GetUuid().c_str());
    if (!explain_token_.empty()) {
        http->SetHeader("Authorization", "Bearer " + explain_token_);
    }
    http->SetHeader("Content-Type", "multipart/form-data; boundary=" + boundary);
    http->SetHeader("Transfer-Encoding", "chunked");
    if (!http->Open("POST", explain_url_)) {
        ESP_LOGE(TAG, "Failed to connect to explain URL");
        // Clear the queue
        encoder_thread_.join();
        JpegChunk chunk;
        while (xQueueReceive(jpeg_queue, &chunk, portMAX_DELAY) == pdPASS) {
            if (chunk.data != nullptr) {
                heap_caps_free(chunk.data);
            } else {
                break;
            }
        }
        vQueueDelete(jpeg_queue);
        throw std::runtime_error("Failed to connect to explain URL");
    }

    {
        // 第一块：question字段
        std::string question_field;
        question_field += "--" + boundary + "\r\n";
        question_field += "Content-Disposition: form-data; name=\"question\"\r\n";
        question_field += "\r\n";
        question_field += question + "\r\n";
        http->Write(question_field.c_str(), question_field.size());
    }
    {
        // 第二块：文件字段头部
        std::string file_header;
        file_header += "--" + boundary + "\r\n";
        file_header += "Content-Disposition: form-data; name=\"file\"; filename=\"camera.jpg\"\r\n";
        file_header += "Content-Type: image/jpeg\r\n";
        file_header += "\r\n";
        http->Write(file_header.c_str(), file_header.size());
    }

    // 第三块：JPEG数据
    size_t total_sent = 0;
    bool saw_terminator = false;
    while (true) {
        JpegChunk chunk;
        if (xQueueReceive(jpeg_queue, &chunk, portMAX_DELAY) != pdPASS) {
            ESP_LOGE(TAG, "Failed to receive JPEG chunk");
            break;
        }
        if (chunk.data == nullptr) {
            saw_terminator = true;
            break;  // The last chunk
        }
        http->Write((const char*)chunk.data, chunk.len);
        total_sent += chunk.len;
        heap_caps_free(chunk.data);
    }
    // Wait for the encoder thread to finish
    encoder_thread_.join();
    // 清理队列
    vQueueDelete(jpeg_queue);

    if (!saw_terminator || total_sent == 0) {
        ESP_LOGE(TAG, "JPEG encoder failed or produced empty output");
        throw std::runtime_error("Failed to encode image to JPEG");
    }

    {
        // 第四块：multipart尾部
        std::string multipart_footer;
        multipart_footer += "\r\n--" + boundary + "--\r\n";
        http->Write(multipart_footer.c_str(), multipart_footer.size());
    }
    // 结束块
    http->Write("", 0);

    if (http->GetStatusCode() != 200) {
        ESP_LOGE(TAG, "Failed to upload photo, status code: %d", http->GetStatusCode());
        throw std::runtime_error("Failed to upload photo");
    }

    std::string result = http->ReadAll();
    http->Close();

    // Get remain task stack size
    size_t remain_stack_size = uxTaskGetStackHighWaterMark(nullptr);
    ESP_LOGI(TAG, "Explain image size=%d bytes, compressed size=%d, remain stack size=%d, question=%s\n%s",
             (int)frame_.len, (int)total_sent, (int)remain_stack_size, question.c_str(), result.c_str());
    return result;
}<|MERGE_RESOLUTION|>--- conflicted
+++ resolved
@@ -483,11 +483,7 @@
                     break;
                 }
                 default:
-<<<<<<< HEAD
-                    ESP_LOGE(TAG, "unsupported sensor format: 0x%08" PRIx32, (uint32_t)sensor_format_);
-=======
                     ESP_LOGE(TAG, "unsupported sensor format: 0x%08lx", sensor_format_);
->>>>>>> d7c1aef7
                     if (ioctl(video_fd_, VIDIOC_QBUF, &buf) != 0) {
                         ESP_LOGE(TAG, "Cleanup: VIDIOC_QBUF failed");
                     }
@@ -529,11 +525,7 @@
                     rotate_cfg.in_pixel_fmt = ESP_IMGFX_PIXEL_FMT_RGB888;
                     break;
                 default:
-<<<<<<< HEAD
-                    ESP_LOGE(TAG, "unsupported sensor format: 0x%08" PRIx32, (uint32_t)sensor_format_);
-=======
                     ESP_LOGE(TAG, "unsupported sensor format: 0x%08lx", sensor_format_);
->>>>>>> d7c1aef7
                     if (ioctl(video_fd_, VIDIOC_QBUF, &buf) != 0) {
                         ESP_LOGE(TAG, "Cleanup: VIDIOC_QBUF failed");
                     }
@@ -648,11 +640,7 @@
                     break;
                 }
                 default:
-<<<<<<< HEAD
-                    ESP_LOGE(TAG, "unsupported sensor format for PPA rotation: 0x%08" PRIx32, (uint32_t)sensor_format_);
-=======
                     ESP_LOGE(TAG, "unsupported sensor format for PPA rotation: 0x%08lx", sensor_format_);
->>>>>>> d7c1aef7
                     if (ioctl(video_fd_, VIDIOC_QBUF, &buf) != 0) {
                         ESP_LOGE(TAG, "Cleanup: VIDIOC_QBUF failed");
                     }
