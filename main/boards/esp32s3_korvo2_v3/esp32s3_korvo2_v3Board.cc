--- conflicted
+++ resolved
@@ -118,53 +118,12 @@
         static BoxAudioCodec audio_codec(codec_i2c_bus_, AUDIO_INPUT_SAMPLE_RATE, AUDIO_OUTPUT_SAMPLE_RATE,
             AUDIO_I2S_GPIO_MCLK, AUDIO_I2S_GPIO_BCLK, AUDIO_I2S_GPIO_WS, AUDIO_I2S_GPIO_DOUT, AUDIO_I2S_GPIO_DIN,
             AUDIO_CODEC_PA_PIN, AUDIO_CODEC_ES8311_ADDR, AUDIO_CODEC_ES7210_ADDR, AUDIO_INPUT_REFERENCE);
-<<<<<<< HEAD
-        // audio_codec->SetOutputVolume(AUDIO_DEFAULT_OUTPUT_VOLUME);
-=======
->>>>>>> 870dc0fb
         return &audio_codec;
     }
 
     virtual Display *GetDisplay() override
     {
-<<<<<<< HEAD
-        static St7789Display *display = nullptr;
-        if (display == nullptr)
-        {
-            esp_lcd_panel_io_handle_t panel_io = nullptr;
-            esp_lcd_panel_handle_t panel = nullptr;
-            // 液晶屏控制IO初始化
-            ESP_LOGD(TAG, "Install panel IO");
-            esp_lcd_panel_io_spi_config_t io_config = {};
-            io_config.cs_gpio_num = GPIO_NUM_46;
-            io_config.dc_gpio_num = GPIO_NUM_2;
-            io_config.spi_mode = 2;
-            io_config.pclk_hz = 60 * 1000 * 1000;
-            io_config.trans_queue_depth = 10;
-            io_config.lcd_cmd_bits = 8;
-            io_config.lcd_param_bits = 8;
-            ESP_ERROR_CHECK(esp_lcd_new_panel_io_spi(SPI3_HOST, &io_config, &panel_io));
-
-            // 初始化液晶屏驱动芯片ST7789
-            ESP_LOGD(TAG, "Install LCD driver");
-            esp_lcd_panel_dev_config_t panel_config = {};
-            panel_config.reset_gpio_num = GPIO_NUM_NC;
-            panel_config.rgb_ele_order = LCD_RGB_ELEMENT_ORDER_RGB;
-            panel_config.bits_per_pixel = 16;
-            
-            ESP_ERROR_CHECK(esp_lcd_new_panel_st7789(panel_io, &panel_config, &panel));
-            ESP_ERROR_CHECK(esp_lcd_panel_reset(panel));
-            ESP_ERROR_CHECK(esp_lcd_panel_init(panel));
-            ESP_ERROR_CHECK(esp_lcd_panel_swap_xy(panel, true));
-            ESP_ERROR_CHECK(esp_lcd_panel_mirror(panel, DISPLAY_MIRROR_X, DISPLAY_MIRROR_Y));
-            ESP_ERROR_CHECK(esp_lcd_panel_invert_color(panel, true));
-
-            display = new St7789Display(panel_io, panel, GPIO_NUM_NC, DISPLAY_WIDTH, DISPLAY_HEIGHT, DISPLAY_SWAP_XY, DISPLAY_MIRROR_X, DISPLAY_MIRROR_Y, BACKLIGHT_INVERT);
-        }
-        return display;
-=======
         return display_;
->>>>>>> 870dc0fb
     }
 };
 
