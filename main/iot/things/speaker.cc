#include "iot/thing.h"
#include "board.h"
#include "audio_codec.h"
#include "display/lcd_display.h"
#include <string>

#include <esp_log.h>

#define TAG "Speaker"

namespace iot
{

<<<<<<< HEAD
    // 这里仅定义 Speaker 的属性和方法，不包含具体的实现
    class Speaker : public Thing
    {
    public:
        Speaker() : Thing("Speaker", "当前 AI 机器人的扬声器")
        {
            // 定义设备的属性
            properties_.AddNumberProperty("volume", "当前音量值", [this]() -> int
                                          {
=======
// 这里仅定义 Speaker 的属性和方法，不包含具体的实现
class Speaker : public Thing {
public:
    Speaker() : Thing("Speaker", "扬声器") {
        // 定义设备的属性
        properties_.AddNumberProperty("volume", "当前音量值", [this]() -> int {
>>>>>>> dd1139b1
            auto codec = Board::GetInstance().GetAudioCodec();
            return codec->output_volume(); });

            // 定义设备可以被远程执行的指令
            methods_.AddMethod("SetVolume", "设置音量", ParameterList({Parameter("volume", "10到100之间的整数", kValueTypeNumber, true)}), [this](const ParameterList &parameters)
                               {
            auto display = Board::GetInstance().GetDisplay();
            auto codec = Board::GetInstance().GetAudioCodec();
            auto volume = static_cast<uint8_t>(parameters["volume"].number());
            if(volume<10) volume = 10;
            codec->SetOutputVolume(volume);
            
            
            char tempstr[11] = {0};
            sprintf(tempstr, "SOUND:%d", volume);
            display->Notification((std::string)tempstr,2000); });
        }
    };

} // namespace iot

DECLARE_THING(Speaker);<|MERGE_RESOLUTION|>--- conflicted
+++ resolved
@@ -11,24 +11,12 @@
 namespace iot
 {
 
-<<<<<<< HEAD
-    // 这里仅定义 Speaker 的属性和方法，不包含具体的实现
-    class Speaker : public Thing
-    {
-    public:
-        Speaker() : Thing("Speaker", "当前 AI 机器人的扬声器")
-        {
-            // 定义设备的属性
-            properties_.AddNumberProperty("volume", "当前音量值", [this]() -> int
-                                          {
-=======
 // 这里仅定义 Speaker 的属性和方法，不包含具体的实现
 class Speaker : public Thing {
 public:
     Speaker() : Thing("Speaker", "扬声器") {
         // 定义设备的属性
         properties_.AddNumberProperty("volume", "当前音量值", [this]() -> int {
->>>>>>> dd1139b1
             auto codec = Board::GetInstance().GetAudioCodec();
             return codec->output_volume(); });
 
