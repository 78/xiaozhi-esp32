--- conflicted
+++ resolved
@@ -30,7 +30,6 @@
     bool OpenAudioChannel() override;
     void CloseAudioChannel() override;
     bool IsAudioChannelOpened() const override;
-    void SendText(const std::string& text) override;
 private:
     EventGroupHandle_t event_group_handle_;
 
@@ -54,11 +53,7 @@
     void ParseServerHello(const cJSON* root);
     std::string DecodeHexString(const std::string& hex_string);
 
-<<<<<<< HEAD
-
-=======
     bool SendText(const std::string& text) override;
->>>>>>> a3a833b1
 };
 
 
