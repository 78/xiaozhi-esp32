#ifndef PROTOCOL_H
#define PROTOCOL_H

#include <cJSON.h>
#include <string>
#include <functional>
#include <chrono>

struct BinaryProtocol3 {
    uint8_t type;
    uint8_t reserved;
    uint16_t payload_size;
    uint8_t payload[];
} __attribute__((packed));

enum AbortReason {
    kAbortReasonNone,
    kAbortReasonWakeWordDetected
};

enum ListeningMode {
    kListeningModeAutoStop,
    kListeningModeManualStop,
    kListeningModeRealtime // 需要 AEC 支持
};

class Protocol {
public:
    virtual ~Protocol() = default;

    inline int server_sample_rate() const {
        return server_sample_rate_;
    }
    inline int server_frame_duration() const {
        return server_frame_duration_;
    }
    inline const std::string& session_id() const {
        return session_id_;
    }

    void OnIncomingAudio(std::function<void(std::vector<uint8_t>&& data)> callback);
    void OnIncomingJson(std::function<void(const cJSON* root)> callback);
    void OnAudioChannelOpened(std::function<void()> callback);
    void OnAudioChannelClosed(std::function<void()> callback);
    void OnNetworkError(std::function<void(const std::string& message)> callback);

    virtual void Start() = 0;
    virtual bool OpenAudioChannel() = 0;
    virtual void CloseAudioChannel() = 0;
    virtual bool IsAudioChannelOpened() const = 0;
    virtual void SendAudio(const std::vector<uint8_t>& data) = 0;
    virtual void SendWakeWordDetected(const std::string& wake_word);
    virtual void SendStartListening(ListeningMode mode);
    virtual void SendStopListening();
    virtual void SendAbortSpeaking(AbortReason reason);
    virtual void SendIotDescriptors(const std::string& descriptors);
    virtual void SendIotStates(const std::string& states);
    virtual void SendText(const std::string& text) = 0;
protected:
    std::function<void(const cJSON* root)> on_incoming_json_;
    std::function<void(std::vector<uint8_t>&& data)> on_incoming_audio_;
    std::function<void()> on_audio_channel_opened_;
    std::function<void()> on_audio_channel_closed_;
    std::function<void(const std::string& message)> on_network_error_;

    int server_sample_rate_ = 24000;
    int server_frame_duration_ = 60;
    bool error_occurred_ = false;
    std::string session_id_;
    std::chrono::time_point<std::chrono::steady_clock> last_incoming_time_;

<<<<<<< HEAD

=======
    virtual bool SendText(const std::string& text) = 0;
>>>>>>> a3a833b1
    virtual void SetError(const std::string& message);
    virtual bool IsTimeout() const;
};

#endif // PROTOCOL_H
<|MERGE_RESOLUTION|>--- conflicted
+++ resolved
@@ -55,7 +55,7 @@
     virtual void SendAbortSpeaking(AbortReason reason);
     virtual void SendIotDescriptors(const std::string& descriptors);
     virtual void SendIotStates(const std::string& states);
-    virtual void SendText(const std::string& text) = 0;
+    virtual bool SendText(const std::string& text) = 0;
 protected:
     std::function<void(const cJSON* root)> on_incoming_json_;
     std::function<void(std::vector<uint8_t>&& data)> on_incoming_audio_;
@@ -69,11 +69,6 @@
     std::string session_id_;
     std::chrono::time_point<std::chrono::steady_clock> last_incoming_time_;
 
-<<<<<<< HEAD
-
-=======
-    virtual bool SendText(const std::string& text) = 0;
->>>>>>> a3a833b1
     virtual void SetError(const std::string& message);
     virtual bool IsTimeout() const;
 };
