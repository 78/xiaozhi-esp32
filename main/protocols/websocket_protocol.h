--- conflicted
+++ resolved
@@ -20,17 +20,12 @@
     bool OpenAudioChannel() override;
     void CloseAudioChannel() override;
     bool IsAudioChannelOpened() const override;
-    void SendText(const std::string& text) override;
 private:
     EventGroupHandle_t event_group_handle_;
     WebSocket* websocket_ = nullptr;
 
     void ParseServerHello(const cJSON* root);
-<<<<<<< HEAD
-
-=======
     bool SendText(const std::string& text) override;
->>>>>>> a3a833b1
 };
 
 #endif