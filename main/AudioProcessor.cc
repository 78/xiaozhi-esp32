#include "AudioProcessor.h"
#include <esp_log.h>

#define PROCESSOR_RUNNING 0x01

static const char* TAG = "AudioProcessor";

AudioProcessor::AudioProcessor()
    : afe_communication_data_(nullptr) {
    event_group_ = xEventGroupCreate();
}

void AudioProcessor::Initialize(int channels, bool reference) {
    channels_ = channels;
    reference_ = reference;
    int ref_num = reference_ ? 1 : 0;

    afe_config_t afe_config = {
        .aec_init = false,
        .se_init = false,
        .vad_init = false,
        .wakenet_init = false,
        .voice_communication_init = true,
        .voice_communication_agc_init = true,
        .voice_communication_agc_gain = 10,
        .vad_mode = VAD_MODE_3,
        .wakenet_model_name = NULL,
        .wakenet_model_name_2 = NULL,
        .wakenet_mode = DET_MODE_90,
<<<<<<< HEAD
        .afe_mode = SR_MODE_LOW_COST,
        .afe_perferred_core = 0,
        .afe_perferred_priority = 5,
=======
        .afe_mode = SR_MODE_HIGH_PERF,
        .afe_perferred_core = 1,
        .afe_perferred_priority = 1,
>>>>>>> fe05a039
        .afe_ringbuf_size = 50,
        .memory_alloc_mode = AFE_MEMORY_ALLOC_MORE_PSRAM,
        .afe_linear_gain = 1.0,
        .agc_mode = AFE_MN_PEAK_AGC_MODE_2,
        .pcm_config = {
            .total_ch_num = channels_,
            .mic_num = channels_ - ref_num,
            .ref_num = ref_num,
            .sample_rate = 16000,
        },
        .debug_init = false,
        .debug_hook = {{ AFE_DEBUG_HOOK_MASE_TASK_IN, NULL }, { AFE_DEBUG_HOOK_FETCH_TASK_IN, NULL }},
        .afe_ns_mode = NS_MODE_SSP,
        .afe_ns_model_name = NULL,
        .fixed_first_channel = true,
    };

    afe_communication_data_ = esp_afe_vc_v1.create_from_config(&afe_config);
    
    xTaskCreate([](void* arg) {
        auto this_ = (AudioProcessor*)arg;
        this_->AudioProcessorTask();
        vTaskDelete(NULL);
    }, "audio_communication", 4096 * 2, this, 1, NULL);
}

AudioProcessor::~AudioProcessor() {
    if (afe_communication_data_ != nullptr) {
        esp_afe_vc_v1.destroy(afe_communication_data_);
    }
    vEventGroupDelete(event_group_);
}

void AudioProcessor::Input(std::vector<int16_t>& data) {
    input_buffer_.insert(input_buffer_.end(), data.begin(), data.end());

    auto chunk_size = esp_afe_vc_v1.get_feed_chunksize(afe_communication_data_) * channels_;
    while (input_buffer_.size() >= chunk_size) {
        auto chunk = input_buffer_.data();
        esp_afe_vc_v1.feed(afe_communication_data_, chunk);
        input_buffer_.erase(input_buffer_.begin(), input_buffer_.begin() + chunk_size);
    }
}

void AudioProcessor::Start() {
    xEventGroupSetBits(event_group_, PROCESSOR_RUNNING);
}

void AudioProcessor::Stop() {
    xEventGroupClearBits(event_group_, PROCESSOR_RUNNING);
}

bool AudioProcessor::IsRunning() {
    return xEventGroupGetBits(event_group_) & PROCESSOR_RUNNING;
}

void AudioProcessor::OnOutput(std::function<void(std::vector<int16_t>&& data)> callback) {
    output_callback_ = callback;
}

void AudioProcessor::AudioProcessorTask() {
    int chunk_size = esp_afe_vc_v1.get_fetch_chunksize(afe_communication_data_);
    ESP_LOGI(TAG, "Audio communication task started, chunk size: %d", chunk_size);

    while (true) {
        xEventGroupWaitBits(event_group_, PROCESSOR_RUNNING, pdFALSE, pdTRUE, portMAX_DELAY);

        auto res = esp_afe_vc_v1.fetch(afe_communication_data_);
        if ((xEventGroupGetBits(event_group_) & PROCESSOR_RUNNING) == 0) {
            continue;
        }
        if (res == nullptr || res->ret_value == ESP_FAIL) {
            if (res != nullptr) {
                ESP_LOGI(TAG, "Error code: %d", res->ret_value);
            }
            continue;
        }

        if (output_callback_) {
            output_callback_(std::vector<int16_t>(res->data, res->data + res->data_size / sizeof(int16_t)));
        }
    }
}<|MERGE_RESOLUTION|>--- conflicted
+++ resolved
@@ -27,15 +27,9 @@
         .wakenet_model_name = NULL,
         .wakenet_model_name_2 = NULL,
         .wakenet_mode = DET_MODE_90,
-<<<<<<< HEAD
-        .afe_mode = SR_MODE_LOW_COST,
-        .afe_perferred_core = 0,
-        .afe_perferred_priority = 5,
-=======
         .afe_mode = SR_MODE_HIGH_PERF,
         .afe_perferred_core = 1,
         .afe_perferred_priority = 1,
->>>>>>> fe05a039
         .afe_ringbuf_size = 50,
         .memory_alloc_mode = AFE_MEMORY_ALLOC_MORE_PSRAM,
         .afe_linear_gain = 1.0,
