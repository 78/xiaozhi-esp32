--- conflicted
+++ resolved
@@ -37,15 +37,9 @@
 
 private:
     srmodel_list_t *models_ = nullptr;
-<<<<<<< HEAD
-    const esp_afe_sr_iface_t *afe_iface_ = nullptr;
-    esp_afe_sr_data_t *afe_data_ = nullptr;
-    char *wakenet_model_ = NULL;
-=======
     const esp_afe_sr_iface_t* afe_iface_ = nullptr;
     esp_afe_sr_data_t* afe_data_ = nullptr;
     char* wakenet_model_ = NULL;
->>>>>>> c87b1eab
     std::vector<std::string> wake_words_;
     EventGroupHandle_t event_group_;
     std::function<void(const std::string &wake_word)> wake_word_detected_callback_;
