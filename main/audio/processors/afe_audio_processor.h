--- conflicted
+++ resolved
@@ -31,15 +31,9 @@
 
 private:
     EventGroupHandle_t event_group_ = nullptr;
-<<<<<<< HEAD
-    const esp_afe_sr_iface_t *afe_iface_ = nullptr;
-    esp_afe_sr_data_t *afe_data_ = nullptr;
-    std::function<void(std::vector<int16_t> &&data)> output_callback_;
-=======
     const esp_afe_sr_iface_t* afe_iface_ = nullptr;
     esp_afe_sr_data_t* afe_data_ = nullptr;
     std::function<void(std::vector<int16_t>&& data)> output_callback_;
->>>>>>> c87b1eab
     std::function<void(bool speaking)> vad_state_change_callback_;
     AudioCodec *codec_ = nullptr;
     int frame_samples_ = 0;
