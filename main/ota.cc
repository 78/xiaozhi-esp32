#include "ota.h"
#include "system_info.h"
#include "settings.h"
#include "assets/lang_config.h"

#include <cJSON.h>
#include <esp_log.h>
#include <esp_partition.h>
#include <esp_ota_ops.h>
#include <esp_app_format.h>
#include <esp_efuse.h>
#include <esp_efuse_table.h>
#ifdef SOC_HMAC_SUPPORTED
#include <esp_hmac.h>
#endif

#include <cstring>
#include <vector>
#include <sstream>
#include <algorithm>

#define TAG "Ota"


Ota::Ota() {
    {
        Settings settings("wifi", false);
        check_version_url_ = settings.GetString("ota_url");
        if (check_version_url_.empty()) {
            check_version_url_ = CONFIG_OTA_URL;
        }
    }

#ifdef ESP_EFUSE_BLOCK_USR_DATA
    // Read Serial Number from efuse user_data
    uint8_t serial_number[33] = {0};
    if (esp_efuse_read_field_blob(ESP_EFUSE_USER_DATA, serial_number, 32 * 8) == ESP_OK) {
        if (serial_number[0] == 0) {
            has_serial_number_ = false;
        } else {
            serial_number_ = std::string(reinterpret_cast<char*>(serial_number), 32);
            has_serial_number_ = true;
        }
    }
#endif
}

Ota::~Ota() {
}

void Ota::SetHeader(const std::string& key, const std::string& value) {
    headers_[key] = value;
}

Http* Ota::SetupHttp() {
    auto& board = Board::GetInstance();
    auto app_desc = esp_app_get_description();

    auto http = board.CreateHttp();
    for (const auto& header : headers_) {
        http->SetHeader(header.first, header.second);
    }

    http->SetHeader("Activation-Version", has_serial_number_ ? "2" : "1");
    http->SetHeader("Device-Id", SystemInfo::GetMacAddress().c_str());
    http->SetHeader("Client-Id", board.GetUuid());
    http->SetHeader("User-Agent", std::string(BOARD_NAME "/") + app_desc->version);
    http->SetHeader("Accept-Language", Lang::CODE);
    http->SetHeader("Content-Type", "application/json");

    return http;
}

bool Ota::CheckVersion() {
    auto& board = Board::GetInstance();
    auto app_desc = esp_app_get_description();

    // Check if there is a new firmware version available
    current_version_ = app_desc->version;
    ESP_LOGI(TAG, "Current version: %s", current_version_.c_str());

    if (check_version_url_.length() < 10) {
        ESP_LOGE(TAG, "Check version URL is not properly set");
        return false;
    }

    auto http = SetupHttp();

    std::string data = board.GetJson();
    std::string method = data.length() > 0 ? "POST" : "GET";
    if (!http->Open(method, check_version_url_, data)) {
        ESP_LOGE(TAG, "Failed to open HTTP connection");
        delete http;
        return false;
    }

    data = http->GetBody();
    delete http;

    // Response: { "firmware": { "version": "1.0.0", "url": "http://" } }
    // Parse the JSON response and check if the version is newer
    // If it is, set has_new_version_ to true and store the new version and URL
    
    cJSON *root = cJSON_Parse(data.c_str());
    if (root == NULL) {
        ESP_LOGE(TAG, "Failed to parse JSON response");
        return false;
    }

    has_activation_code_ = false;
    has_activation_challenge_ = false;
    cJSON *activation = cJSON_GetObjectItem(root, "activation");
    if (activation != NULL) {
        cJSON* message = cJSON_GetObjectItem(activation, "message");
        if (message != NULL) {
            activation_message_ = message->valuestring;
        }
        cJSON* code = cJSON_GetObjectItem(activation, "code");
        if (code != NULL) {
            activation_code_ = code->valuestring;
            has_activation_code_ = true;
        }
        cJSON* challenge = cJSON_GetObjectItem(activation, "challenge");
        if (challenge != NULL) {
            activation_challenge_ = challenge->valuestring;
            has_activation_challenge_ = true;
        }
        cJSON* timeout_ms = cJSON_GetObjectItem(activation, "timeout_ms");
        if (timeout_ms != NULL) {
            activation_timeout_ms_ = timeout_ms->valueint;
        }
    }

    has_mqtt_config_ = false;
    cJSON *mqtt = cJSON_GetObjectItem(root, "mqtt");
    if (mqtt != NULL) {
        Settings settings("mqtt", true);
        cJSON *item = NULL;
        cJSON_ArrayForEach(item, mqtt) {
            if (item->type == cJSON_String) {
                if (settings.GetString(item->string) != item->valuestring) {
                    settings.SetString(item->string, item->valuestring);
                }
            }
        }
        has_mqtt_config_ = true;
    } else {
        ESP_LOGI(TAG, "No mqtt section found !");
    }

    has_websocket_config_ = false;
    cJSON *websocket = cJSON_GetObjectItem(root, "websocket");
    if (websocket != NULL) {
        Settings settings("websocket", true);
        cJSON *item = NULL;
        cJSON_ArrayForEach(item, websocket) {
            if (item->type == cJSON_String) {
                settings.SetString(item->string, item->valuestring);
            } else if (item->type == cJSON_Number) {
                settings.SetInt(item->string, item->valueint);
            }
        }
        has_websocket_config_ = true;
    } else {
        ESP_LOGI(TAG, "No websocket section found!");
    }

    /**has_server_time_ = false;
    cJSON *server_time = cJSON_GetObjectItem(root, "server_time");
    if (server_time != NULL) {
        cJSON *timestamp = cJSON_GetObjectItem(server_time, "timestamp");
        cJSON *timezone_offset = cJSON_GetObjectItem(server_time, "timezone_offset");
        
        if (timestamp != NULL) {
            // 设置系统时间
            struct timeval tv;
            double ts = timestamp->valuedouble;
            
            // 如果有时区偏移，计算本地时间
            if (timezone_offset != NULL) {
                ts += (timezone_offset->valueint * 60 * 1000); // 转换分钟为毫秒
            }
            
            tv.tv_sec = (time_t)(ts / 1000);  // 转换毫秒为秒
            tv.tv_usec = (suseconds_t)((long long)ts % 1000) * 1000;  // 剩余的毫秒转换为微秒
            settimeofday(&tv, NULL);
            has_server_time_ = true;
        }
    } else {
        ESP_LOGW(TAG, "No server_time section found!");
    }

    has_new_version_ = false;
    cJSON *firmware = cJSON_GetObjectItem(root, "firmware");
    if (firmware != NULL) {
        cJSON *version = cJSON_GetObjectItem(firmware, "version");
        if (version != NULL) {
            firmware_version_ = version->valuestring;
        }
        cJSON *url = cJSON_GetObjectItem(firmware, "url");
        if (url != NULL) {
            firmware_url_ = url->valuestring;
        }

        if (version != NULL && url != NULL) {
            // Check if the version is newer, for example, 0.1.0 is newer than 0.0.1
            has_new_version_ = IsNewVersionAvailable(current_version_, firmware_version_);
            if (has_new_version_) {
                ESP_LOGI(TAG, "New version available: %s", firmware_version_.c_str());
            } else {
                ESP_LOGI(TAG, "Current is the latest version");
            }
            // If the force flag is set to 1, the given version is forced to be installed
            cJSON *force = cJSON_GetObjectItem(firmware, "force");
            if (force != NULL && force->valueint == 1) {
                has_new_version_ = true;
            }
        }
<<<<<<< HEAD
    }**/
=======
    } else {
        ESP_LOGW(TAG, "No firmware section found!");
    }

>>>>>>> be18c1aa
    cJSON_Delete(root);

    // FanToy OTA服务器，firmware、server_time
    std::string check_version_url_Fan = "";
    if(board.GetBoardType() == "wifi")
    {
    #if CONFIG_USE_WECHAT_MESSAGE_STYLE
        check_version_url_Fan = "https://nodeserver-huanciyuan.fanfuture.cn/fantoy-speaker/ota-b13-wechat/";
    #else
        check_version_url_Fan = "https://nodeserver-huanciyuan.fanfuture.cn/fantoy-speaker/ota-b13-face/";
    #endif
    }
    else if(board.GetBoardType() == "ml307")
    {
    #if CONFIG_USE_WECHAT_MESSAGE_STYLE
        check_version_url_Fan = "https://nodeserver-huanciyuan.fanfuture.cn/fantoy-speaker/ota-b20-wechat/";
    #else
        check_version_url_Fan = "https://nodeserver-huanciyuan.fanfuture.cn/fantoy-speaker/ota-b20-face/";
    #endif
    }

    if (check_version_url_Fan.length() < 10) {
        ESP_LOGE(TAG, "Check version URL is not properly set Fan");
        return false;
    }

    auto httpFan = SetupHttp();

    std::string dataFan = board.GetJson();
    //ESP_LOGI(TAG, "http board data Fan：%s", dataFan.c_str());

    std::string methodFan = dataFan.length() > 0 ? "POST" : "GET";
    if (!httpFan->Open(methodFan, check_version_url_Fan, dataFan)) {
        ESP_LOGE(TAG, "Failed to open HTTP connection Fan");
        delete httpFan;
        return false;
    }

    dataFan = httpFan->GetBody();
    delete httpFan;

    // Response: { "firmware": { "version": "1.0.0", "url": "http://" } }
    // Parse the JSON response and check if the version is newer
    // If it is, set has_new_version_ to true and store the new version and URL
    
    //ESP_LOGI(TAG, "http response Fan：%s", dataFan.c_str());
    cJSON *rootFan = cJSON_Parse(dataFan.c_str());
    if (rootFan == NULL) {
        ESP_LOGE(TAG, "Failed to parse JSON response Fan");
        return false;
    }

    has_server_time_ = false;
    cJSON *server_time = cJSON_GetObjectItem(rootFan, "server_time");
    if (server_time != NULL) {
        cJSON *timestamp = cJSON_GetObjectItem(server_time, "timestamp");
        cJSON *timezone_offset = cJSON_GetObjectItem(server_time, "timezone_offset");
        
        if (timestamp != NULL) {
            // 设置系统时间
            struct timeval tv;
            double ts = timestamp->valuedouble;
            
            // 如果有时区偏移，计算本地时间
            if (timezone_offset != NULL) {
                ts += (timezone_offset->valueint * 60 * 1000); // 转换分钟为毫秒
            }
            
            tv.tv_sec = (time_t)(ts / 1000);  // 转换毫秒为秒
            tv.tv_usec = (suseconds_t)((long long)ts % 1000) * 1000;  // 剩余的毫秒转换为微秒
            settimeofday(&tv, NULL);
            has_server_time_ = true;
        }
    }

    has_new_version_ = false;
    cJSON *firmware = cJSON_GetObjectItem(rootFan, "firmware");
    if (firmware != NULL) {
        cJSON *version = cJSON_GetObjectItem(firmware, "version");
        if (version != NULL) {
            firmware_version_ = version->valuestring;
        }
        cJSON *url = cJSON_GetObjectItem(firmware, "url");
        if (url != NULL) {
            firmware_url_ = url->valuestring;
        }

        if (version != NULL && url != NULL) {
            // Check if the version is newer, for example, 0.1.0 is newer than 0.0.1
            has_new_version_ = IsNewVersionAvailable(current_version_, firmware_version_);
            if (has_new_version_) {
                ESP_LOGI(TAG, "New version available: %s", firmware_version_.c_str());
            } else {
                ESP_LOGI(TAG, "Current is the latest version");
            }
            // If the force flag is set to 1, the given version is forced to be installed
            cJSON *force = cJSON_GetObjectItem(firmware, "force");
            if (force != NULL && force->valueint == 1) {
                has_new_version_ = true;
            }
        }
    }
    cJSON_Delete(rootFan);

    return true;
}

void Ota::MarkCurrentVersionValid() {
    auto partition = esp_ota_get_running_partition();
    if (strcmp(partition->label, "factory") == 0) {
        ESP_LOGI(TAG, "Running from factory partition, skipping");
        return;
    }

    ESP_LOGI(TAG, "Running partition: %s", partition->label);
    esp_ota_img_states_t state;
    if (esp_ota_get_state_partition(partition, &state) != ESP_OK) {
        ESP_LOGE(TAG, "Failed to get state of partition");
        return;
    }

    if (state == ESP_OTA_IMG_PENDING_VERIFY) {
        ESP_LOGI(TAG, "Marking firmware as valid");
        esp_ota_mark_app_valid_cancel_rollback();
    }
}

void Ota::Upgrade(const std::string& firmware_url) {
    ESP_LOGI(TAG, "Upgrading firmware from %s", firmware_url.c_str());
    esp_ota_handle_t update_handle = 0;
    auto update_partition = esp_ota_get_next_update_partition(NULL);
    if (update_partition == NULL) {
        ESP_LOGE(TAG, "Failed to get update partition");
        return;
    }

    ESP_LOGI(TAG, "Writing to partition %s at offset 0x%lx", update_partition->label, update_partition->address);
    bool image_header_checked = false;
    std::string image_header;

    auto http = Board::GetInstance().CreateHttp();
    if (!http->Open("GET", firmware_url)) {
        ESP_LOGE(TAG, "Failed to open HTTP connection");
        delete http;
        return;
    }

    size_t content_length = http->GetBodyLength();
    if (content_length == 0) {
        ESP_LOGE(TAG, "Failed to get content length");
        delete http;
        return;
    }

    char buffer[512];
    size_t total_read = 0, recent_read = 0;
    auto last_calc_time = esp_timer_get_time();
    while (true) {
        int ret = http->Read(buffer, sizeof(buffer));
        if (ret < 0) {
            ESP_LOGE(TAG, "Failed to read HTTP data: %s", esp_err_to_name(ret));
            delete http;
            return;
        }

        // Calculate speed and progress every second
        recent_read += ret;
        total_read += ret;
        if (esp_timer_get_time() - last_calc_time >= 1000000 || ret == 0) {
            size_t progress = total_read * 100 / content_length;
            ESP_LOGI(TAG, "Progress: %zu%% (%zu/%zu), Speed: %zuB/s", progress, total_read, content_length, recent_read);
            if (upgrade_callback_) {
                upgrade_callback_(progress, recent_read);
            }
            last_calc_time = esp_timer_get_time();
            recent_read = 0;
        }

        if (ret == 0) {
            break;
        }

        if (!image_header_checked) {
            image_header.append(buffer, ret);
            if (image_header.size() >= sizeof(esp_image_header_t) + sizeof(esp_image_segment_header_t) + sizeof(esp_app_desc_t)) {
                esp_app_desc_t new_app_info;
                memcpy(&new_app_info, image_header.data() + sizeof(esp_image_header_t) + sizeof(esp_image_segment_header_t), sizeof(esp_app_desc_t));
                ESP_LOGI(TAG, "New firmware version: %s", new_app_info.version);

                auto current_version = esp_app_get_description()->version;
                if (memcmp(new_app_info.version, current_version, sizeof(new_app_info.version)) == 0) {
                    ESP_LOGE(TAG, "Firmware version is the same, skipping upgrade");
                    delete http;
                    return;
                }

                if (esp_ota_begin(update_partition, OTA_WITH_SEQUENTIAL_WRITES, &update_handle)) {
                    esp_ota_abort(update_handle);
                    delete http;
                    ESP_LOGE(TAG, "Failed to begin OTA");
                    return;
                }

                image_header_checked = true;
                std::string().swap(image_header);
            }
        }
        auto err = esp_ota_write(update_handle, buffer, ret);
        if (err != ESP_OK) {
            ESP_LOGE(TAG, "Failed to write OTA data: %s", esp_err_to_name(err));
            esp_ota_abort(update_handle);
            delete http;
            return;
        }
    }
    delete http;

    esp_err_t err = esp_ota_end(update_handle);
    if (err != ESP_OK) {
        if (err == ESP_ERR_OTA_VALIDATE_FAILED) {
            ESP_LOGE(TAG, "Image validation failed, image is corrupted");
        } else {
            ESP_LOGE(TAG, "Failed to end OTA: %s", esp_err_to_name(err));
        }
        return;
    }

    err = esp_ota_set_boot_partition(update_partition);
    if (err != ESP_OK) {
        ESP_LOGE(TAG, "Failed to set boot partition: %s", esp_err_to_name(err));
        return;
    }

    ESP_LOGI(TAG, "Firmware upgrade successful, rebooting in 3 seconds...");
    vTaskDelay(pdMS_TO_TICKS(3000));
    esp_restart();
}

void Ota::StartUpgrade(std::function<void(int progress, size_t speed)> callback) {
    upgrade_callback_ = callback;
    Upgrade(firmware_url_);
}

std::vector<int> Ota::ParseVersion(const std::string& version) {
    std::vector<int> versionNumbers;
    std::stringstream ss(version);
    std::string segment;
    
    while (std::getline(ss, segment, '.')) {
        versionNumbers.push_back(std::stoi(segment));
    }
    
    return versionNumbers;
}

bool Ota::IsNewVersionAvailable(const std::string& currentVersion, const std::string& newVersion) {
    std::vector<int> current = ParseVersion(currentVersion);
    std::vector<int> newer = ParseVersion(newVersion);
    
    for (size_t i = 0; i < std::min(current.size(), newer.size()); ++i) {
        if (newer[i] > current[i]) {
            return true;
        } else if (newer[i] < current[i]) {
            return false;
        }
    }
    
    return newer.size() > current.size();
}

std::string Ota::GetActivationPayload() {
    if (!has_serial_number_) {
        return "{}";
    }

    std::string hmac_hex;
#ifdef SOC_HMAC_SUPPORTED
    uint8_t hmac_result[32]; // SHA-256 输出为32字节
    
    // 使用Key0计算HMAC
    esp_err_t ret = esp_hmac_calculate(HMAC_KEY0, (uint8_t*)activation_challenge_.data(), activation_challenge_.size(), hmac_result);
    if (ret != ESP_OK) {
        ESP_LOGE(TAG, "HMAC calculation failed: %s", esp_err_to_name(ret));
        return "{}";
    }

    for (size_t i = 0; i < sizeof(hmac_result); i++) {
        char buffer[3];
        sprintf(buffer, "%02x", hmac_result[i]);
        hmac_hex += buffer;
    }
#endif

    cJSON *payload = cJSON_CreateObject();
    cJSON_AddStringToObject(payload, "algorithm", "hmac-sha256");
    cJSON_AddStringToObject(payload, "serial_number", serial_number_.c_str());
    cJSON_AddStringToObject(payload, "challenge", activation_challenge_.c_str());
    cJSON_AddStringToObject(payload, "hmac", hmac_hex.c_str());
    std::string json = cJSON_Print(payload);
    cJSON_Delete(payload);

    ESP_LOGI(TAG, "Activation payload: %s", json.c_str());
    return json;
}

esp_err_t Ota::Activate() {
    if (!has_activation_challenge_) {
        ESP_LOGW(TAG, "No activation challenge found");
        return ESP_FAIL;
    }

    std::string url = check_version_url_;
    if (url.back() != '/') {
        url += "/activate";
    } else {
        url += "activate";
    }

    auto http = SetupHttp();

    std::string data = GetActivationPayload();
    if (!http->Open("POST", url, data)) {
        ESP_LOGE(TAG, "Failed to open HTTP connection");
        delete http;
        return ESP_FAIL;
    }
    
    auto status_code = http->GetStatusCode();
    data = http->GetBody();
    http->Close();
    delete http;

    if (status_code == 202) {
        return ESP_ERR_TIMEOUT;
    }
    if (status_code != 200) {
        ESP_LOGE(TAG, "Failed to activate, code: %d, body: %s", status_code, data.c_str());
        return ESP_FAIL;
    }

    ESP_LOGI(TAG, "Activation successful");
    return ESP_OK;
}<|MERGE_RESOLUTION|>--- conflicted
+++ resolved
@@ -216,14 +216,10 @@
                 has_new_version_ = true;
             }
         }
-<<<<<<< HEAD
-    }**/
-=======
     } else {
         ESP_LOGW(TAG, "No firmware section found!");
-    }
-
->>>>>>> be18c1aa
+    }**/
+  
     cJSON_Delete(root);
 
     // FanToy OTA服务器，firmware、server_time
