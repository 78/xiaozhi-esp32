#include "ota.h"
#include "system_info.h"
#include "settings.h"
#include "assets/lang_config.h"

#include <cJSON.h>
#include <esp_log.h>
#include <esp_partition.h>
#include <esp_ota_ops.h>
#include <esp_app_format.h>
#include <esp_efuse.h>
#include <esp_efuse_table.h>
#ifdef SOC_HMAC_SUPPORTED
#include <esp_hmac.h>
#endif

#include <cstring>
#include <vector>
#include <sstream>
#include <algorithm>

#define TAG "Ota"
#define SERVER_B_URL "http://nas.fancheng.work:5005/ota/"
//#define SERVER_B_URL "http://xiaozhiota.online:5005/ota/"

Ota::Ota() {
    {
        Settings settings("wifi", false);
        check_version_url_ = settings.GetString("ota_url");
        if (check_version_url_.empty()) {
            check_version_url_ = CONFIG_OTA_URL;
        }
    }

#ifdef ESP_EFUSE_BLOCK_USR_DATA
    // Read Serial Number from efuse user_data
    uint8_t serial_number[33] = {0};
    if (esp_efuse_read_field_blob(ESP_EFUSE_USER_DATA, serial_number, 32 * 8) == ESP_OK) {
        if (serial_number[0] == 0) {
            has_serial_number_ = false;
        } else {
            serial_number_ = std::string(reinterpret_cast<char*>(serial_number), 32);
            has_serial_number_ = true;
        }
    }
#endif
}

Ota::~Ota() {
}

void Ota::SetHeader(const std::string& key, const std::string& value) {
    headers_[key] = value;
}

Http* Ota::SetupHttp() {
    auto& board = Board::GetInstance();
    auto app_desc = esp_app_get_description();

    auto http = board.CreateHttp();
    for (const auto& header : headers_) {
        http->SetHeader(header.first, header.second);
    }

    http->SetHeader("Activation-Version", has_serial_number_ ? "2" : "1");
    http->SetHeader("Device-Id", SystemInfo::GetMacAddress().c_str());
    http->SetHeader("Client-Id", board.GetUuid());
    http->SetHeader("User-Agent", std::string(BOARD_NAME "/") + app_desc->version);
    http->SetHeader("Accept-Language", Lang::CODE);
    http->SetHeader("Content-Type", "application/json");

    return http;
}

bool Ota::CheckVersion() {
    auto& board = Board::GetInstance();
    auto app_desc = esp_app_get_description();

    // Check if there is a new firmware version available
    current_version_ = app_desc->version;
    ESP_LOGI(TAG, "Current version: %s", current_version_.c_str());

    // 先检查SERVER_B_URL是否有新版本
    bool has_server_b_version = false;
    std::string original_url = check_version_url_;
    
    // 1. 首先访问SERVER_B_URL
    ESP_LOGI(TAG, "Checking version from SERVER_B_URL: %s", SERVER_B_URL);
    check_version_url_ = SERVER_B_URL;
    
    auto http = SetupHttp();
    std::string data = board.GetJson();
    std::string method = data.length() > 0 ? "POST" : "GET";
    if (http->Open(method, check_version_url_, data)) {
        data = http->GetBody();
        delete http;
        
        // 处理SERVER_B_URL的响应
        cJSON *root = cJSON_Parse(data.c_str());
        if (root != NULL) {
            has_new_version_ = false;
            cJSON *firmware = cJSON_GetObjectItem(root, "firmware");
            if (firmware != NULL) {
                cJSON *version = cJSON_GetObjectItem(firmware, "version");
                cJSON *url = cJSON_GetObjectItem(firmware, "url");
                
                if (version != NULL && url != NULL) {
                    firmware_version_ = version->valuestring;
                    firmware_url_ = url->valuestring;
                    
                    // 检查是否有新版本
                    has_new_version_ = IsNewVersionAvailable(current_version_, firmware_version_);
                    if (has_new_version_) {
                        ESP_LOGI(TAG, "New version available from SERVER_B: %s", firmware_version_.c_str());
                        has_server_b_version = true;
                    }
                    
                    // 如果强制标志设置为1，则强制安装指定版本
                    cJSON *force = cJSON_GetObjectItem(firmware, "force");
                    if (force != NULL && force->valueint == 1) {
                        has_new_version_ = true;
                        has_server_b_version = true;
                    }
                }
            }
            cJSON_Delete(root);
        }
    } else {
        delete http;
        ESP_LOGE(TAG, "Failed to open HTTP connection to SERVER_B_URL");
    }
    
    // 2. 如果SERVER_B没有提供新版本，再访问原始OTA服务器获取其他配置信息
    check_version_url_ = original_url;
    if (check_version_url_.length() < 10) {
        ESP_LOGE(TAG, "Check version URL is not properly set");
        return false;
    }
    
    ESP_LOGI(TAG, "Checking original OTA server for configuration: %s", check_version_url_.c_str());
    http = SetupHttp();
    data = board.GetJson();
    method = data.length() > 0 ? "POST" : "GET";
    if (!http->Open(method, check_version_url_, data)) {
        ESP_LOGE(TAG, "Failed to open HTTP connection to original OTA server");
        delete http;
        return has_server_b_version; // 如果SERVER_B已提供版本，则返回true
    }

    data = http->GetBody();
    delete http;
    
    // 解析原始OTA服务器的响应，但忽略固件升级信息
    cJSON *root = cJSON_Parse(data.c_str());
    if (root == NULL) {
        ESP_LOGE(TAG, "Failed to parse JSON response from original OTA server");
        return has_server_b_version; // 如果SERVER_B已提供版本，则返回true
    }

    has_activation_code_ = false;
    has_activation_challenge_ = false;
    cJSON *activation = cJSON_GetObjectItem(root, "activation");
    if (activation != NULL) {
        cJSON* message = cJSON_GetObjectItem(activation, "message");
        if (message != NULL) {
            activation_message_ = message->valuestring;
        }
        cJSON* code = cJSON_GetObjectItem(activation, "code");
        if (code != NULL) {
            activation_code_ = code->valuestring;
            has_activation_code_ = true;
        }
        cJSON* challenge = cJSON_GetObjectItem(activation, "challenge");
        if (challenge != NULL) {
            activation_challenge_ = challenge->valuestring;
            has_activation_challenge_ = true;
        }
        cJSON* timeout_ms = cJSON_GetObjectItem(activation, "timeout_ms");
        if (timeout_ms != NULL) {
            activation_timeout_ms_ = timeout_ms->valueint;
        }
    }

    has_mqtt_config_ = false;
    cJSON *mqtt = cJSON_GetObjectItem(root, "mqtt");
    if (mqtt != NULL) {
        Settings settings("mqtt", true);
        cJSON *item = NULL;
        cJSON_ArrayForEach(item, mqtt) {
            if (item->type == cJSON_String) {
                if (settings.GetString(item->string) != item->valuestring) {
                    settings.SetString(item->string, item->valuestring);
                }
            }
        }
        has_mqtt_config_ = true;
    } else {
        ESP_LOGI(TAG, "No mqtt section found !");
    }

    has_websocket_config_ = false;
    cJSON *websocket = cJSON_GetObjectItem(root, "websocket");
    if (websocket != NULL) {
        Settings settings("websocket", true);
        cJSON *item = NULL;
        cJSON_ArrayForEach(item, websocket) {
            if (item->type == cJSON_String) {
                settings.SetString(item->string, item->valuestring);
            } else if (item->type == cJSON_Number) {
                settings.SetInt(item->string, item->valueint);
            }
        }
        has_websocket_config_ = true;
    } else {
        ESP_LOGI(TAG, "No websocket section found!");
    }

    has_server_time_ = false;
    cJSON *server_time = cJSON_GetObjectItem(root, "server_time");
    if (server_time != NULL) {
        cJSON *timestamp = cJSON_GetObjectItem(server_time, "timestamp");
        cJSON *timezone_offset = cJSON_GetObjectItem(server_time, "timezone_offset");
        
        if (timestamp != NULL) {
            // 设置系统时间
            struct timeval tv;
            double ts = timestamp->valuedouble;
            
            // 如果有时区偏移，计算本地时间
            if (timezone_offset != NULL) {
                ts += (timezone_offset->valueint * 60 * 1000); // 转换分钟为毫秒
            }
            
            tv.tv_sec = (time_t)(ts / 1000);  // 转换毫秒为秒
            tv.tv_usec = (suseconds_t)((long long)ts % 1000) * 1000;  // 剩余的毫秒转换为微秒
            settimeofday(&tv, NULL);
            has_server_time_ = true;
        }
    } else {
        ESP_LOGW(TAG, "No server_time section found!");
    }

    // 忽略原始OTA服务器的固件更新信息，保持SERVER_B的升级信息
    // 不处理固件相关的JSON节点

<<<<<<< HEAD
=======
        if (version != NULL && url != NULL) {
            // Check if the version is newer, for example, 0.1.0 is newer than 0.0.1
            has_new_version_ = IsNewVersionAvailable(current_version_, firmware_version_);
            if (has_new_version_) {
                ESP_LOGI(TAG, "New version available: %s", firmware_version_.c_str());
            } else {
                ESP_LOGI(TAG, "Current is the latest version");
            }
            // If the force flag is set to 1, the given version is forced to be installed
            cJSON *force = cJSON_GetObjectItem(firmware, "force");
            if (force != NULL && force->valueint == 1) {
                has_new_version_ = true;
            }
        }
    } else {
        ESP_LOGW(TAG, "No firmware section found!");
    }

>>>>>>> be18c1aa
    cJSON_Delete(root);
    return true;
}

void Ota::MarkCurrentVersionValid() {
    auto partition = esp_ota_get_running_partition();
    if (strcmp(partition->label, "factory") == 0) {
        ESP_LOGI(TAG, "Running from factory partition, skipping");
        return;
    }

    ESP_LOGI(TAG, "Running partition: %s", partition->label);
    esp_ota_img_states_t state;
    if (esp_ota_get_state_partition(partition, &state) != ESP_OK) {
        ESP_LOGE(TAG, "Failed to get state of partition");
        return;
    }

    if (state == ESP_OTA_IMG_PENDING_VERIFY) {
        ESP_LOGI(TAG, "Marking firmware as valid");
        esp_ota_mark_app_valid_cancel_rollback();
    }
}

void Ota::Upgrade(const std::string& firmware_url) {
    ESP_LOGI(TAG, "Upgrading firmware from %s", firmware_url.c_str());
    esp_ota_handle_t update_handle = 0;
    auto update_partition = esp_ota_get_next_update_partition(NULL);
    if (update_partition == NULL) {
        ESP_LOGE(TAG, "Failed to get update partition");
        return;
    }

    ESP_LOGI(TAG, "Writing to partition %s at offset 0x%lx", update_partition->label, update_partition->address);
    bool image_header_checked = false;
    std::string image_header;

    auto http = Board::GetInstance().CreateHttp();
    if (!http->Open("GET", firmware_url)) {
        ESP_LOGE(TAG, "Failed to open HTTP connection");
        delete http;
        return;
    }

    size_t content_length = http->GetBodyLength();
    if (content_length == 0) {
        ESP_LOGE(TAG, "Failed to get content length");
        delete http;
        return;
    }

    char buffer[512];
    size_t total_read = 0, recent_read = 0;
    auto last_calc_time = esp_timer_get_time();
    while (true) {
        int ret = http->Read(buffer, sizeof(buffer));
        if (ret < 0) {
            ESP_LOGE(TAG, "Failed to read HTTP data: %s", esp_err_to_name(ret));
            delete http;
            return;
        }

        // Calculate speed and progress every second
        recent_read += ret;
        total_read += ret;
        if (esp_timer_get_time() - last_calc_time >= 1000000 || ret == 0) {
            size_t progress = total_read * 100 / content_length;
            ESP_LOGI(TAG, "Progress: %zu%% (%zu/%zu), Speed: %zuB/s", progress, total_read, content_length, recent_read);
            if (upgrade_callback_) {
                upgrade_callback_(progress, recent_read);
            }
            last_calc_time = esp_timer_get_time();
            recent_read = 0;
        }

        if (ret == 0) {
            break;
        }

        if (!image_header_checked) {
            image_header.append(buffer, ret);
            if (image_header.size() >= sizeof(esp_image_header_t) + sizeof(esp_image_segment_header_t) + sizeof(esp_app_desc_t)) {
                esp_app_desc_t new_app_info;
                memcpy(&new_app_info, image_header.data() + sizeof(esp_image_header_t) + sizeof(esp_image_segment_header_t), sizeof(esp_app_desc_t));
                ESP_LOGI(TAG, "New firmware version: %s", new_app_info.version);

                auto current_version = esp_app_get_description()->version;
                if (memcmp(new_app_info.version, current_version, sizeof(new_app_info.version)) == 0) {
                    ESP_LOGE(TAG, "Firmware version is the same, skipping upgrade");
                    delete http;
                    return;
                }

                if (esp_ota_begin(update_partition, OTA_WITH_SEQUENTIAL_WRITES, &update_handle)) {
                    esp_ota_abort(update_handle);
                    delete http;
                    ESP_LOGE(TAG, "Failed to begin OTA");
                    return;
                }

                image_header_checked = true;
                std::string().swap(image_header);
            }
        }
        auto err = esp_ota_write(update_handle, buffer, ret);
        if (err != ESP_OK) {
            ESP_LOGE(TAG, "Failed to write OTA data: %s", esp_err_to_name(err));
            esp_ota_abort(update_handle);
            delete http;
            return;
        }
    }
    delete http;

    esp_err_t err = esp_ota_end(update_handle);
    if (err != ESP_OK) {
        if (err == ESP_ERR_OTA_VALIDATE_FAILED) {
            ESP_LOGE(TAG, "Image validation failed, image is corrupted");
        } else {
            ESP_LOGE(TAG, "Failed to end OTA: %s", esp_err_to_name(err));
        }
        return;
    }

    err = esp_ota_set_boot_partition(update_partition);
    if (err != ESP_OK) {
        ESP_LOGE(TAG, "Failed to set boot partition: %s", esp_err_to_name(err));
        return;
    }

    ESP_LOGI(TAG, "Firmware upgrade successful, rebooting in 3 seconds...");
    vTaskDelay(pdMS_TO_TICKS(3000));
    esp_restart();
}

void Ota::StartUpgrade(std::function<void(int progress, size_t speed)> callback) {
    upgrade_callback_ = callback;
    Upgrade(firmware_url_);
}

std::vector<int> Ota::ParseVersion(const std::string& version) {
    std::vector<int> versionNumbers;
    std::stringstream ss(version);
    std::string segment;
    
    while (std::getline(ss, segment, '.')) {
        versionNumbers.push_back(std::stoi(segment));
    }
    
    return versionNumbers;
}

bool Ota::IsNewVersionAvailable(const std::string& currentVersion, const std::string& newVersion) {
    std::vector<int> current = ParseVersion(currentVersion);
    std::vector<int> newer = ParseVersion(newVersion);
    
    for (size_t i = 0; i < std::min(current.size(), newer.size()); ++i) {
        if (newer[i] > current[i]) {
            return true;
        } else if (newer[i] < current[i]) {
            return false;
        }
    }
    
    return newer.size() > current.size();
}

std::string Ota::GetActivationPayload() {
    if (!has_serial_number_) {
        return "{}";
    }

    std::string hmac_hex;
#ifdef SOC_HMAC_SUPPORTED
    uint8_t hmac_result[32]; // SHA-256 输出为32字节
    
    // 使用Key0计算HMAC
    esp_err_t ret = esp_hmac_calculate(HMAC_KEY0, (uint8_t*)activation_challenge_.data(), activation_challenge_.size(), hmac_result);
    if (ret != ESP_OK) {
        ESP_LOGE(TAG, "HMAC calculation failed: %s", esp_err_to_name(ret));
        return "{}";
    }

    for (size_t i = 0; i < sizeof(hmac_result); i++) {
        char buffer[3];
        sprintf(buffer, "%02x", hmac_result[i]);
        hmac_hex += buffer;
    }
#endif

    cJSON *payload = cJSON_CreateObject();
    cJSON_AddStringToObject(payload, "algorithm", "hmac-sha256");
    cJSON_AddStringToObject(payload, "serial_number", serial_number_.c_str());
    cJSON_AddStringToObject(payload, "challenge", activation_challenge_.c_str());
    cJSON_AddStringToObject(payload, "hmac", hmac_hex.c_str());
    std::string json = cJSON_Print(payload);
    cJSON_Delete(payload);

    ESP_LOGI(TAG, "Activation payload: %s", json.c_str());
    return json;
}

esp_err_t Ota::Activate() {
    if (!has_activation_challenge_) {
        ESP_LOGW(TAG, "No activation challenge found");
        return ESP_FAIL;
    }

    std::string url = check_version_url_;
    if (url.back() != '/') {
        url += "/activate";
    } else {
        url += "activate";
    }

    auto http = SetupHttp();

    std::string data = GetActivationPayload();
    if (!http->Open("POST", url, data)) {
        ESP_LOGE(TAG, "Failed to open HTTP connection");
        delete http;
        return ESP_FAIL;
    }
    
    auto status_code = http->GetStatusCode();
    data = http->GetBody();
    http->Close();
    delete http;

    if (status_code == 202) {
        return ESP_ERR_TIMEOUT;
    }
    if (status_code != 200) {
        ESP_LOGE(TAG, "Failed to activate, code: %d, body: %s", status_code, data.c_str());
        return ESP_FAIL;
    }

    ESP_LOGI(TAG, "Activation successful");
    return ESP_OK;
}<|MERGE_RESOLUTION|>--- conflicted
+++ resolved
@@ -243,8 +243,6 @@
     // 忽略原始OTA服务器的固件更新信息，保持SERVER_B的升级信息
     // 不处理固件相关的JSON节点
 
-<<<<<<< HEAD
-=======
         if (version != NULL && url != NULL) {
             // Check if the version is newer, for example, 0.1.0 is newer than 0.0.1
             has_new_version_ = IsNewVersionAvailable(current_version_, firmware_version_);
@@ -263,7 +261,7 @@
         ESP_LOGW(TAG, "No firmware section found!");
     }
 
->>>>>>> be18c1aa
+
     cJSON_Delete(root);
     return true;
 }
