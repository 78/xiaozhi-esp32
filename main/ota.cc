--- conflicted
+++ resolved
@@ -242,28 +242,6 @@
 
     // 忽略原始OTA服务器的固件更新信息，保持SERVER_B的升级信息
     // 不处理固件相关的JSON节点
-
-<<<<<<< HEAD
-=======
-        if (version != NULL && url != NULL) {
-            // Check if the version is newer, for example, 0.1.0 is newer than 0.0.1
-            has_new_version_ = IsNewVersionAvailable(current_version_, firmware_version_);
-            if (has_new_version_) {
-                ESP_LOGI(TAG, "New version available: %s", firmware_version_.c_str());
-            } else {
-                ESP_LOGI(TAG, "Current is the latest version");
-            }
-            // If the force flag is set to 1, the given version is forced to be installed
-            cJSON *force = cJSON_GetObjectItem(firmware, "force");
-            if (force != NULL && force->valueint == 1) {
-                has_new_version_ = true;
-            }
-        }
-    } else {
-        ESP_LOGW(TAG, "No firmware section found!");
-    }
-
->>>>>>> be18c1aa
     cJSON_Delete(root);
     return true;
 }
