--- conflicted
+++ resolved
@@ -99,12 +99,7 @@
     // Parse the JSON response and check if the version is newer
     // If it is, set has_new_version_ to true and store the new version and URL
     
-<<<<<<< HEAD
-    ESP_LOGI(TAG, "response: %s", response.c_str());
-    cJSON *root = cJSON_Parse(response.c_str());
-=======
     cJSON *root = cJSON_Parse(data.c_str());
->>>>>>> dff8f9cb
     if (root == NULL) {
         ESP_LOGE(TAG, "Failed to parse JSON response");
         return false;
