#include <BuiltinLed.h>
#include <TcpTransport.h>
#include <TlsTransport.h>
#include <Ml307SslTransport.h>
#include <WifiConfigurationAp.h>
#include <WifiStation.h>
#include <SystemInfo.h>

#include <cstring>
#include <esp_log.h>
#include <cJSON.h>
#include <driver/gpio.h>

#include "Application.h"
#include "lv_gui.h"

#define TAG "Application"

char ask_text[256] = {0}; // 存储提问的文字
char minimax_content[2048] = {0};
int ask_flag = 0;
int answer_flag = 0;
extern lv_obj_t *label1;
extern lv_obj_t *label_reply;
Application::Application()
    : boot_button_((gpio_num_t)CONFIG_BOOT_BUTTON_GPIO),
      volume_up_button_((gpio_num_t)CONFIG_VOLUME_UP_BUTTON_GPIO),
      volume_down_button_((gpio_num_t)CONFIG_VOLUME_DOWN_BUTTON_GPIO),
#ifdef CONFIG_USE_DISPLAY
      display_(CONFIG_DISPLAY_SDA_PIN, CONFIG_DISPLAY_SCL_PIN),
#endif
#ifdef CONFIG_USE_ML307
<<<<<<< HEAD
      ,
=======
>>>>>>> fe05a039
      ml307_at_modem_(CONFIG_ML307_TX_PIN, CONFIG_ML307_RX_PIN, 4096),
      http_(ml307_at_modem_),
#else
<<<<<<< HEAD
      ,
      http_(),
      firmware_upgrade_(http_)
#endif
#ifdef CONFIG_USE_DISPLAY
      ,
      display_(CONFIG_DISPLAY_SDA_PIN, CONFIG_DISPLAY_SCL_PIN)
=======
      http_(),
>>>>>>> fe05a039
#endif
      firmware_upgrade_(http_)
{
    event_group_ = xEventGroupCreate();

<<<<<<< HEAD
    opus_encoder_.Configure(CONFIG_AUDIO_INPUT_SAMPLE_RATE, 1);
    opus_decoder_ = opus_decoder_create(opus_decode_sample_rate_, 1, NULL);
    if (opus_decode_sample_rate_ != CONFIG_AUDIO_OUTPUT_SAMPLE_RATE)
    {
        opus_resampler_.Configure(opus_decode_sample_rate_, CONFIG_AUDIO_OUTPUT_SAMPLE_RATE);
=======
    opus_encoder_.Configure(16000, 1);
    opus_decoder_ = opus_decoder_create(opus_decode_sample_rate_, 1, NULL);
    if (opus_decode_sample_rate_ != CONFIG_AUDIO_OUTPUT_SAMPLE_RATE) {
        output_resampler_.Configure(CONFIG_AUDIO_OUTPUT_SAMPLE_RATE, opus_decode_sample_rate_);
    }
    if (16000 != CONFIG_AUDIO_INPUT_SAMPLE_RATE) {
        input_resampler_.Configure(CONFIG_AUDIO_INPUT_SAMPLE_RATE, 16000);
>>>>>>> fe05a039
    }

    firmware_upgrade_.SetCheckVersionUrl(CONFIG_OTA_VERSION_URL);
    firmware_upgrade_.SetHeader("Device-Id", SystemInfo::GetMacAddress().c_str());
}

Application::~Application()
{
    if (opus_decoder_ != nullptr)
    {
        opus_decoder_destroy(opus_decoder_);
    }
    if (audio_encode_task_stack_ != nullptr)
    {
        free(audio_encode_task_stack_);
    }

    vEventGroupDelete(event_group_);
}

void Application::CheckNewVersion()
{
    // Check if there is a new firmware version available
    firmware_upgrade_.CheckVersion();
    if (firmware_upgrade_.HasNewVersion())
    {
        // Wait for the chat state to be idle
        while (chat_state_ != kChatStateIdle)
        {
            vTaskDelay(100);
        }
        SetChatState(kChatStateUpgrading);
        firmware_upgrade_.StartUpgrade([this](int progress, size_t speed)
                                       {
#ifdef CONFIG_USE_DISPLAY
                                           char buffer[64];
                                           snprintf(buffer, sizeof(buffer), "Upgrading...\n %d%% %zuKB/s", progress, speed / 1024);
                                           display_.SetText(buffer);
#endif
                                       });
        // If upgrade success, the device will reboot and never reach here
        ESP_LOGI(TAG, "Firmware upgrade failed...");
        SetChatState(kChatStateIdle);
    }
    else
    {
        firmware_upgrade_.MarkCurrentVersionValid();
    }
}

#ifdef CONFIG_USE_DISPLAY

#ifdef CONFIG_USE_ML307
static std::string csq_to_string(int csq)
{
    if (csq == -1)
    {
        return "No network";
    }
    else if (csq >= 0 && csq <= 9)
    {
        return "Very bad";
    }
    else if (csq >= 10 && csq <= 14)
    {
        return "Bad";
    }
    else if (csq >= 15 && csq <= 19)
    {
        return "Fair";
    }
    else if (csq >= 20 && csq <= 24)
    {
        return "Good";
    }
    else if (csq >= 25 && csq <= 31)
    {
        return "Very good";
    }
    return "Invalid";
}
#else
static std::string rssi_to_string(int rssi)
{
    if (rssi >= -55)
    {
        return "Very good";
    }
    else if (rssi >= -65)
    {
        return "Good";
    }
    else if (rssi >= -75)
    {
        return "Fair";
    }
    else if (rssi >= -85)
    {
        return "Poor";
    }
    else
    {
        return "No network";
    }
}
#endif

void Application::UpdateDisplay()
{
    while (true)
    {
        if (chat_state_ == kChatStateIdle)
        {
#ifdef CONFIG_USE_ML307
            std::string network_name = ml307_at_modem_.GetCarrierName();
            int signal_quality = ml307_at_modem_.GetCsq();
            if (signal_quality == -1)
            {
                network_name = "No network";
            }
            else
            {
                ESP_LOGI(TAG, "%s CSQ: %d", network_name.c_str(), signal_quality);
                display_.SetText(network_name + "\n" + csq_to_string(signal_quality) + " (" + std::to_string(signal_quality) + ")");
            }
#else
            auto &wifi_station = WifiStation::GetInstance();
            int8_t rssi = wifi_station.GetRssi();
            display_.SetText(wifi_station.GetSsid() + "\n" + rssi_to_string(rssi) + " (" + std::to_string(rssi) + ")");
#endif
        }
        vTaskDelay(pdMS_TO_TICKS(10 * 1000));
    }
}
#endif

void Application::Start()
{
    auto &builtin_led = BuiltinLed::GetInstance();
#ifdef CONFIG_USE_ML307
    builtin_led.SetBlue();
    builtin_led.StartContinuousBlink(100);
    ml307_at_modem_.SetDebug(false);
    ml307_at_modem_.SetBaudRate(921600);
    // Print the ML307 modem information
    std::string module_name = ml307_at_modem_.GetModuleName();
    ESP_LOGI(TAG, "ML307 Module: %s", module_name.c_str());
#ifdef CONFIG_USE_DISPLAY
    display_.SetText(std::string("Wait for network\n") + module_name);
#endif
    ml307_at_modem_.ResetConnections();
    ml307_at_modem_.WaitForNetworkReady();

    std::string imei = ml307_at_modem_.GetImei();
    std::string iccid = ml307_at_modem_.GetIccid();
    ESP_LOGI(TAG, "ML307 IMEI: %s", imei.c_str());
    ESP_LOGI(TAG, "ML307 ICCID: %s", iccid.c_str());

    // If low power, the material ready event will be triggered by the modem because of a reset
    ml307_at_modem_.OnMaterialReady([this]() {
        ESP_LOGI(TAG, "ML307 material ready");
        Schedule([this]() {
            SetChatState(kChatStateIdle);
        });
    });

    // Set the board type for OTA
    std::string carrier_name = ml307_at_modem_.GetCarrierName();
    int csq = ml307_at_modem_.GetCsq();
    std::string board_json = std::string("{\"type\":\"compact.4g\",");
    board_json += "\"revision\":\"" + module_name + "\",";
    board_json += "\"carrier\":\"" + carrier_name + "\",";
    board_json += "\"csq\":\"" + std::to_string(csq) + "\",";
    board_json += "\"imei\":\"" + imei + "\",";
    board_json += "\"iccid\":\"" + iccid + "\"}";
    firmware_upgrade_.SetBoardJson(board_json);
#else
    // Try to connect to WiFi, if failed, launch the WiFi configuration AP
    auto &wifi_station = WifiStation::GetInstance();
#ifdef CONFIG_USE_DISPLAY
    display_.SetText(std::string("Connect to WiFi\n") + wifi_station.GetSsid());
#endif
    label_ask_set_text("联网中...");
    builtin_led.SetBlue();
    builtin_led.StartContinuousBlink(100);
    wifi_station.Start();
    if (!wifi_station.IsConnected())
    {
        builtin_led.SetBlue();
        builtin_led.Blink(1000, 500);
        auto &wifi_ap = WifiConfigurationAp::GetInstance();
        wifi_ap.SetSsidPrefix("Xiaozhi");
        label_reply_set_text("请用手机连接Xiaozhi开头Wifi,连接成功后进入192.168.4.1进行配网，配网完成进入https://xiaozhi.me/注册后输入验证码配置");
#ifdef CONFIG_USE_DISPLAY
        display_.SetText(wifi_ap.GetSsid() + "\n" + wifi_ap.GetWebServerUrl());
#endif
        wifi_ap.Start();
        return;
    }

    // Set the board type for OTA
    std::string board_json = std::string("{\"type\":\"compact.wifi\",");
    board_json += "\"ssid\":\"" + wifi_station.GetSsid() + "\",";
    board_json += "\"rssi\":" + std::to_string(wifi_station.GetRssi()) + ",";
    board_json += "\"channel\":" + std::to_string(wifi_station.GetChannel()) + ",";
    board_json += "\"ip\":\"" + wifi_station.GetIpAddress() + "\",";
    board_json += "\"mac\":\"" + SystemInfo::GetMacAddress() + "\"}";
    firmware_upgrade_.SetBoardJson(board_json);
#endif
<<<<<<< HEAD
    label_ask_set_text("网络连接成功");
    audio_device_.OnInputData([this](const int16_t *data, int size)
                              {
#ifdef CONFIG_USE_AFE_SR
                                  if (audio_processor_.IsRunning())
                                  {
                                      audio_processor_.Input(data, size);
                                  }
                                  if (wake_word_detect_.IsDetectionRunning())
                                  {
                                      wake_word_detect_.Feed(data, size);
                                  }
#else
                                  std::vector<int16_t> pcm(data, data + size);
                                  Schedule([this, pcm = std::move(pcm)]()
                                           {
=======

    audio_device_.Initialize();
    audio_device_.OnInputData([this](std::vector<int16_t>&& data) {
        if (16000 != CONFIG_AUDIO_INPUT_SAMPLE_RATE) {
            if (audio_device_.input_channels() == 2) {
                auto left_channel = std::vector<int16_t>(data.size() / 2);
                auto right_channel = std::vector<int16_t>(data.size() / 2);
                for (size_t i = 0, j = 0; i < left_channel.size(); ++i, j += 2) {
                    left_channel[i] = data[j];
                    right_channel[i] = data[j + 1];
                }
                auto resampled_left = std::vector<int16_t>(input_resampler_.GetOutputSamples(left_channel.size()));
                auto resampled_right = std::vector<int16_t>(input_resampler_.GetOutputSamples(right_channel.size()));
                input_resampler_.Process(left_channel.data(), left_channel.size(), resampled_left.data());
                input_resampler_.Process(right_channel.data(), right_channel.size(), resampled_right.data());
                data.resize(resampled_left.size() + resampled_right.size());
                for (size_t i = 0, j = 0; i < resampled_left.size(); ++i, j += 2) {
                    data[j] = resampled_left[i];
                    data[j + 1] = resampled_right[i];
                }
            } else {
                auto resampled = std::vector<int16_t>(input_resampler_.GetOutputSamples(data.size()));
                input_resampler_.Process(data.data(), data.size(), resampled.data());
                data = std::move(resampled);
            }
        }
#ifdef CONFIG_USE_AFE_SR
        if (audio_processor_.IsRunning()) {
            audio_processor_.Input(data);
        }
        if (wake_word_detect_.IsDetectionRunning()) {
            wake_word_detect_.Feed(data);
        }
#else
        Schedule([this, data = std::move(data)]() {
>>>>>>> fe05a039
            if (chat_state_ == kChatStateListening) {
                std::lock_guard<std::mutex> lock(mutex_);
                audio_encode_queue_.emplace_back(std::move(data));
                cv_.notify_all();
            } });
#endif
                              });

    // OPUS encoder / decoder use a lot of stack memory
    const size_t opus_stack_size = 4096 * 8;
    audio_encode_task_stack_ = (StackType_t *)heap_caps_malloc(opus_stack_size, MALLOC_CAP_SPIRAM | MALLOC_CAP_8BIT);
    audio_encode_task_ = xTaskCreateStatic([](void *arg)
                                           {
        Application* app = (Application*)arg;
        app->AudioEncodeTask();
        vTaskDelete(NULL); }, "opus_encode", opus_stack_size, this, 1, audio_encode_task_stack_, &audio_encode_task_buffer_);

    xTaskCreate([](void *arg)
                {
        Application* app = (Application*)arg;
        app->AudioPlayTask();
<<<<<<< HEAD
        vTaskDelete(NULL); }, "play_audio", 4096 * 2, this, 5, NULL);

#ifdef CONFIG_USE_AFE_SR
    wake_word_detect_.OnVadStateChange([this](bool speaking)
                                       { Schedule([this, speaking]()
                                                  {
=======
        vTaskDelete(NULL);
    }, "play_audio", 4096 * 4, this, 4, NULL);

#ifdef CONFIG_USE_AFE_SR
    wake_word_detect_.Initialize(audio_device_.input_channels(), audio_device_.input_reference());
    wake_word_detect_.OnVadStateChange([this](bool speaking) {
        Schedule([this, speaking]() {
>>>>>>> fe05a039
            auto& builtin_led = BuiltinLed::GetInstance();
            if (chat_state_ == kChatStateListening) {
                if (speaking) {
                    builtin_led.SetRed(32);
                } else {
                    builtin_led.SetRed(8);
                }
                builtin_led.TurnOn();
            } }); });

    wake_word_detect_.OnWakeWordDetected([this]()
                                         { Schedule([this]()
                                                    {
            if (chat_state_ == kChatStateIdle) {
                // Encode the wake word data and start websocket client at the same time
                // They both consume a lot of time (700ms), so we can do them in parallel
                wake_word_detect_.EncodeWakeWordData();

                SetChatState(kChatStateConnecting);
                if (ws_client_ == nullptr) {
                    StartWebSocketClient();
                }
                if (ws_client_ && ws_client_->IsConnected()) {
                    auto encoded = wake_word_detect_.GetWakeWordStream();
                    // Send the wake word data to the server
                    ws_client_->Send(encoded.data(), encoded.size(), true);
                    opus_encoder_.ResetState();
                    // Send a ready message to indicate the server that the wake word data is sent
                    SetChatState(kChatStateWakeWordDetected);
                    // If connected, the hello message is already sent, so we can start communication
                    audio_processor_.Start();
                    ESP_LOGI(TAG, "Audio processor started");
                } else {
                    SetChatState(kChatStateIdle);
                }
            } else if (chat_state_ == kChatStateSpeaking) {
                break_speaking_ = true;
            }

            // Resume detection
            wake_word_detect_.StartDetection(); }); });
    wake_word_detect_.StartDetection();

<<<<<<< HEAD
    audio_processor_.OnOutput([this](std::vector<int16_t> &&data)
                              { Schedule([this, data = std::move(data)]()
                                         {
=======
    audio_processor_.Initialize(audio_device_.input_channels(), audio_device_.input_reference());
    audio_processor_.OnOutput([this](std::vector<int16_t>&& data) {
        Schedule([this, data = std::move(data)]() {
>>>>>>> fe05a039
            if (chat_state_ == kChatStateListening) {
                std::lock_guard<std::mutex> lock(mutex_);
                audio_encode_queue_.emplace_back(std::move(data));
                cv_.notify_all();
            } }); });
#endif

    // Blink the LED to indicate the device is running
    builtin_led.SetGreen();
    builtin_led.BlinkOnce();

<<<<<<< HEAD
    button_.OnClick([this]()
                    { Schedule([this]()
                               {
=======
    boot_button_.OnClick([this]() {
        Schedule([this]() {
>>>>>>> fe05a039
            if (chat_state_ == kChatStateIdle) {
                SetChatState(kChatStateConnecting);
                StartWebSocketClient();

                if (ws_client_ && ws_client_->IsConnected()) {
                    opus_encoder_.ResetState();
#ifdef CONFIG_USE_AFE_SR
                    audio_processor_.Start();
#endif
                    SetChatState(kChatStateListening);
                    ESP_LOGI(TAG, "Communication started");
                } else {
                    SetChatState(kChatStateIdle);
                }
            } else if (chat_state_ == kChatStateSpeaking) {
                break_speaking_ = true;
            } else if (chat_state_ == kChatStateListening) {
                if (ws_client_ && ws_client_->IsConnected()) {
                    ws_client_->Close();
                    sr_anim_stop();
                }
            } }); });

<<<<<<< HEAD
    xTaskCreate([](void *arg)
                {
=======
    volume_up_button_.OnClick([this]() {
        Schedule([this]() {
            auto volume = audio_device_.output_volume() + 10;
            if (volume > 100) {
                volume = 100;
            }
            audio_device_.SetOutputVolume(volume);
#ifdef CONFIG_USE_DISPLAY
            display_.ShowNotification("Volume\n" + std::to_string(volume));
#endif
        });
    });

    volume_up_button_.OnLongPress([this]() {
        Schedule([this]() {
            audio_device_.SetOutputVolume(100);
#ifdef CONFIG_USE_DISPLAY
            display_.ShowNotification("Volume\n100");
#endif
        });
    });

    volume_down_button_.OnClick([this]() {
        Schedule([this]() {
            auto volume = audio_device_.output_volume() - 10;
            if (volume < 0) {
                volume = 0;
            }
            audio_device_.SetOutputVolume(volume);
#ifdef CONFIG_USE_DISPLAY
            display_.ShowNotification("Volume\n" + std::to_string(volume));
#endif
        });
    });

    volume_down_button_.OnLongPress([this]() {
        Schedule([this]() {
            audio_device_.SetOutputVolume(0);
#ifdef CONFIG_USE_DISPLAY
            display_.ShowNotification("Volume\n0");
#endif
        });
    });

    xTaskCreate([](void* arg) {
>>>>>>> fe05a039
        Application* app = (Application*)arg;
        app->MainLoop();
        vTaskDelete(NULL); }, "main_loop", 4096 * 2, this, 5, NULL);
    label_ask_set_text("可以唤醒我啦");
    // Launch a task to check for new firmware version
    xTaskCreate([](void* arg) {
        Application* app = (Application*)arg;
        app->CheckNewVersion();
        vTaskDelete(NULL);
    }, "check_new_version", 4096 * 1, this, 1, NULL);

#ifdef CONFIG_USE_DISPLAY
    // Launch a task to update the display
    xTaskCreate([](void *arg)
                {
        Application* app = (Application*)arg;
        app->UpdateDisplay();
        vTaskDelete(NULL); }, "update_display", 4096, this, 1, NULL);
#endif
}

void Application::Schedule(std::function<void()> callback)
{
    std::lock_guard<std::mutex> lock(mutex_);
    main_tasks_.push_back(callback);
    cv_.notify_all();
}

// The Main Loop controls the chat state and websocket connection
// If other tasks need to access the websocket or chat state,
// they should use Schedule to call this function
void Application::MainLoop()
{
    while (true)
    {
        std::unique_lock<std::mutex> lock(mutex_);
        cv_.wait(lock, [this]()
                 { return !main_tasks_.empty(); });
        auto task = std::move(main_tasks_.front());
        main_tasks_.pop_front();
        lock.unlock();
        task();
    }
}

void Application::SetChatState(ChatState state)
{
    const char *state_str[] = {
        "idle",
        "connecting",
        "listening",
        "speaking",
        "wake_word_detected",
        "testing",
        "upgrading",
        "unknown"};
    chat_state_ = state;
    ESP_LOGI(TAG, "STATE: %s", state_str[chat_state_]);

    auto &builtin_led = BuiltinLed::GetInstance();
    switch (chat_state_)
    {
    case kChatStateIdle:
        builtin_led.TurnOff();
        sr_anim_stop();
        label_ask_set_text("可以唤醒我啦");
        label_reply_set_text("");

        break;
    case kChatStateConnecting:
        builtin_led.SetBlue();
        builtin_led.TurnOn();
        break;
    case kChatStateListening:
        builtin_led.SetRed();
        builtin_led.TurnOn();

        sr_anim_start();
        label_ask_set_text("聆听中...");
        break;
    case kChatStateSpeaking:
        builtin_led.SetGreen();
        builtin_led.TurnOn();
        sr_anim_stop();
        break;
    case kChatStateWakeWordDetected:
        builtin_led.SetBlue();
        builtin_led.TurnOn();
        break;
    case kChatStateUpgrading:
        builtin_led.SetGreen();
        builtin_led.StartContinuousBlink(100);
        break;
    }

    if (ws_client_ && ws_client_->IsConnected())
    {
        cJSON *root = cJSON_CreateObject();
        cJSON_AddStringToObject(root, "type", "state");
        cJSON_AddStringToObject(root, "state", state_str[chat_state_]);
        char *json = cJSON_PrintUnformatted(root);

        std::lock_guard<std::mutex> lock(mutex_);
        ws_client_->Send(json);
        cJSON_Delete(root);
        free(json);
    }
}

BinaryProtocol *Application::AllocateBinaryProtocol(const uint8_t *payload, size_t payload_size)
{
    auto last_timestamp = 0;
    auto protocol = (BinaryProtocol *)heap_caps_malloc(sizeof(BinaryProtocol) + payload_size, MALLOC_CAP_SPIRAM);
    protocol->version = htons(PROTOCOL_VERSION);
    protocol->type = htons(0);
    protocol->reserved = 0;
    protocol->timestamp = htonl(last_timestamp);
    protocol->payload_size = htonl(payload_size);
    assert(sizeof(BinaryProtocol) == 16);
    memcpy(protocol->payload, payload, payload_size);
    return protocol;
}

void Application::AudioEncodeTask()
{
    ESP_LOGI(TAG, "Audio encode task started");
<<<<<<< HEAD
    while (true)
    {
        std::unique_lock<std::mutex> lock(mutex_);
        cv_.wait(lock, [this]()
                 { return !audio_encode_queue_.empty() || !audio_decode_queue_.empty(); });
=======
    const int max_audio_play_queue_size_ = 2;

    while (true) {
        std::unique_lock<std::mutex> lock(mutex_);
        cv_.wait(lock, [this]() {
            return !audio_encode_queue_.empty() || (!audio_decode_queue_.empty() && audio_play_queue_.size() < max_audio_play_queue_size_);
        });
>>>>>>> fe05a039

        if (!audio_encode_queue_.empty())
        {
            auto pcm = std::move(audio_encode_queue_.front());
            audio_encode_queue_.pop_front();
            lock.unlock();

            // Encode audio data
            opus_encoder_.Encode(pcm, [this](const uint8_t *opus, size_t opus_size)
                                 {
                auto protocol = AllocateBinaryProtocol(opus, opus_size);
                Schedule([this, protocol, opus_size]() {
                    if (ws_client_ && ws_client_->IsConnected()) {
                        if (!ws_client_->Send(protocol, sizeof(BinaryProtocol) + opus_size, true)) {
                            ESP_LOGE(TAG, "Failed to send audio data");
                        }
                    }
                    heap_caps_free(protocol);
                }); });
        }
        else if (!audio_decode_queue_.empty())
        {
            auto packet = std::move(audio_decode_queue_.front());
            audio_decode_queue_.pop_front();
            lock.unlock();

            int frame_size = opus_decode_sample_rate_ * opus_duration_ms_ / 1000;
            packet->pcm.resize(frame_size);

            int ret = opus_decode(opus_decoder_, packet->opus.data(), packet->opus.size(), packet->pcm.data(), frame_size, 0);
            if (ret < 0)
            {
                ESP_LOGE(TAG, "Failed to decode audio, error code: %d", ret);
                delete packet;
                continue;
            }

<<<<<<< HEAD
            if (opus_decode_sample_rate_ != CONFIG_AUDIO_OUTPUT_SAMPLE_RATE)
            {
                int target_size = opus_resampler_.GetOutputSamples(frame_size);
=======
            if (opus_decode_sample_rate_ != CONFIG_AUDIO_OUTPUT_SAMPLE_RATE) {
                int target_size = output_resampler_.GetOutputSamples(frame_size);
>>>>>>> fe05a039
                std::vector<int16_t> resampled(target_size);
                output_resampler_.Process(packet->pcm.data(), frame_size, resampled.data());
                packet->pcm = std::move(resampled);
            }

            std::lock_guard<std::mutex> lock(mutex_);
            audio_play_queue_.push_back(packet);
            cv_.notify_all();
        }
    }
}

void Application::HandleAudioPacket(AudioPacket *packet)
{
    switch (packet->type)
    {
    case kAudioPacketTypeData:
    {
        if (skip_to_end_)
        {
            break;
        }

        // This will block until the audio device has finished playing the audio
        audio_device_.OutputData(packet->pcm);

<<<<<<< HEAD
        if (break_speaking_)
        {
            break_speaking_ = false;
=======
        if (break_speaking_) {
>>>>>>> fe05a039
            skip_to_end_ = true;

            // Play a silence and skip to the end
            int frame_size = opus_decode_sample_rate_ / 1000 * opus_duration_ms_;
            std::vector<int16_t> silence(frame_size);
            bzero(silence.data(), silence.size() * sizeof(int16_t));
            audio_device_.OutputData(silence);
        }
        break;
    }
    case kAudioPacketTypeStart:
<<<<<<< HEAD
        Schedule([this]()
                 { SetChatState(kChatStateSpeaking); });
        break;
    case kAudioPacketTypeStop:
        skip_to_end_ = false;
        Schedule([this]()
                 { SetChatState(kChatStateListening); });
=======
        break_speaking_ = false;
        skip_to_end_ = false;
        Schedule([this]() {
            SetChatState(kChatStateSpeaking);
        });
        break;
    case kAudioPacketTypeStop:
        Schedule([this]() {
            SetChatState(kChatStateListening);
        });
>>>>>>> fe05a039
        break;
    case kAudioPacketTypeSentenceStart:
        ESP_LOGI(TAG, "<< %s", packet->text.c_str());
        // strcpy(ask_text, packet->text.c_str());
        memset(ask_text, 0, sizeof(ask_text));
        strcpy(ask_text, packet->text.c_str());
        biaoqing = Get_Set_Random(6);

        ESP_LOGI(TAG, "ask_text: %s biaoqing:%d", ask_text, biaoqing);
        // lv_label_set_text(label1, packet->text.c_str());
        label_reply_set_text(ask_text);
        // lv_label_set_text_fmt(label1, "我:%s", packet->text.c_str());
        break;
    case kAudioPacketTypeSentenceEnd:
        break;
    default:
        ESP_LOGI(TAG, "Unknown packet type: %d", packet->type);
        break;
    }

    delete packet;
}

void Application::AudioPlayTask()
{
    ESP_LOGI(TAG, "Audio play task started");

    while (true)
    {
        std::unique_lock<std::mutex> lock(mutex_);
        cv_.wait(lock, [this]()
                 { return !audio_play_queue_.empty(); });
        auto packet = std::move(audio_play_queue_.front());
        audio_play_queue_.pop_front();
        cv_.notify_all();
        lock.unlock();

        HandleAudioPacket(packet);
    }
}

void Application::SetDecodeSampleRate(int sample_rate)
{
    if (opus_decode_sample_rate_ == sample_rate)
    {
        return;
    }

    opus_decoder_destroy(opus_decoder_);
    opus_decode_sample_rate_ = sample_rate;
    opus_decoder_ = opus_decoder_create(opus_decode_sample_rate_, 1, NULL);
    if (opus_decode_sample_rate_ != CONFIG_AUDIO_OUTPUT_SAMPLE_RATE)
    {
        ESP_LOGI(TAG, "Resampling audio from %d to %d", opus_decode_sample_rate_, CONFIG_AUDIO_OUTPUT_SAMPLE_RATE);
        output_resampler_.Configure(opus_decode_sample_rate_, CONFIG_AUDIO_OUTPUT_SAMPLE_RATE);
    }
}

void Application::StartWebSocketClient()
{
    if (ws_client_ != nullptr)
    {
        ESP_LOGW(TAG, "WebSocket client already exists");
        delete ws_client_;
    }

    std::string url = CONFIG_WEBSOCKET_URL;
    std::string token = "Bearer " + std::string(CONFIG_WEBSOCKET_ACCESS_TOKEN);
#ifdef CONFIG_USE_ML307
    ws_client_ = new WebSocket(new Ml307SslTransport(ml307_at_modem_, 0));
#else
    if (url.find("wss://") == 0) {
        ws_client_ = new WebSocket(new TlsTransport());
    } else {
        ws_client_ = new WebSocket(new TcpTransport());
    }
#endif
    ws_client_->SetHeader("Authorization", token.c_str());
    ws_client_->SetHeader("Protocol-Version", std::to_string(PROTOCOL_VERSION).c_str());
    ws_client_->SetHeader("Device-Id", SystemInfo::GetMacAddress().c_str());

    ws_client_->OnConnected([this]()
                            {
        ESP_LOGI(TAG, "Websocket connected");
        
        // Send hello message to describe the client
        // keys: message type, version, wakeup_model, audio_params (format, sample_rate, channels)
        std::string message = "{";
        message += "\"type\":\"hello\",";
        message += "\"audio_params\":{";
        message += "\"format\":\"opus\", \"sample_rate\":16000, \"channels\":1";
        message += "}}";
        ws_client_->Send(message); });

    ws_client_->OnData([this](const char *data, size_t len, bool binary)
                       {
        if (binary) {
            auto protocol = (BinaryProtocol*)data;

            auto packet = new AudioPacket();
            packet->type = kAudioPacketTypeData;
            packet->timestamp = ntohl(protocol->timestamp);
            auto payload_size = ntohl(protocol->payload_size);
            packet->opus.resize(payload_size);
            memcpy(packet->opus.data(), protocol->payload, payload_size);

            std::lock_guard<std::mutex> lock(mutex_);
            audio_decode_queue_.push_back(packet);
            cv_.notify_all();
        } else {
            // Parse JSON data
            auto root = cJSON_Parse(data);
            auto type = cJSON_GetObjectItem(root, "type");
            if (type != NULL) {
                if (strcmp(type->valuestring, "tts") == 0) {
                    auto packet = new AudioPacket();
                    auto state = cJSON_GetObjectItem(root, "state");
                    if (strcmp(state->valuestring, "start") == 0) {
                        packet->type = kAudioPacketTypeStart;
                        auto sample_rate = cJSON_GetObjectItem(root, "sample_rate");
                        if (sample_rate != NULL) {
                            SetDecodeSampleRate(sample_rate->valueint);
                        }

                        // If the device is speaking, we need to break the speaking
                        break_speaking_ = true;
                        skip_to_end_ = true;
                    } else if (strcmp(state->valuestring, "stop") == 0) {
                        packet->type = kAudioPacketTypeStop;
                    } else if (strcmp(state->valuestring, "sentence_end") == 0) {
                        packet->type = kAudioPacketTypeSentenceEnd;
                    } else if (strcmp(state->valuestring, "sentence_start") == 0) {
                        packet->type = kAudioPacketTypeSentenceStart;
                        packet->text = cJSON_GetObjectItem(root, "text")->valuestring;
                    }

                    std::lock_guard<std::mutex> lock(mutex_);
                    audio_decode_queue_.push_back(packet);
                    cv_.notify_all();
                } else if (strcmp(type->valuestring, "stt") == 0) {
                    auto text = cJSON_GetObjectItem(root, "text");
                    if (text != NULL) {
                        ESP_LOGI(TAG, ">> %s", text->valuestring);
                        // lv_label_set_text_fmt(label_reply, "AI:%s", text->valuestring);
memset(minimax_content, 0, sizeof(minimax_content));
        strcpy(minimax_content, text->valuestring);
        ESP_LOGI(TAG, "minimax_content: %s", minimax_content);
        label_ask_set_text(minimax_content);
                    }
                } else if (strcmp(type->valuestring, "llm") == 0) {
                    auto emotion = cJSON_GetObjectItem(root, "emotion");
                    if (emotion != NULL) {
                        ESP_LOGD(TAG, "EMOTION: %s", emotion->valuestring);
                    }
                } else {
                    ESP_LOGW(TAG, "Unknown message type: %s", type->valuestring);
                }
            } else {
                ESP_LOGE(TAG, "Missing message type, data: %s", data);
            }
            cJSON_Delete(root);
        } });

    ws_client_->OnError([this](int error)
                        { ESP_LOGE(TAG, "Websocket error: %d", error); });

    ws_client_->OnDisconnected([this]()
                               {
        ESP_LOGI(TAG, "Websocket disconnected");
        Schedule([this]() {
#ifdef CONFIG_USE_AFE_SR
            audio_processor_.Stop();
#endif
            delete ws_client_;
            ws_client_ = nullptr;
            SetChatState(kChatStateIdle);
        }); });

<<<<<<< HEAD
    if (!ws_client_->Connect(CONFIG_WEBSOCKET_URL))
    {
=======
    if (!ws_client_->Connect(url.c_str())) {
>>>>>>> fe05a039
        ESP_LOGE(TAG, "Failed to connect to websocket server");
        return;
    }
}<|MERGE_RESOLUTION|>--- conflicted
+++ resolved
@@ -30,36 +30,15 @@
       display_(CONFIG_DISPLAY_SDA_PIN, CONFIG_DISPLAY_SCL_PIN),
 #endif
 #ifdef CONFIG_USE_ML307
-<<<<<<< HEAD
-      ,
-=======
->>>>>>> fe05a039
       ml307_at_modem_(CONFIG_ML307_TX_PIN, CONFIG_ML307_RX_PIN, 4096),
       http_(ml307_at_modem_),
 #else
-<<<<<<< HEAD
-      ,
       http_(),
+#endif
       firmware_upgrade_(http_)
-#endif
-#ifdef CONFIG_USE_DISPLAY
-      ,
-      display_(CONFIG_DISPLAY_SDA_PIN, CONFIG_DISPLAY_SCL_PIN)
-=======
-      http_(),
->>>>>>> fe05a039
-#endif
-      firmware_upgrade_(http_)
 {
     event_group_ = xEventGroupCreate();
 
-<<<<<<< HEAD
-    opus_encoder_.Configure(CONFIG_AUDIO_INPUT_SAMPLE_RATE, 1);
-    opus_decoder_ = opus_decoder_create(opus_decode_sample_rate_, 1, NULL);
-    if (opus_decode_sample_rate_ != CONFIG_AUDIO_OUTPUT_SAMPLE_RATE)
-    {
-        opus_resampler_.Configure(opus_decode_sample_rate_, CONFIG_AUDIO_OUTPUT_SAMPLE_RATE);
-=======
     opus_encoder_.Configure(16000, 1);
     opus_decoder_ = opus_decoder_create(opus_decode_sample_rate_, 1, NULL);
     if (opus_decode_sample_rate_ != CONFIG_AUDIO_OUTPUT_SAMPLE_RATE) {
@@ -67,7 +46,6 @@
     }
     if (16000 != CONFIG_AUDIO_INPUT_SAMPLE_RATE) {
         input_resampler_.Configure(CONFIG_AUDIO_INPUT_SAMPLE_RATE, 16000);
->>>>>>> fe05a039
     }
 
     firmware_upgrade_.SetCheckVersionUrl(CONFIG_OTA_VERSION_URL);
@@ -277,25 +255,7 @@
     board_json += "\"mac\":\"" + SystemInfo::GetMacAddress() + "\"}";
     firmware_upgrade_.SetBoardJson(board_json);
 #endif
-<<<<<<< HEAD
     label_ask_set_text("网络连接成功");
-    audio_device_.OnInputData([this](const int16_t *data, int size)
-                              {
-#ifdef CONFIG_USE_AFE_SR
-                                  if (audio_processor_.IsRunning())
-                                  {
-                                      audio_processor_.Input(data, size);
-                                  }
-                                  if (wake_word_detect_.IsDetectionRunning())
-                                  {
-                                      wake_word_detect_.Feed(data, size);
-                                  }
-#else
-                                  std::vector<int16_t> pcm(data, data + size);
-                                  Schedule([this, pcm = std::move(pcm)]()
-                                           {
-=======
-
     audio_device_.Initialize();
     audio_device_.OnInputData([this](std::vector<int16_t>&& data) {
         if (16000 != CONFIG_AUDIO_INPUT_SAMPLE_RATE) {
@@ -330,7 +290,6 @@
         }
 #else
         Schedule([this, data = std::move(data)]() {
->>>>>>> fe05a039
             if (chat_state_ == kChatStateListening) {
                 std::lock_guard<std::mutex> lock(mutex_);
                 audio_encode_queue_.emplace_back(std::move(data));
@@ -352,14 +311,6 @@
                 {
         Application* app = (Application*)arg;
         app->AudioPlayTask();
-<<<<<<< HEAD
-        vTaskDelete(NULL); }, "play_audio", 4096 * 2, this, 5, NULL);
-
-#ifdef CONFIG_USE_AFE_SR
-    wake_word_detect_.OnVadStateChange([this](bool speaking)
-                                       { Schedule([this, speaking]()
-                                                  {
-=======
         vTaskDelete(NULL);
     }, "play_audio", 4096 * 4, this, 4, NULL);
 
@@ -367,7 +318,6 @@
     wake_word_detect_.Initialize(audio_device_.input_channels(), audio_device_.input_reference());
     wake_word_detect_.OnVadStateChange([this](bool speaking) {
         Schedule([this, speaking]() {
->>>>>>> fe05a039
             auto& builtin_led = BuiltinLed::GetInstance();
             if (chat_state_ == kChatStateListening) {
                 if (speaking) {
@@ -411,15 +361,9 @@
             wake_word_detect_.StartDetection(); }); });
     wake_word_detect_.StartDetection();
 
-<<<<<<< HEAD
-    audio_processor_.OnOutput([this](std::vector<int16_t> &&data)
-                              { Schedule([this, data = std::move(data)]()
-                                         {
-=======
     audio_processor_.Initialize(audio_device_.input_channels(), audio_device_.input_reference());
     audio_processor_.OnOutput([this](std::vector<int16_t>&& data) {
         Schedule([this, data = std::move(data)]() {
->>>>>>> fe05a039
             if (chat_state_ == kChatStateListening) {
                 std::lock_guard<std::mutex> lock(mutex_);
                 audio_encode_queue_.emplace_back(std::move(data));
@@ -431,14 +375,8 @@
     builtin_led.SetGreen();
     builtin_led.BlinkOnce();
 
-<<<<<<< HEAD
-    button_.OnClick([this]()
-                    { Schedule([this]()
-                               {
-=======
     boot_button_.OnClick([this]() {
         Schedule([this]() {
->>>>>>> fe05a039
             if (chat_state_ == kChatStateIdle) {
                 SetChatState(kChatStateConnecting);
                 StartWebSocketClient();
@@ -462,10 +400,6 @@
                 }
             } }); });
 
-<<<<<<< HEAD
-    xTaskCreate([](void *arg)
-                {
-=======
     volume_up_button_.OnClick([this]() {
         Schedule([this]() {
             auto volume = audio_device_.output_volume() + 10;
@@ -511,7 +445,6 @@
     });
 
     xTaskCreate([](void* arg) {
->>>>>>> fe05a039
         Application* app = (Application*)arg;
         app->MainLoop();
         vTaskDelete(NULL); }, "main_loop", 4096 * 2, this, 5, NULL);
@@ -638,13 +571,6 @@
 void Application::AudioEncodeTask()
 {
     ESP_LOGI(TAG, "Audio encode task started");
-<<<<<<< HEAD
-    while (true)
-    {
-        std::unique_lock<std::mutex> lock(mutex_);
-        cv_.wait(lock, [this]()
-                 { return !audio_encode_queue_.empty() || !audio_decode_queue_.empty(); });
-=======
     const int max_audio_play_queue_size_ = 2;
 
     while (true) {
@@ -652,7 +578,6 @@
         cv_.wait(lock, [this]() {
             return !audio_encode_queue_.empty() || (!audio_decode_queue_.empty() && audio_play_queue_.size() < max_audio_play_queue_size_);
         });
->>>>>>> fe05a039
 
         if (!audio_encode_queue_.empty())
         {
@@ -690,14 +615,8 @@
                 continue;
             }
 
-<<<<<<< HEAD
-            if (opus_decode_sample_rate_ != CONFIG_AUDIO_OUTPUT_SAMPLE_RATE)
-            {
-                int target_size = opus_resampler_.GetOutputSamples(frame_size);
-=======
             if (opus_decode_sample_rate_ != CONFIG_AUDIO_OUTPUT_SAMPLE_RATE) {
                 int target_size = output_resampler_.GetOutputSamples(frame_size);
->>>>>>> fe05a039
                 std::vector<int16_t> resampled(target_size);
                 output_resampler_.Process(packet->pcm.data(), frame_size, resampled.data());
                 packet->pcm = std::move(resampled);
@@ -724,13 +643,7 @@
         // This will block until the audio device has finished playing the audio
         audio_device_.OutputData(packet->pcm);
 
-<<<<<<< HEAD
-        if (break_speaking_)
-        {
-            break_speaking_ = false;
-=======
         if (break_speaking_) {
->>>>>>> fe05a039
             skip_to_end_ = true;
 
             // Play a silence and skip to the end
@@ -742,15 +655,6 @@
         break;
     }
     case kAudioPacketTypeStart:
-<<<<<<< HEAD
-        Schedule([this]()
-                 { SetChatState(kChatStateSpeaking); });
-        break;
-    case kAudioPacketTypeStop:
-        skip_to_end_ = false;
-        Schedule([this]()
-                 { SetChatState(kChatStateListening); });
-=======
         break_speaking_ = false;
         skip_to_end_ = false;
         Schedule([this]() {
@@ -761,7 +665,6 @@
         Schedule([this]() {
             SetChatState(kChatStateListening);
         });
->>>>>>> fe05a039
         break;
     case kAudioPacketTypeSentenceStart:
         ESP_LOGI(TAG, "<< %s", packet->text.c_str());
@@ -940,12 +843,7 @@
             SetChatState(kChatStateIdle);
         }); });
 
-<<<<<<< HEAD
-    if (!ws_client_->Connect(CONFIG_WEBSOCKET_URL))
-    {
-=======
     if (!ws_client_->Connect(url.c_str())) {
->>>>>>> fe05a039
         ESP_LOGE(TAG, "Failed to connect to websocket server");
         return;
     }
