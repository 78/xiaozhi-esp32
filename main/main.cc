--- conflicted
+++ resolved
@@ -7,30 +7,8 @@
 
 #include "application.h"
 #include "system_info.h"
-#include "lvgl.h"
-#include "lv_gui.h"
-#include "esp_lcd_touch_cst816s.h"
-
-#include "esp_lcd_panel_io.h"
-#include "esp_lcd_panel_vendor.h"
-#include "esp_lcd_panel_ops.h"
-#include "esp_lcd_panel_ops.h"
-#include "esp_io_expander_tca9554.h"
-#include "esp_freertos_hooks.h"
-#include "avi_player.h"
-#include "lv_demos.h"
-#include "esp_netif.h"
-#include "file_manager.h"
-#include "my_esp_lvgl_port.h"
 
 #define TAG "main"
-
-#define BSP_IO_EXPANDER_I2C_ADDRESS_TCA9554A (ESP_IO_EXPANDER_I2C_TCA9554A_ADDRESS_000)
-#define BSP_IO_EXPANDER_I2C_ADDRESS_TCA9554 (ESP_IO_EXPANDER_I2C_TCA9554_ADDRESS_000)
-
-#define I2C_SCL_IO (GPIO_NUM_18)
-#define I2C_SDA_IO (GPIO_NUM_17)
-esp_err_t tfcard_ret = ESP_FAIL;
 
 extern "C" void app_main(void)
 {
@@ -45,62 +23,12 @@
         ret = nvs_flash_init();
     }
     ESP_ERROR_CHECK(ret);
-<<<<<<< HEAD
+    Application::GetInstance().Start();
 
-    // tfcard_ret = fm_sdcard_init();
-
-    xTaskCreatePinnedToCore(&esp_lvgl_adapter_init, "esp_lvgl_adapter_init task", 1024 * 5, NULL, 15, NULL, 1);
-    vTaskDelay(1000);
-    // label_ask_set_text("可以唤醒我啦");
-=======
->>>>>>> 03f106bb
-    Application::GetInstance().Start();
-    // if (tfcard_ret == ESP_OK)
-    // {
-    //     while (1)
-    //     {
-    //         switch (biaoqing)
-    //         {
-    //         case 0:
-    //             play_change(FACE_STATIC);
-    //             break;
-
-    //         case 1:
-    //             play_change(FACE_HAPPY);
-
-    //             break;
-    //         case 2:
-    //             play_change(FACE_ANGRY);
-
-    //             break;
-    //         case 3:
-    //             play_change(FACE_BAD);
-
-    //             break;
-    //         case 4:
-    //             play_change(FACE_FEAR);
-
-    //             break;
-    //         case 5:
-    //             play_change(FACE_NOGOOD);
-
-    //             break;
-    //         default:
-    //             break;
-    //         }
-    //         biaoqing = 0;
-    //         vTaskDelay(100 / portTICK_PERIOD_MS);
-    //     }
-    // }
     // Dump CPU usage every 10 second
     while (true)
     {
-<<<<<<< HEAD
-
-        vTaskDelay(1000 / portTICK_PERIOD_MS);
-=======
         vTaskDelay(10000 / portTICK_PERIOD_MS);
->>>>>>> 03f106bb
         // SystemInfo::PrintRealTimeStats(pdMS_TO_TICKS(1000));
         int free_sram = heap_caps_get_free_size(MALLOC_CAP_INTERNAL);
         int min_free_sram = heap_caps_get_minimum_free_size(MALLOC_CAP_INTERNAL);
