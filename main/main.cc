--- conflicted
+++ resolved
@@ -17,13 +17,8 @@
 
     // Initialize NVS flash for WiFi configuration
     esp_err_t ret = nvs_flash_init();
-<<<<<<< HEAD
-    if (ret == ESP_ERR_NVS_NO_FREE_PAGES || ret == ESP_ERR_NVS_NEW_VERSION_FOUND)
-    {
-=======
     if (ret == ESP_ERR_NVS_NO_FREE_PAGES || ret == ESP_ERR_NVS_NEW_VERSION_FOUND) {
         ESP_LOGW(TAG, "Erasing NVS flash to fix corruption");
->>>>>>> 1deb477e
         ESP_ERROR_CHECK(nvs_flash_erase());
         ret = nvs_flash_init();
     }
