## IDF Component Manager Manifest File
dependencies:
<<<<<<< HEAD
  waveshare/esp_lcd_sh8601:
    version: 1.0.2
    public: true
  esp_lcd_touch_ft5x06:
    version: '*'
    public: true
  maucke/mpu6050: ~1.0.1
  espressif/esp_lcd_ili9341: ==1.2.0
  espressif/esp_lcd_gc9a01: ^2.0.1
  78/esp_lcd_nv3023: ~1.0.0
  78/esp-wifi-connect: ~2.1.0
  78/esp-opus-encoder: ~2.1.0
  78/esp-ml307: ~1.7.1
  78/xiaozhi-fonts: ~1.3.2
  espressif/led_strip: ^2.4.1
  espressif/esp_codec_dev: ~1.3.2
  espressif/esp-sr: ^1.9.0
  espressif/button: ^3.3.1
  lvgl/lvgl: ~9.2.2
  esp_lvgl_port: ~2.4.4
=======
  waveshare/esp_lcd_sh8601: "1.0.2"
  espressif/esp_lcd_ili9341: "==1.2.0"
  espressif/esp_lcd_gc9a01: "^2.0.1"
  espressif/esp_lcd_st77916: "^1.0.1"
  espressif/esp_lcd_spd2010: "==1.0.2"
  espressif/esp_io_expander_tca9554: "==2.0.0"
  espressif/esp_lcd_panel_io_additions: "^1.0.1"
  78/esp_lcd_nv3023: "~1.0.0"
  78/esp-wifi-connect: "~2.3.1"
  78/esp-opus-encoder: "~2.1.0"
  78/esp-ml307: "~1.7.2"
  78/xiaozhi-fonts: "~1.3.2"
  espressif/led_strip: "^2.4.1"
  espressif/esp_codec_dev: "~1.3.2"
  espressif/esp-sr: "^1.9.0"
  espressif/button: "^3.3.1"
  lvgl/lvgl: "~9.2.2"
  esp_lvgl_port: "~2.4.4"
>>>>>>> bdda5753
  ## Required IDF version
  idf:
    version: '>=5.3'

  i2c_bus:
    public: true<|MERGE_RESOLUTION|>--- conflicted
+++ resolved
@@ -1,27 +1,5 @@
 ## IDF Component Manager Manifest File
 dependencies:
-<<<<<<< HEAD
-  waveshare/esp_lcd_sh8601:
-    version: 1.0.2
-    public: true
-  esp_lcd_touch_ft5x06:
-    version: '*'
-    public: true
-  maucke/mpu6050: ~1.0.1
-  espressif/esp_lcd_ili9341: ==1.2.0
-  espressif/esp_lcd_gc9a01: ^2.0.1
-  78/esp_lcd_nv3023: ~1.0.0
-  78/esp-wifi-connect: ~2.1.0
-  78/esp-opus-encoder: ~2.1.0
-  78/esp-ml307: ~1.7.1
-  78/xiaozhi-fonts: ~1.3.2
-  espressif/led_strip: ^2.4.1
-  espressif/esp_codec_dev: ~1.3.2
-  espressif/esp-sr: ^1.9.0
-  espressif/button: ^3.3.1
-  lvgl/lvgl: ~9.2.2
-  esp_lvgl_port: ~2.4.4
-=======
   waveshare/esp_lcd_sh8601: "1.0.2"
   espressif/esp_lcd_ili9341: "==1.2.0"
   espressif/esp_lcd_gc9a01: "^2.0.1"
@@ -40,10 +18,13 @@
   espressif/button: "^3.3.1"
   lvgl/lvgl: "~9.2.2"
   esp_lvgl_port: "~2.4.4"
->>>>>>> bdda5753
+  esp_lcd_touch_ft5x06:
+    version: '*'
+    public: true
+
   ## Required IDF version
   idf:
-    version: '>=5.3'
+    version: ">=5.3"
 
   i2c_bus:
     public: true