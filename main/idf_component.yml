## IDF Component Manager Manifest File
dependencies:
  waveshare/esp_lcd_sh8601: "1.0.2"
  espressif/esp_lcd_ili9341: "==1.2.0"
  espressif/esp_lcd_gc9a01: "^2.0.1"
  espressif/esp_lcd_st77916: "^1.0.1"
  espressif/esp_lcd_spd2010: "==1.0.2"
  espressif/esp_io_expander_tca9554: "==2.0.0"
  espressif/esp_lcd_panel_io_additions: "^1.0.1"
  78/esp_lcd_nv3023: "~1.0.0"
  78/esp-wifi-connect: "~2.3.1"
  78/esp-opus-encoder: "~2.1.0"
  78/esp-ml307: "~1.7.2"
  colemandlut/xiaozhi-fonts:
    git: https://github.com/colemandlut/xiaozhi-fonts.git
<<<<<<< HEAD
    version: "8cdec6ad4fa7dccea4fd2773116d548938b240aa"
=======
    version: "8cdec6ad4fa7dccea4fd2773116d548938b240aa"  # 更新为最新版本号或提交哈希
>>>>>>> f98d409e
  espressif/led_strip: "^2.4.1"
  espressif/esp_codec_dev: "~1.3.2"
  espressif/esp-sr: "^2.0.2"
  espressif/button: "^3.3.1"
  lvgl/lvgl: "~9.2.2"
  esp_lvgl_port: "~2.4.4"
  espressif/esp_io_expander_tca95xx_16bit: "^2.0.0"
  ## Required IDF version
  idf:
    version: ">=5.3"
<|MERGE_RESOLUTION|>--- conflicted
+++ resolved
@@ -13,11 +13,6 @@
   78/esp-ml307: "~1.7.2"
   colemandlut/xiaozhi-fonts:
     git: https://github.com/colemandlut/xiaozhi-fonts.git
-<<<<<<< HEAD
-    version: "8cdec6ad4fa7dccea4fd2773116d548938b240aa"
-=======
-    version: "8cdec6ad4fa7dccea4fd2773116d548938b240aa"  # 更新为最新版本号或提交哈希
->>>>>>> f98d409e
   espressif/led_strip: "^2.4.1"
   espressif/esp_codec_dev: "~1.3.2"
   espressif/esp-sr: "^2.0.2"
