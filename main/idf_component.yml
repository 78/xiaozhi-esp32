## IDF Component Manager Manifest File
dependencies:
  waveshare/esp_lcd_sh8601: 1.0.2
  espressif/esp_lcd_ili9341: ==1.2.0
  espressif/esp_lcd_gc9a01: ==2.0.1
  espressif/esp_lcd_st77916: ^1.0.1
  espressif/esp_lcd_axs15231b: ^1.0.0
 
  espressif/esp_lcd_st7701:
    version: ^1.1.4
    rules:
    - if: target in [esp32s3, esp32p4]
  espressif/esp_lcd_st7796:
    version: 1.3.5
    rules:
    - if: target in [esp32, esp32s2, esp32s3, esp32p4]
  espressif/esp_lcd_spd2010: ==1.0.2
  espressif/esp_io_expander_tca9554: ==2.0.0
  espressif/esp_lcd_panel_io_additions: ^1.0.1
  78/esp_lcd_nv3023: ~1.0.0
  78/esp-wifi-connect: ~2.6.1
  78/esp-opus-encoder: ~2.4.1
  78/esp-ml307: ~3.3.7
  78/xiaozhi-fonts: ~1.5.4
  espressif/led_strip: ~3.0.1
  espressif/esp_codec_dev: ~1.5
<<<<<<< HEAD
  espressif/esp-sr: ~2.1.5
=======
  espressif/esp-sr: ~2.2.0
>>>>>>> cdb025dd
  espressif/button: ~4.1.3
  espressif/knob: ^1.0.0
  espressif/esp_video:
    version: '==1.3.1' # for compatibility. update version may need to modify this project code.
    rules:
    - if: target not in [esp32]
  espressif/esp_image_effects:
    version: ^1.0.1
    rules:
    - if: target not in [esp32]
  espressif/esp_lcd_touch_ft5x06: ~1.0.7
  espressif/esp_lcd_touch_gt911: ^1
  espressif/esp_lcd_touch_gt1151: ^1
  waveshare/esp_lcd_touch_cst9217: ^1.0.3
  espressif/esp_lcd_touch_cst816s: ^1.0.6
  lvgl/lvgl: ~9.3.0
  esp_lvgl_port: ~2.6.0
  espressif/esp_io_expander_tca95xx_16bit: ^2.0.0
  espressif2022/image_player: ^1.1.1
  espressif2022/esp_emote_gfx: ^1.1.2
  espressif/adc_mic: ^0.2.1
  espressif/esp_mmap_assets: '>=1.2'
  txp666/otto-emoji-gif-component: ^1.0.3
  espressif/adc_battery_estimation: ^0.2.0
  espressif/esp_new_jpeg: ^0.6.1

  # SenseCAP Watcher Board
  wvirgil123/sscma_client:
    version: 1.0.2
    rules:
    - if: target in [esp32s3]

  tny-robotics/sh1106-esp-idf: ^1.0.0
  waveshare/esp_lcd_jd9365_10_1:
    version: '*'
    rules:
    - if: target in [esp32p4]
  waveshare/esp_lcd_st7703:
    version: '*'
    rules:
    - if: target in [esp32p4]
  espressif/esp32_p4_function_ev_board:
    version: "^5.0.3"
    rules:
    - if: target in [esp32p4]
  espressif/esp_lcd_ili9881c:
    version: ^1.0.1
    rules:
    - if: target in [esp32p4]
  espressif/esp_lcd_ek79007:
    version: ^1.0.3
    rules:
    - if: target in [esp32p4]
  espressif/esp_hosted:
    version: 2.0.17
    rules:
    - if: target in [esp32h2, esp32p4]
  espressif/esp_wifi_remote:
    version: '*'
    rules:
    - if: target in [esp32p4]
  espfriends/servo_dog_ctrl:
    version: ^0.1.8
    rules:
    - if: target in [esp32c3]

  llgok/cpp_bus_driver:
    version: 1.1.0
    rules:
    - if: target in [esp32p4]

  ## Required IDF version
  idf:
    version: '>=5.4.0'<|MERGE_RESOLUTION|>--- conflicted
+++ resolved
@@ -24,11 +24,7 @@
   78/xiaozhi-fonts: ~1.5.4
   espressif/led_strip: ~3.0.1
   espressif/esp_codec_dev: ~1.5
-<<<<<<< HEAD
-  espressif/esp-sr: ~2.1.5
-=======
   espressif/esp-sr: ~2.2.0
->>>>>>> cdb025dd
   espressif/button: ~4.1.3
   espressif/knob: ^1.0.0
   espressif/esp_video:
