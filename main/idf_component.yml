## IDF Component Manager Manifest File
dependencies:
  espressif/esp_lcd_ili9341: "==1.2.0"
<<<<<<< HEAD
  waveshare/esp_lcd_sh8601:
    version: "1.0.1"
    public: true
=======
  espressif/esp_lcd_gc9a01: "^2.0.1"
>>>>>>> a9244470
  78/esp_lcd_nv3023: "~1.0.0"
  78/esp-wifi-connect: "~2.0.1"
  78/esp-opus-encoder: "~2.0.0"
  78/esp-ml307: "~1.7.1"
  espressif/led_strip: "^2.4.1"
  espressif/esp_codec_dev: "~1.3.2"
  espressif/esp-sr: "^1.9.0"
  espressif/button: "^3.3.1"
  lvgl/lvgl: "~8.4.0"
  esp_lvgl_port: "~2.4.1"
  ## Required IDF version
  idf:
    version: ">=5.3"
<|MERGE_RESOLUTION|>--- conflicted
+++ resolved
@@ -1,13 +1,10 @@
 ## IDF Component Manager Manifest File
 dependencies:
-  espressif/esp_lcd_ili9341: "==1.2.0"
-<<<<<<< HEAD
   waveshare/esp_lcd_sh8601:
     version: "1.0.1"
     public: true
-=======
+  espressif/esp_lcd_ili9341: "==1.2.0"
   espressif/esp_lcd_gc9a01: "^2.0.1"
->>>>>>> a9244470
   78/esp_lcd_nv3023: "~1.0.0"
   78/esp-wifi-connect: "~2.0.1"
   78/esp-opus-encoder: "~2.0.0"
