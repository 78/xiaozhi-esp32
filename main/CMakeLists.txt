set(SOURCES "audio_codec.cc"
            "audio_codecs/no_audio_codec.cc"
            "audio_codecs/box_audio_codec.cc"
            "display.cc"
            "display/no_display.cc"
            "display/st7789_display.cc"
            "display/ssd1306_display.cc"
            "display/font_dingding.c"
            "board.cc"
            "boards/wifi_board.cc"
            "boards/ml307_board.cc"
            "system_info.cc"
            "system_reset.cc"
            "application.cc"
            "button.cc"
            "led.cc"
            "ota.cc"
            "main.cc"
<<<<<<< HEAD
            
=======

>>>>>>> 03f106bb
            )
set(INCLUDE_DIRS ".")

# 根据 BOARD_TYPE 配置添加对应的板级文件
if(CONFIG_BOARD_TYPE_BREAD_COMPACT_WIFI)
    set(BOARD_TYPE "bread-compact-wifi")
elseif(CONFIG_BOARD_TYPE_BREAD_COMPACT_ML307)
    set(BOARD_TYPE "bread-compact-ml307")
elseif(CONFIG_BOARD_TYPE_ESP_BOX_3)
    set(BOARD_TYPE "esp-box-3")
elseif(CONFIG_BOARD_TYPE_KEVIN_BOX_0)
    set(BOARD_TYPE "kevin-box-0")
elseif(CONFIG_BOARD_TYPE_KEVIN_BOX_1)
    set(BOARD_TYPE "kevin-box-1")
elseif(CONFIG_BOARD_TYPE_LICHUANG_DEV)
    set(BOARD_TYPE "lichuang-dev")
<<<<<<< HEAD
    file(GLOB BOARD_SOURCES ${CMAKE_CURRENT_SOURCE_DIR}/boards/${BOARD_TYPE}/*.cc)
    list(APPEND SOURCES ${BOARD_SOURCES} "wifi_board.cc")
    list(APPEND INCLUDE_DIRS ${CMAKE_CURRENT_SOURCE_DIR}/boards/${BOARD_TYPE})
    list(APPEND SOURCES "box_audio_device.cc")
elseif(CONFIG_BOARD_TYPE_ESP32S3_KORVO2_V3)
    # add all files from boards/esp32s3_korvo2_v3
    set(BOARD_TYPE "esp32s3_korvo2_v3")
    file(GLOB BOARD_SOURCES ${CMAKE_CURRENT_SOURCE_DIR}/boards/${BOARD_TYPE}/*.cc)
    list(APPEND SOURCES ${BOARD_SOURCES} "wifi_board.cc")
    list(APPEND INCLUDE_DIRS ${CMAKE_CURRENT_SOURCE_DIR}/boards/${BOARD_TYPE})
    list(APPEND SOURCES "box_audio_device.cc"
            "lv_gui.c"
            "font_dingdingjinbuti.c"
            "avi_player.c"
            "file_manager.c"
            "img_src_mic_logo.c"
            "my_esp_lvgl_port.c")
    
=======
elseif(CONFIG_BOARD_TYPE_KEVIN_SP_V3_DEV)
    set(BOARD_TYPE "kevin-sp-v3-dev")
>>>>>>> 03f106bb
endif()
file(GLOB BOARD_SOURCES ${CMAKE_CURRENT_SOURCE_DIR}/boards/${BOARD_TYPE}/*.cc)
list(APPEND SOURCES ${BOARD_SOURCES})
list(APPEND INCLUDES ${CMAKE_CURRENT_SOURCE_DIR}/boards/${BOARD_TYPE})

if(CONFIG_USE_AFE_SR)
    list(APPEND SOURCES "audio_processor.cc" "wake_word_detect.cc")
endif()

idf_component_register(SRCS ${SOURCES}
                    EMBED_FILES "assets/err_reg.p3" "assets/err_pin.p3" "assets/err_wificonfig.p3"
                    INCLUDE_DIRS ${INCLUDE_DIRS} ${INCLUDES} 
                    )

# 使用 target_compile_definitions 来定义 BOARD_TYPE
target_compile_definitions(${COMPONENT_LIB}
                    PRIVATE BOARD_TYPE=\"${BOARD_TYPE}\"
                    )<|MERGE_RESOLUTION|>--- conflicted
+++ resolved
@@ -16,11 +16,7 @@
             "led.cc"
             "ota.cc"
             "main.cc"
-<<<<<<< HEAD
-            
-=======
 
->>>>>>> 03f106bb
             )
 set(INCLUDE_DIRS ".")
 
@@ -37,29 +33,10 @@
     set(BOARD_TYPE "kevin-box-1")
 elseif(CONFIG_BOARD_TYPE_LICHUANG_DEV)
     set(BOARD_TYPE "lichuang-dev")
-<<<<<<< HEAD
-    file(GLOB BOARD_SOURCES ${CMAKE_CURRENT_SOURCE_DIR}/boards/${BOARD_TYPE}/*.cc)
-    list(APPEND SOURCES ${BOARD_SOURCES} "wifi_board.cc")
-    list(APPEND INCLUDE_DIRS ${CMAKE_CURRENT_SOURCE_DIR}/boards/${BOARD_TYPE})
-    list(APPEND SOURCES "box_audio_device.cc")
-elseif(CONFIG_BOARD_TYPE_ESP32S3_KORVO2_V3)
-    # add all files from boards/esp32s3_korvo2_v3
-    set(BOARD_TYPE "esp32s3_korvo2_v3")
-    file(GLOB BOARD_SOURCES ${CMAKE_CURRENT_SOURCE_DIR}/boards/${BOARD_TYPE}/*.cc)
-    list(APPEND SOURCES ${BOARD_SOURCES} "wifi_board.cc")
-    list(APPEND INCLUDE_DIRS ${CMAKE_CURRENT_SOURCE_DIR}/boards/${BOARD_TYPE})
-    list(APPEND SOURCES "box_audio_device.cc"
-            "lv_gui.c"
-            "font_dingdingjinbuti.c"
-            "avi_player.c"
-            "file_manager.c"
-            "img_src_mic_logo.c"
-            "my_esp_lvgl_port.c")
-    
-=======
 elseif(CONFIG_BOARD_TYPE_KEVIN_SP_V3_DEV)
     set(BOARD_TYPE "kevin-sp-v3-dev")
->>>>>>> 03f106bb
+elseif(CONFIG_BOARD_TYPE_ESP32S3_KORVO2_V3)
+    set(BOARD_TYPE "esp32s3_korvo2_v3")
 endif()
 file(GLOB BOARD_SOURCES ${CMAKE_CURRENT_SOURCE_DIR}/boards/${BOARD_TYPE}/*.cc)
 list(APPEND SOURCES ${BOARD_SOURCES})
