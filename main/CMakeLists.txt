set(SOURCES "audio_codecs/audio_codec.cc"
            "audio_codecs/no_audio_codec.cc"
            "audio_codecs/box_audio_codec.cc"
            "audio_codecs/es8311_audio_codec.cc"
            "audio_codecs/es8388_audio_codec.cc"
            "led/single_led.cc"
            "led/circular_strip.cc"
            "led/gpio_led.cc"
            "display/display.cc"
            "display/lcd_display.cc"
            "display/oled_display.cc"
            "protocols/protocol.cc"
            "iot/thing.cc"
            "iot/thing_manager.cc"
            "system_info.cc"
            "application.cc"
            "ota.cc"
            "settings.cc"
            "background_task.cc"
            "main.cc"
            )

set(INCLUDE_DIRS "." "display" "audio_codecs" "protocols" "audio_processing")

# 添加 IOT 相关文件
file(GLOB IOT_SOURCES ${CMAKE_CURRENT_SOURCE_DIR}/iot/things/*.cc)
list(APPEND SOURCES ${IOT_SOURCES})

# 添加板级公共文件
file(GLOB BOARD_COMMON_SOURCES ${CMAKE_CURRENT_SOURCE_DIR}/boards/common/*.cc)
list(APPEND SOURCES ${BOARD_COMMON_SOURCES})
list(APPEND INCLUDE_DIRS ${CMAKE_CURRENT_SOURCE_DIR}/boards/common)

# 根据 BOARD_TYPE 配置添加对应的板级文件
if(CONFIG_BOARD_TYPE_BREAD_COMPACT_WIFI)
    set(BOARD_TYPE "bread-compact-wifi")
elseif(CONFIG_BOARD_TYPE_BREAD_COMPACT_ML307)
    set(BOARD_TYPE "bread-compact-ml307")
elseif(CONFIG_BOARD_TYPE_BREAD_COMPACT_ESP32)
    set(BOARD_TYPE "bread-compact-esp32")
elseif(CONFIG_BOARD_TYPE_BREAD_COMPACT_ESP32_LCD)
    set(BOARD_TYPE "bread-compact-esp32-lcd")
elseif(CONFIG_BOARD_TYPE_DF_K10)
    set(BOARD_TYPE "df-k10")
elseif(CONFIG_BOARD_TYPE_ESP_BOX_3)
    set(BOARD_TYPE "esp-box-3")
elseif(CONFIG_BOARD_TYPE_ESP_BOX)
    set(BOARD_TYPE "esp-box")
elseif(CONFIG_BOARD_TYPE_ESP_BOX_LITE)
    set(BOARD_TYPE "esp-box-lite")
elseif(CONFIG_BOARD_TYPE_KEVIN_BOX_1)
    set(BOARD_TYPE "kevin-box-1")
elseif(CONFIG_BOARD_TYPE_KEVIN_BOX_2)
    set(BOARD_TYPE "kevin-box-2")
elseif(CONFIG_BOARD_TYPE_KEVIN_C3)
    set(BOARD_TYPE "kevin-c3")
elseif(CONFIG_BOARD_TYPE_KEVIN_SP_V3_DEV)
    set(BOARD_TYPE "kevin-sp-v3-dev")
elseif(CONFIG_BOARD_TYPE_KEVIN_SP_V4_DEV)
    set(BOARD_TYPE "kevin-sp-v4-dev")
elseif(CONFIG_BOARD_TYPE_KEVIN_YUYING_313LCD)
    set(BOARD_TYPE "kevin-yuying-313lcd")
elseif(CONFIG_BOARD_TYPE_LICHUANG_DEV)
    set(BOARD_TYPE "lichuang-dev")
elseif(CONFIG_BOARD_TYPE_LICHUANG_C3_DEV)
    set(BOARD_TYPE "lichuang-c3-dev")
elseif(CONFIG_BOARD_TYPE_MAGICLICK_2P4)
    set(BOARD_TYPE "magiclick-2p4")
elseif(CONFIG_BOARD_TYPE_MAGICLICK_2P5)
    set(BOARD_TYPE "magiclick-2p5")
elseif(CONFIG_BOARD_TYPE_MAGICLICK_C3)
    set(BOARD_TYPE "magiclick-c3")
elseif(CONFIG_BOARD_TYPE_MAGICLICK_C3_V2)
    set(BOARD_TYPE "magiclick-c3-v2")
elseif(CONFIG_BOARD_TYPE_M5STACK_CORE_S3)
    set(BOARD_TYPE "m5stack-core-s3")
elseif(CONFIG_BOARD_TYPE_ATOMS3_ECHO_BASE)
    set(BOARD_TYPE "atoms3-echo-base")
elseif(CONFIG_BOARD_TYPE_ATOMS3R_ECHO_BASE)
    set(BOARD_TYPE "atoms3r-echo-base")
elseif(CONFIG_BOARD_TYPE_ATOMS3R_CAM_M12_ECHO_BASE)
    set(BOARD_TYPE "atoms3r-cam-m12-echo-base")
elseif(CONFIG_BOARD_TYPE_ATOMMATRIX_ECHO_BASE)
    set(BOARD_TYPE "atommatrix-echo-base")
elseif(CONFIG_BOARD_TYPE_XMINI_C3)
    set(BOARD_TYPE "xmini-c3")
elseif(CONFIG_BOARD_TYPE_ESP32S3_KORVO2_V3)
    set(BOARD_TYPE "esp32s3-korvo2-v3")
elseif(CONFIG_BOARD_TYPE_ESP_SPARKBOT)
    set(BOARD_TYPE "esp-sparkbot")
elseif(CONFIG_BOARD_TYPE_ESP32S3_Touch_AMOLED_1_8)
    set(BOARD_TYPE "esp32-s3-touch-amoled-1.8")
elseif(CONFIG_BOARD_TYPE_ESP32S3_Touch_LCD_1_85C)
    set(BOARD_TYPE "esp32-s3-touch-lcd-1.85c")
elseif(CONFIG_BOARD_TYPE_ESP32S3_Touch_LCD_1_85)
    set(BOARD_TYPE "esp32-s3-touch-lcd-1.85")
elseif(CONFIG_BOARD_TYPE_ESP32S3_Touch_LCD_1_46)
    set(BOARD_TYPE "esp32-s3-touch-lcd-1.46")
elseif(CONFIG_BOARD_TYPE_ESP32S3_Touch_LCD_3_5)
    set(BOARD_TYPE "esp32-s3-touch-lcd-3.5")
elseif(CONFIG_BOARD_TYPE_BREAD_COMPACT_WIFI_LCD)
    set(BOARD_TYPE "bread-compact-wifi-lcd")
elseif(CONFIG_BOARD_TYPE_TUDOUZI)
    set(BOARD_TYPE "tudouzi")
elseif(CONFIG_BOARD_TYPE_LILYGO_T_CIRCLE_S3)
    set(BOARD_TYPE "lilygo-t-circle-s3")
elseif(CONFIG_BOARD_TYPE_LILYGO_T_CAMERAPLUS_S3)
    set(BOARD_TYPE "lilygo-t-cameraplus-s3")
elseif(CONFIG_BOARD_TYPE_MOVECALL_MOJI_ESP32S3)
    set(BOARD_TYPE "movecall-moji-esp32s3")
    elseif(CONFIG_BOARD_TYPE_MOVECALL_CUICAN_ESP32S3)
    set(BOARD_TYPE "movecall-cuican-esp32s3")
elseif(CONFIG_BOARD_TYPE_ATK_DNESP32S3)
    set(BOARD_TYPE "atk-dnesp32s3")
elseif(CONFIG_BOARD_TYPE_ATK_DNESP32S3_BOX)
    set(BOARD_TYPE "atk-dnesp32s3-box")
elseif(CONFIG_BOARD_TYPE_DU_CHATX)
    set(BOARD_TYPE "du-chatx")
elseif(CONFIG_BOARD_TYPE_ESP32S3_Taiji_Pi)
    set(BOARD_TYPE "taiji-pi-s3")
elseif(CONFIG_BOARD_TYPE_XINGZHI_Cube_0_85TFT_WIFI)
    set(BOARD_TYPE "xingzhi-cube-0.85tft-wifi")
elseif(CONFIG_BOARD_TYPE_XINGZHI_Cube_0_85TFT_ML307)
    set(BOARD_TYPE "xingzhi-cube-0.85tft-ml307")
elseif(CONFIG_BOARD_TYPE_XINGZHI_Cube_0_96OLED_WIFI)
    set(BOARD_TYPE "xingzhi-cube-0.96oled-wifi")
elseif(CONFIG_BOARD_TYPE_XINGZHI_Cube_0_96OLED_ML307)
    set(BOARD_TYPE "xingzhi-cube-0.96oled-ml307")
elseif(CONFIG_BOARD_TYPE_XINGZHI_Cube_1_54TFT_WIFI)
    set(BOARD_TYPE "xingzhi-cube-1.54tft-wifi")
elseif(CONFIG_BOARD_TYPE_XINGZHI_Cube_1_54TFT_ML307)
    set(BOARD_TYPE "xingzhi-cube-1.54tft-ml307")
elseif(CONFIG_BOARD_TYPE_SENSECAP_WATCHER)
    set(BOARD_TYPE "sensecap-watcher")
elseif(CONFIG_BOARD_TYPE_ESP32_CGC)
<<<<<<< HEAD
    set(BOARD_TYPE "esp32-cgc")  
elseif(CONFIG_BOARD_TYPE_NULLLAB_AI_VOX)
    set(BOARD_TYPE "nulllab-ai-vox")
=======
    set(BOARD_TYPE "esp32-cgc")
>>>>>>> a6ce7283
endif()
file(GLOB BOARD_SOURCES
    ${CMAKE_CURRENT_SOURCE_DIR}/boards/${BOARD_TYPE}/*.cc
    ${CMAKE_CURRENT_SOURCE_DIR}/boards/${BOARD_TYPE}/*.c
)
list(APPEND SOURCES ${BOARD_SOURCES})

if(CONFIG_CONNECTION_TYPE_MQTT_UDP)
    list(APPEND SOURCES "protocols/mqtt_protocol.cc")
elseif(CONFIG_CONNECTION_TYPE_WEBSOCKET)
    list(APPEND SOURCES "protocols/websocket_protocol.cc")
endif()

if(CONFIG_USE_AUDIO_PROCESSOR)
    list(APPEND SOURCES "audio_processing/audio_processor.cc")
endif()
if(CONFIG_USE_WAKE_WORD_DETECT)
    list(APPEND SOURCES "audio_processing/wake_word_detect.cc")
endif()

# 根据Kconfig选择语言目录
if(CONFIG_LANGUAGE_ZH_CN)
    set(LANG_DIR "zh-CN")
elseif(CONFIG_LANGUAGE_ZH_TW)
    set(LANG_DIR "zh-TW")
elseif(CONFIG_LANGUAGE_EN_US)
    set(LANG_DIR "en-US")
elseif(CONFIG_LANGUAGE_JA_JP)
    set(LANG_DIR "ja-JP")
endif()

# 定义生成路径
set(LANG_JSON "${CMAKE_CURRENT_SOURCE_DIR}/assets/${LANG_DIR}/language.json")
set(LANG_HEADER "${CMAKE_CURRENT_SOURCE_DIR}/assets/lang_config.h")
file(GLOB LANG_SOUNDS ${CMAKE_CURRENT_SOURCE_DIR}/assets/${LANG_DIR}/*.p3)
file(GLOB COMMON_SOUNDS ${CMAKE_CURRENT_SOURCE_DIR}/assets/common/*.p3)

# 如果目标芯片是 ESP32，则排除特定文件
if(CONFIG_IDF_TARGET_ESP32)
    list(REMOVE_ITEM SOURCES "audio_codecs/box_audio_codec.cc"
                             "audio_codecs/es8388_audio_codec.cc"
                             "led/gpio_led.cc"
                             )
endif()

idf_component_register(SRCS ${SOURCES}
                    EMBED_FILES ${LANG_SOUNDS} ${COMMON_SOUNDS}
                    INCLUDE_DIRS ${INCLUDE_DIRS}
                    WHOLE_ARCHIVE
                    )

# 使用 target_compile_definitions 来定义 BOARD_TYPE, BOARD_NAME
# 如果 BOARD_NAME 为空，则使用 BOARD_TYPE
if(NOT BOARD_NAME)
    set(BOARD_NAME ${BOARD_TYPE})
endif()
target_compile_definitions(${COMPONENT_LIB}
                    PRIVATE BOARD_TYPE=\"${BOARD_TYPE}\" BOARD_NAME=\"${BOARD_NAME}\"
                    )

# 添加生成规则
add_custom_command(
    OUTPUT ${LANG_HEADER}
    COMMAND python ${PROJECT_DIR}/scripts/gen_lang.py
            --input "${LANG_JSON}"
            --output "${LANG_HEADER}"
    DEPENDS
        ${LANG_JSON}
        ${PROJECT_DIR}/scripts/gen_lang.py
    COMMENT "Generating ${LANG_DIR} language config"
)

# 强制建立生成依赖
add_custom_target(lang_header ALL
    DEPENDS ${LANG_HEADER}
)<|MERGE_RESOLUTION|>--- conflicted
+++ resolved
@@ -133,13 +133,9 @@
 elseif(CONFIG_BOARD_TYPE_SENSECAP_WATCHER)
     set(BOARD_TYPE "sensecap-watcher")
 elseif(CONFIG_BOARD_TYPE_ESP32_CGC)
-<<<<<<< HEAD
-    set(BOARD_TYPE "esp32-cgc")  
+    set(BOARD_TYPE "esp32-cgc")
 elseif(CONFIG_BOARD_TYPE_NULLLAB_AI_VOX)
     set(BOARD_TYPE "nulllab-ai-vox")
-=======
-    set(BOARD_TYPE "esp32-cgc")
->>>>>>> a6ce7283
 endif()
 file(GLOB BOARD_SOURCES
     ${CMAKE_CURRENT_SOURCE_DIR}/boards/${BOARD_TYPE}/*.cc
