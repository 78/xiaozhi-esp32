set(SOURCES "audio_codecs/audio_codec.cc"
            "audio_codecs/no_audio_codec.cc"
            "audio_codecs/box_audio_codec.cc"
            "display/display.cc"
            "display/no_display.cc"
            "display/st7789_display.cc"
            "display/ssd1306_display.cc"
<<<<<<< HEAD
            "display/font_dingding.c"
            "board.cc"
            "protocol.cc"
=======
            "protocols/protocol.cc"
>>>>>>> 6dcc6445
            "protocols/mqtt_protocol.cc"
            "protocols/websocket_protocol.cc"
            "system_info.cc"
            "application.cc"
            "ota.cc"
            "settings.cc"
            "main.cc"

            )

set(INCLUDE_DIRS "." "display" "audio_codecs" "protocols")

# 字体
file(GLOB FONT_SOURCES ${CMAKE_CURRENT_SOURCE_DIR}/fonts/*.c)
list(APPEND SOURCES ${FONT_SOURCES})
list(APPEND INCLUDE_DIRS ${CMAKE_CURRENT_SOURCE_DIR}/fonts)

# 添加板级公共文件
file(GLOB BOARD_COMMON_SOURCES ${CMAKE_CURRENT_SOURCE_DIR}/boards/common/*.cc)
list(APPEND SOURCES ${BOARD_COMMON_SOURCES})
list(APPEND INCLUDE_DIRS ${CMAKE_CURRENT_SOURCE_DIR}/boards/common)

# 根据 BOARD_TYPE 配置添加对应的板级文件
if(CONFIG_BOARD_TYPE_BREAD_COMPACT_WIFI)
    set(BOARD_TYPE "bread-compact-wifi")
elseif(CONFIG_BOARD_TYPE_BREAD_COMPACT_ML307)
    set(BOARD_TYPE "bread-compact-ml307")
elseif(CONFIG_BOARD_TYPE_ESP_BOX_3)
    set(BOARD_TYPE "esp-box-3")
elseif(CONFIG_BOARD_TYPE_KEVIN_BOX_1)
    set(BOARD_TYPE "kevin-box-1")
elseif(CONFIG_BOARD_TYPE_KEVIN_BOX_2)
    set(BOARD_TYPE "kevin-box-2")
elseif(CONFIG_BOARD_TYPE_LICHUANG_DEV)
    set(BOARD_TYPE "lichuang-dev")
elseif(CONFIG_BOARD_TYPE_KEVIN_SP_V3_DEV)
    set(BOARD_TYPE "kevin-sp-v3-dev")
elseif(CONFIG_BOARD_TYPE_ESP32S3_KORVO2_V3)
    set(BOARD_TYPE "esp32s3_korvo2_v3")
endif()
file(GLOB BOARD_SOURCES ${CMAKE_CURRENT_SOURCE_DIR}/boards/${BOARD_TYPE}/*.cc)
list(APPEND SOURCES ${BOARD_SOURCES})
list(APPEND INCLUDES ${CMAKE_CURRENT_SOURCE_DIR}/boards/${BOARD_TYPE})

if(CONFIG_USE_AFE_SR)
    list(APPEND SOURCES "audio_processor.cc" "wake_word_detect.cc")
endif()

idf_component_register(SRCS ${SOURCES}
                    EMBED_FILES "assets/err_reg.p3" "assets/err_pin.p3" "assets/err_wificonfig.p3"
                    INCLUDE_DIRS ${INCLUDE_DIRS} ${INCLUDES} 
                    )

# 使用 target_compile_definitions 来定义 BOARD_TYPE
target_compile_definitions(${COMPONENT_LIB}
                    PRIVATE BOARD_TYPE=\"${BOARD_TYPE}\"
                    )<|MERGE_RESOLUTION|>--- conflicted
+++ resolved
@@ -5,13 +5,7 @@
             "display/no_display.cc"
             "display/st7789_display.cc"
             "display/ssd1306_display.cc"
-<<<<<<< HEAD
-            "display/font_dingding.c"
-            "board.cc"
-            "protocol.cc"
-=======
             "protocols/protocol.cc"
->>>>>>> 6dcc6445
             "protocols/mqtt_protocol.cc"
             "protocols/websocket_protocol.cc"
             "system_info.cc"
@@ -19,7 +13,7 @@
             "ota.cc"
             "settings.cc"
             "main.cc"
-
+            "display/font_dingding.c"
             )
 
 set(INCLUDE_DIRS "." "display" "audio_codecs" "protocols")
