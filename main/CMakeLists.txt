set(SOURCES "audio_codecs/audio_codec.cc"
            "audio_codecs/no_audio_codec.cc"
            "audio_codecs/box_audio_codec.cc"
            "audio_codecs/es8311_audio_codec.cc"
            "display/display.cc"
            "display/no_display.cc"
            "display/st7789_display.cc"
            "display/ssd1306_display.cc"
            "protocols/protocol.cc"
            "protocols/mqtt_protocol.cc"
            "protocols/websocket_protocol.cc"
            "iot/thing.cc"
            "iot/thing_manager.cc"
            "system_info.cc"
            "application.cc"
            "ota.cc"
            "settings.cc"
            "background_task.cc"
            "main.cc"
            "fonts/font_dingding.c"
            )

set(INCLUDE_DIRS "." "display" "audio_codecs" "protocols" "audio_processing")

# 添加 IOT 相关文件
file(GLOB IOT_SOURCES ${CMAKE_CURRENT_SOURCE_DIR}/iot/things/*.cc)
list(APPEND SOURCES ${IOT_SOURCES})

# 字体
file(GLOB FONT_SOURCES ${CMAKE_CURRENT_SOURCE_DIR}/fonts/*.c)
list(APPEND SOURCES ${FONT_SOURCES})
list(APPEND INCLUDE_DIRS ${CMAKE_CURRENT_SOURCE_DIR}/fonts)

# 添加板级公共文件
file(GLOB BOARD_COMMON_SOURCES ${CMAKE_CURRENT_SOURCE_DIR}/boards/common/*.cc)
list(APPEND SOURCES ${BOARD_COMMON_SOURCES})
list(APPEND INCLUDE_DIRS ${CMAKE_CURRENT_SOURCE_DIR}/boards/common)

# 根据 BOARD_TYPE 配置添加对应的板级文件
if(CONFIG_BOARD_TYPE_BREAD_COMPACT_WIFI)
    set(BOARD_TYPE "bread-compact-wifi")
elseif(CONFIG_BOARD_TYPE_BREAD_COMPACT_ML307)
    set(BOARD_TYPE "bread-compact-ml307")
elseif(CONFIG_BOARD_TYPE_ESP_BOX_3)
    set(BOARD_TYPE "esp-box-3")
elseif(CONFIG_BOARD_TYPE_KEVIN_BOX_1)
    set(BOARD_TYPE "kevin-box-1")
elseif(CONFIG_BOARD_TYPE_KEVIN_BOX_2)
    set(BOARD_TYPE "kevin-box-2")
elseif(CONFIG_BOARD_TYPE_KEVIN_C3)
    set(BOARD_TYPE "kevin-c3")
elseif(CONFIG_BOARD_TYPE_LICHUANG_DEV)
    set(BOARD_TYPE "lichuang-dev")
<<<<<<< HEAD
elseif(CONFIG_BOARD_TYPE_KEVIN_SP_V3_DEV)
    set(BOARD_TYPE "kevin-sp-v3-dev")
elseif(CONFIG_BOARD_TYPE_ESP32S3_KORVO2_V3)
    set(BOARD_TYPE "esp32s3_korvo2_v3")
=======
elseif(CONFIG_BOARD_TYPE_TERRENCE_C3_DEV)
    set(BOARD_TYPE "terrence-c3-dev")
>>>>>>> 051a0ba4
endif()
file(GLOB BOARD_SOURCES ${CMAKE_CURRENT_SOURCE_DIR}/boards/${BOARD_TYPE}/*.cc)
list(APPEND SOURCES ${BOARD_SOURCES})
list(APPEND INCLUDES ${CMAKE_CURRENT_SOURCE_DIR}/boards/${BOARD_TYPE})

if(CONFIG_IDF_TARGET_ESP32S3)
    list(APPEND SOURCES "audio_processing/audio_processor.cc" "audio_processing/wake_word_detect.cc")
endif()

idf_component_register(SRCS ${SOURCES}
                    EMBED_FILES "assets/err_reg.p3" "assets/err_pin.p3" "assets/err_wificonfig.p3"
<<<<<<< HEAD
                    INCLUDE_DIRS ${INCLUDE_DIRS} ${INCLUDES} 
=======
                    INCLUDE_DIRS ${INCLUDE_DIRS}
                    WHOLE_ARCHIVE
>>>>>>> 051a0ba4
                    )

# 使用 target_compile_definitions 来定义 BOARD_TYPE
target_compile_definitions(${COMPONENT_LIB}
                    PRIVATE BOARD_TYPE=\"${BOARD_TYPE}\"
                    )<|MERGE_RESOLUTION|>--- conflicted
+++ resolved
@@ -51,15 +51,12 @@
     set(BOARD_TYPE "kevin-c3")
 elseif(CONFIG_BOARD_TYPE_LICHUANG_DEV)
     set(BOARD_TYPE "lichuang-dev")
-<<<<<<< HEAD
 elseif(CONFIG_BOARD_TYPE_KEVIN_SP_V3_DEV)
     set(BOARD_TYPE "kevin-sp-v3-dev")
 elseif(CONFIG_BOARD_TYPE_ESP32S3_KORVO2_V3)
     set(BOARD_TYPE "esp32s3_korvo2_v3")
-=======
 elseif(CONFIG_BOARD_TYPE_TERRENCE_C3_DEV)
     set(BOARD_TYPE "terrence-c3-dev")
->>>>>>> 051a0ba4
 endif()
 file(GLOB BOARD_SOURCES ${CMAKE_CURRENT_SOURCE_DIR}/boards/${BOARD_TYPE}/*.cc)
 list(APPEND SOURCES ${BOARD_SOURCES})
@@ -71,12 +68,8 @@
 
 idf_component_register(SRCS ${SOURCES}
                     EMBED_FILES "assets/err_reg.p3" "assets/err_pin.p3" "assets/err_wificonfig.p3"
-<<<<<<< HEAD
-                    INCLUDE_DIRS ${INCLUDE_DIRS} ${INCLUDES} 
-=======
                     INCLUDE_DIRS ${INCLUDE_DIRS}
                     WHOLE_ARCHIVE
->>>>>>> 051a0ba4
                     )
 
 # 使用 target_compile_definitions 来定义 BOARD_TYPE
