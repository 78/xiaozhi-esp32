--- conflicted
+++ resolved
@@ -73,13 +73,9 @@
 elseif(CONFIG_BOARD_TYPE_BREAD_COMPACT_WIFI_LCD)
     set(BOARD_TYPE "bread-compact-wifi-lcd")    
 elseif(CONFIG_BOARD_TYPE_LILYGO_T_CIRCLE_S3)
-<<<<<<< HEAD
-    set(BOARD_TYPE "lilygo-t-circle-s3")    
-=======
     set(BOARD_TYPE "lilygo-t-circle-s3") 
 elseif(CONFIG_BOARD_TYPE_MOVECALL_MOJI_ESP32S3)
     set(BOARD_TYPE "movecall-moji-esp32s3")   
->>>>>>> e2ef952b
 endif()
 file(GLOB BOARD_SOURCES ${CMAKE_CURRENT_SOURCE_DIR}/boards/${BOARD_TYPE}/*.cc)
 list(APPEND SOURCES ${BOARD_SOURCES})
