#include "st7789_display.h"
#include "font_awesome_symbols.h"

#include <esp_log.h>
#include <esp_err.h>
#include <esp_lvgl_port.h>
#include <driver/ledc.h>
#include <vector>

#define TAG "St7789Display"
#define LCD_LEDC_CH LEDC_CHANNEL_0

LV_FONT_DECLARE(font_puhui_14_1);
LV_FONT_DECLARE(font_awesome_30_1);
LV_FONT_DECLARE(font_awesome_14_1);

St7789Display::St7789Display(esp_lcd_panel_io_handle_t panel_io, esp_lcd_panel_handle_t panel,
                           gpio_num_t backlight_pin, bool backlight_output_invert,
                           int width, int height, bool mirror_x, bool mirror_y, bool swap_xy)
    : panel_io_(panel_io), panel_(panel), backlight_pin_(backlight_pin), backlight_output_invert_(backlight_output_invert),
      mirror_x_(mirror_x), mirror_y_(mirror_y), swap_xy_(swap_xy) {
    width_ = width;
    height_ = height;

    ESP_LOGI(TAG, "Initialize LVGL");
    lvgl_port_cfg_t port_cfg = ESP_LVGL_PORT_INIT_CONFIG();
    lvgl_port_init(&port_cfg);

    InitializeBacklight(backlight_pin);

    // draw white
    std::vector<uint16_t> buffer(width_, 0xFFFF);
    for (int y = 0; y < height_; y++)
    {
        esp_lcd_panel_draw_bitmap(panel_, 0, y, width_, y + 1, buffer.data());
    }

    // Set the display to on
    ESP_LOGI(TAG, "Turning display on");
    ESP_ERROR_CHECK(esp_lcd_panel_disp_on_off(panel_, true));

    ESP_LOGI(TAG, "Adding LCD screen");
    const lvgl_port_display_cfg_t display_cfg = {
        .io_handle = panel_io_,
        .panel_handle = panel_,
        .control_handle = nullptr,
        .buffer_size = static_cast<uint32_t>(width_ * 10),
        .double_buffer = false,
        .trans_size = 0,
        .hres = static_cast<uint32_t>(width_),
        .vres = static_cast<uint32_t>(height_),
        .monochrome = false,
        .rotation = {
            .swap_xy = swap_xy_,
            .mirror_x = mirror_x_,
            .mirror_y = mirror_y_,
        },
        .flags = {
            .buff_dma = 1,
            .buff_spiram = 0,
            .sw_rotate = 0,
            .full_refresh = 0,
            .direct_mode = 0,
        },
    };

    disp_ = lvgl_port_add_disp(&display_cfg);

    SetBacklight(100);

    SetupUI();
}

<<<<<<< HEAD
St7789Display::~St7789Display()
{
    if (panel_ != nullptr)
    {
=======
St7789Display::~St7789Display() {
    if (content_ != nullptr) {
        lv_obj_del(content_);
    }
    if (status_bar_ != nullptr) {
        lv_obj_del(status_bar_);
    }
    if (side_bar_ != nullptr) {
        lv_obj_del(side_bar_);
    }
    if (container_ != nullptr) {
        lv_obj_del(container_);
    }

    if (panel_ != nullptr) {
>>>>>>> 6dcc6445
        esp_lcd_panel_del(panel_);
    }
    if (panel_io_ != nullptr)
    {
        esp_lcd_panel_io_del(panel_io_);
    }
    lvgl_port_deinit();
}

void St7789Display::InitializeBacklight(gpio_num_t backlight_pin)
{

    // Setup LEDC peripheral for PWM backlight control
    const ledc_channel_config_t backlight_channel = {
        .gpio_num = backlight_pin,
        .speed_mode = LEDC_LOW_SPEED_MODE,
        .channel = LCD_LEDC_CH,
        .intr_type = LEDC_INTR_DISABLE,
        .timer_sel = LEDC_TIMER_0,
        .duty = 0,
        .hpoint = 0,
        .flags = {
            .output_invert = backlight_output_invert_,
        }
    };
    const ledc_timer_config_t backlight_timer = {
        .speed_mode = LEDC_LOW_SPEED_MODE,
        .duty_resolution = LEDC_TIMER_10_BIT,
        .timer_num = LEDC_TIMER_0,
        .freq_hz = 5000,
        .clk_cfg = LEDC_AUTO_CLK,
        .deconfigure = false};

    ESP_ERROR_CHECK(ledc_timer_config(&backlight_timer));
    ESP_ERROR_CHECK(ledc_channel_config(&backlight_channel));
}

void St7789Display::SetBacklight(uint8_t brightness) {
    if (backlight_pin_ == GPIO_NUM_NC) {
        return;
    }

    if (brightness > 100) {
        brightness = 100;
    }

    ESP_LOGI(TAG, "Setting LCD backlight: %d%%", brightness);
    // LEDC resolution set to 10bits, thus: 100% = 1023
    uint32_t duty_cycle = (1023 * brightness) / 100;
    ESP_ERROR_CHECK(ledc_set_duty(LEDC_LOW_SPEED_MODE, LCD_LEDC_CH, duty_cycle));
    ESP_ERROR_CHECK(ledc_update_duty(LEDC_LOW_SPEED_MODE, LCD_LEDC_CH));
}

void St7789Display::Lock()
{
    lvgl_port_lock(0);
}

void St7789Display::Unlock()
{
    lvgl_port_unlock();
}

void St7789Display::SetupUI() {
    DisplayLockGuard lock(this);

    auto screen = lv_disp_get_scr_act(disp_);
    lv_obj_set_style_text_font(screen, &font_puhui_14_1, 0);
    lv_obj_set_style_text_color(screen, lv_color_black(), 0);

    /* Container */
    container_ = lv_obj_create(screen);
    lv_obj_set_size(container_, LV_HOR_RES, LV_VER_RES);
    lv_obj_set_flex_flow(container_, LV_FLEX_FLOW_COLUMN);
    lv_obj_set_style_pad_all(container_, 0, 0);
    lv_obj_set_style_border_width(container_, 0, 0);
    lv_obj_set_style_pad_row(container_, 0, 0);

    /* Status bar */
    status_bar_ = lv_obj_create(container_);
    lv_obj_set_size(status_bar_, LV_HOR_RES, 18);
    lv_obj_set_style_radius(status_bar_, 0, 0);
    
    /* Content */
    content_ = lv_obj_create(container_);
    lv_obj_set_scrollbar_mode(content_, LV_SCROLLBAR_MODE_OFF);
    lv_obj_set_style_radius(content_, 0, 0);
    lv_obj_set_width(content_, LV_HOR_RES);
    lv_obj_set_flex_grow(content_, 1);

    emotion_label_ = lv_label_create(content_);
    lv_obj_set_style_text_font(emotion_label_, &font_awesome_30_1, 0);
    lv_label_set_text(emotion_label_, FONT_AWESOME_AI_CHIP);
    lv_obj_center(emotion_label_);

    /* Status bar */
    lv_obj_set_flex_flow(status_bar_, LV_FLEX_FLOW_ROW);
    lv_obj_set_style_pad_all(status_bar_, 0, 0);
    lv_obj_set_style_border_width(status_bar_, 0, 0);
    lv_obj_set_style_pad_column(status_bar_, 0, 0);

    network_label_ = lv_label_create(status_bar_);
    lv_label_set_text(network_label_, "");
    lv_obj_set_style_text_font(network_label_, &font_awesome_14_1, 0);

    notification_label_ = lv_label_create(status_bar_);
    lv_obj_set_flex_grow(notification_label_, 1);
    lv_obj_set_style_text_align(notification_label_, LV_TEXT_ALIGN_CENTER, 0);
    lv_label_set_text(notification_label_, "通知");
    lv_obj_add_flag(notification_label_, LV_OBJ_FLAG_HIDDEN);

    status_label_ = lv_label_create(status_bar_);
    lv_obj_set_flex_grow(status_label_, 1);
    lv_label_set_long_mode(status_label_, LV_LABEL_LONG_SCROLL_CIRCULAR);
    lv_label_set_text(status_label_, "正在初始化");
    lv_obj_set_style_text_align(status_label_, LV_TEXT_ALIGN_CENTER, 0);

    mute_label_ = lv_label_create(status_bar_);
    lv_label_set_text(mute_label_, "");
    lv_obj_set_style_text_font(mute_label_, &font_awesome_14_1, 0);

    battery_label_ = lv_label_create(status_bar_);
    lv_label_set_text(battery_label_, "");
    lv_obj_set_style_text_font(battery_label_, &font_awesome_14_1, 0);
}<|MERGE_RESOLUTION|>--- conflicted
+++ resolved
@@ -71,12 +71,6 @@
     SetupUI();
 }
 
-<<<<<<< HEAD
-St7789Display::~St7789Display()
-{
-    if (panel_ != nullptr)
-    {
-=======
 St7789Display::~St7789Display() {
     if (content_ != nullptr) {
         lv_obj_del(content_);
@@ -92,7 +86,6 @@
     }
 
     if (panel_ != nullptr) {
->>>>>>> 6dcc6445
         esp_lcd_panel_del(panel_);
     }
     if (panel_io_ != nullptr)
