--- conflicted
+++ resolved
@@ -183,18 +183,11 @@
     SetupUI();
 }
 
-<<<<<<< HEAD
-St7789Display::~St7789Display()
-{
-    if (content_ != nullptr)
-    {
-=======
 St7789Display::~St7789Display() {
     ESP_ERROR_CHECK(esp_timer_stop(lvgl_tick_timer_));
     ESP_ERROR_CHECK(esp_timer_delete(lvgl_tick_timer_));
 
     if (content_ != nullptr) {
->>>>>>> 051a0ba4
         lv_obj_del(content_);
     }
     if (status_bar_ != nullptr)
