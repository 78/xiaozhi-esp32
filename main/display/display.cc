#include <esp_log.h>
#include <esp_err.h>
#include <string>
#include <cstdlib>
#include <cstring>

#include "display.h"
#include "board.h"
#include "application.h"
#include "font_awesome_symbols.h"
#include "audio_codec.h"
#include "settings.h"
#include "assets/lang_config.h"

#define TAG "Display"

<<<<<<< HEAD
Display::Display()
{
    // Load brightness from settings
    Settings settings("display");
    brightness_ = settings.GetInt("brightness", 100);
    autoDimming_ = settings.GetInt("auto", 0);

=======
Display::Display() {
>>>>>>> dd1139b1
    // Notification timer
    esp_timer_create_args_t notification_timer_args = {
        .callback = [](void *arg)
        {
            Display *display = static_cast<Display *>(arg);
            DisplayLockGuard lock(display);
            lv_obj_add_flag(display->notification_label_, LV_OBJ_FLAG_HIDDEN);
            lv_obj_clear_flag(display->status_label_, LV_OBJ_FLAG_HIDDEN);
        },
        .arg = this,
        .dispatch_method = ESP_TIMER_TASK,
        .name = "notification_timer",
        .skip_unhandled_events = false,
    };
    ESP_ERROR_CHECK(esp_timer_create(&notification_timer_args, &notification_timer_));

    // Update display timer
    esp_timer_create_args_t update_display_timer_args = {
        .callback = [](void *arg)
        {
            Display *display = static_cast<Display *>(arg);
            display->Update();
        },
        .arg = this,
        .dispatch_method = ESP_TIMER_TASK,
        .name = "display_update_timer",
        .skip_unhandled_events = true,
    };
    ESP_ERROR_CHECK(esp_timer_create(&update_display_timer_args, &update_timer_));
    ESP_ERROR_CHECK(esp_timer_start_periodic(update_timer_, 1000000));

    // Create a power management lock
<<<<<<< HEAD
    auto ret = esp_pm_lock_create(ESP_PM_APB_FREQ_MAX, 0, "ml307", &pm_lock_);
    if (ret == ESP_ERR_NOT_SUPPORTED)
    {
=======
    auto ret = esp_pm_lock_create(ESP_PM_APB_FREQ_MAX, 0, "display_update", &pm_lock_);
    if (ret == ESP_ERR_NOT_SUPPORTED) {
>>>>>>> dd1139b1
        ESP_LOGI(TAG, "Power management not supported");
    }
    else
    {
        ESP_ERROR_CHECK(ret);
    }
}

Display::~Display()
{
    if (notification_timer_ != nullptr)
    {
        esp_timer_stop(notification_timer_);
        esp_timer_delete(notification_timer_);
    }
    if (update_timer_ != nullptr)
    {
        esp_timer_stop(update_timer_);
        esp_timer_delete(update_timer_);
    }

    if (network_label_ != nullptr)
    {
        lv_obj_del(network_label_);
        lv_obj_del(notification_label_);
        lv_obj_del(status_label_);
        lv_obj_del(mute_label_);
        lv_obj_del(battery_label_);
        lv_obj_del(emotion_label_);
    }

    if (pm_lock_ != nullptr)
    {
        esp_pm_lock_delete(pm_lock_);
    }
}

void Display::SetStatus(const char *status)
{
    DisplayLockGuard lock(this);
    if (status_label_ == nullptr)
    {
        return;
    }
    lv_label_set_text(status_label_, status);
    lv_obj_clear_flag(status_label_, LV_OBJ_FLAG_HIDDEN);
    lv_obj_add_flag(notification_label_, LV_OBJ_FLAG_HIDDEN);
}

void Display::ShowNotification(const std::string &notification, int duration_ms)
{
    ShowNotification(notification.c_str(), duration_ms);
}

void Display::ShowNotification(const char *notification, int duration_ms)
{
    DisplayLockGuard lock(this);
    if (notification_label_ == nullptr)
    {
        return;
    }
    lv_label_set_text(notification_label_, notification);
    lv_obj_clear_flag(notification_label_, LV_OBJ_FLAG_HIDDEN);
    lv_obj_add_flag(status_label_, LV_OBJ_FLAG_HIDDEN);

    esp_timer_stop(notification_timer_);
    ESP_ERROR_CHECK(esp_timer_start_once(notification_timer_, duration_ms * 1000));
}

void Display::Update()
{
    if (mute_label_ == nullptr)
    {
        return;
    }

    auto &board = Board::GetInstance();
    auto codec = board.GetAudioCodec();

    {
        DisplayLockGuard lock(this);
        if (mute_label_ == nullptr)
        {
            return;
        }

        // 如果静音状态改变，则更新图标
        if (codec->output_volume() == 0 && !muted_)
        {
            muted_ = true;
            lv_label_set_text(mute_label_, FONT_AWESOME_VOLUME_MUTE);
        }
        else if (codec->output_volume() > 0 && muted_)
        {
            muted_ = false;
            lv_label_set_text(mute_label_, "");
        }
    }

    esp_pm_lock_acquire(pm_lock_);
    // 更新电池图标
    int battery_level;
<<<<<<< HEAD
    bool charging;
    const char *icon = nullptr;
    if (board.GetBatteryLevel(battery_level, charging))
    {
        if (charging)
        {
=======
    bool charging, discharging;
    const char* icon = nullptr;
    if (board.GetBatteryLevel(battery_level, charging, discharging)) {
        if (charging) {
>>>>>>> dd1139b1
            icon = FONT_AWESOME_BATTERY_CHARGING;
        }
        else
        {
            const char *levels[] = {
                FONT_AWESOME_BATTERY_EMPTY, // 0-19%
                FONT_AWESOME_BATTERY_1,     // 20-39%
                FONT_AWESOME_BATTERY_2,     // 40-59%
                FONT_AWESOME_BATTERY_3,     // 60-79%
                FONT_AWESOME_BATTERY_FULL,  // 80-99%
                FONT_AWESOME_BATTERY_FULL,  // 100%
            };
            icon = levels[battery_level / 20];
        }
        DisplayLockGuard lock(this);
        if (battery_label_ != nullptr && battery_icon_ != icon)
        {
            battery_icon_ = icon;
            lv_label_set_text(battery_label_, battery_icon_);
        }

        if (low_battery_popup_ != nullptr) {
            if (strcmp(icon, FONT_AWESOME_BATTERY_EMPTY) == 0 && discharging) {
                if (lv_obj_has_flag(low_battery_popup_, LV_OBJ_FLAG_HIDDEN)) { // 如果低电量提示框隐藏，则显示
                    lv_obj_clear_flag(low_battery_popup_, LV_OBJ_FLAG_HIDDEN);
                    auto& app = Application::GetInstance();
                    app.PlaySound(Lang::Sounds::P3_LOW_BATTERY);
                }
            } else {
                // Hide the low battery popup when the battery is not empty
                if (!lv_obj_has_flag(low_battery_popup_, LV_OBJ_FLAG_HIDDEN)) { // 如果低电量提示框显示，则隐藏
                    lv_obj_add_flag(low_battery_popup_, LV_OBJ_FLAG_HIDDEN);
                }
            }
        }
    }
    if (!timeOffline_ && !board.TimeUpdate())
        timeOffline_ = true;

    if (autoDimming_)
        board.DimmingUpdate();

    // 升级固件时，不读取 4G 网络状态，避免占用 UART 资源
    auto device_state = Application::GetInstance().GetDeviceState();
    static const std::vector<DeviceState> allowed_states = {
        kDeviceStateIdle,
        kDeviceStateStarting,
        kDeviceStateWifiConfiguring,
        kDeviceStateListening,
    };
    if (std::find(allowed_states.begin(), allowed_states.end(), device_state) != allowed_states.end())
    {
        icon = board.GetNetworkStateIcon();
        if (network_label_ != nullptr && icon != nullptr && network_icon_ != icon)
        {
            DisplayLockGuard lock(this);
            network_icon_ = icon;
            lv_label_set_text(network_label_, network_icon_);
        }
    }

    esp_pm_lock_release(pm_lock_);
}

void Display::SetEmotion(const char *emotion)
{
    struct Emotion
    {
        const char *icon;
        const char *text;
    };

    static const std::vector<Emotion> emotions = {
        {FONT_AWESOME_EMOJI_NEUTRAL, "neutral"},
        {FONT_AWESOME_EMOJI_HAPPY, "happy"},
        {FONT_AWESOME_EMOJI_LAUGHING, "laughing"},
        {FONT_AWESOME_EMOJI_FUNNY, "funny"},
        {FONT_AWESOME_EMOJI_SAD, "sad"},
        {FONT_AWESOME_EMOJI_ANGRY, "angry"},
        {FONT_AWESOME_EMOJI_CRYING, "crying"},
        {FONT_AWESOME_EMOJI_LOVING, "loving"},
        {FONT_AWESOME_EMOJI_EMBARRASSED, "embarrassed"},
        {FONT_AWESOME_EMOJI_SURPRISED, "surprised"},
        {FONT_AWESOME_EMOJI_SHOCKED, "shocked"},
        {FONT_AWESOME_EMOJI_THINKING, "thinking"},
        {FONT_AWESOME_EMOJI_WINKING, "winking"},
        {FONT_AWESOME_EMOJI_COOL, "cool"},
        {FONT_AWESOME_EMOJI_RELAXED, "relaxed"},
        {FONT_AWESOME_EMOJI_DELICIOUS, "delicious"},
        {FONT_AWESOME_EMOJI_KISSY, "kissy"},
        {FONT_AWESOME_EMOJI_CONFIDENT, "confident"},
        {FONT_AWESOME_EMOJI_SLEEPY, "sleepy"},
        {FONT_AWESOME_EMOJI_SILLY, "silly"},
        {FONT_AWESOME_EMOJI_CONFUSED, "confused"}};

    DisplayLockGuard lock(this);

    // 查找匹配的表情
    std::string_view emotion_view(emotion);
    auto it = std::find_if(emotions.begin(), emotions.end(),
                           [&emotion_view](const Emotion &e)
                           { return e.text == emotion_view; });

    if (emotion_label_ == nullptr)
    {
        return;
    }

    // 如果找到匹配的表情就显示对应图标，否则显示默认的neutral表情
    if (it != emotions.end())
    {
        lv_label_set_text(emotion_label_, it->icon);
    }
    else
    {
        lv_label_set_text(emotion_label_, FONT_AWESOME_EMOJI_NEUTRAL);
    }
}

void Display::SetIcon(const char *icon)
{
    DisplayLockGuard lock(this);
    if (emotion_label_ == nullptr)
    {
        return;
    }
    lv_label_set_text(emotion_label_, icon);
}

void Display::SetChatMessage(const char *role, const char *content)
{
    DisplayLockGuard lock(this);
    if (chat_message_label_ == nullptr)
    {
        return;
    }
    lv_label_set_text(chat_message_label_, content);
<<<<<<< HEAD
}

void Display::SetBacklight(uint8_t brightness)
{
    Settings settings("display", true);
    settings.SetInt("brightness", brightness);
    brightness_ = brightness;
}

void Display::Notification(const std::string &content, int timeout)
{
}

int Display::GetBacklight() { return 0; };
=======
}
>>>>>>> dd1139b1
<|MERGE_RESOLUTION|>--- conflicted
+++ resolved
@@ -14,7 +14,6 @@
 
 #define TAG "Display"
 
-<<<<<<< HEAD
 Display::Display()
 {
     // Load brightness from settings
@@ -22,9 +21,6 @@
     brightness_ = settings.GetInt("brightness", 100);
     autoDimming_ = settings.GetInt("auto", 0);
 
-=======
-Display::Display() {
->>>>>>> dd1139b1
     // Notification timer
     esp_timer_create_args_t notification_timer_args = {
         .callback = [](void *arg)
@@ -57,14 +53,8 @@
     ESP_ERROR_CHECK(esp_timer_start_periodic(update_timer_, 1000000));
 
     // Create a power management lock
-<<<<<<< HEAD
-    auto ret = esp_pm_lock_create(ESP_PM_APB_FREQ_MAX, 0, "ml307", &pm_lock_);
-    if (ret == ESP_ERR_NOT_SUPPORTED)
-    {
-=======
     auto ret = esp_pm_lock_create(ESP_PM_APB_FREQ_MAX, 0, "display_update", &pm_lock_);
     if (ret == ESP_ERR_NOT_SUPPORTED) {
->>>>>>> dd1139b1
         ESP_LOGI(TAG, "Power management not supported");
     }
     else
@@ -167,19 +157,10 @@
     esp_pm_lock_acquire(pm_lock_);
     // 更新电池图标
     int battery_level;
-<<<<<<< HEAD
-    bool charging;
-    const char *icon = nullptr;
-    if (board.GetBatteryLevel(battery_level, charging))
-    {
-        if (charging)
-        {
-=======
     bool charging, discharging;
     const char* icon = nullptr;
     if (board.GetBatteryLevel(battery_level, charging, discharging)) {
         if (charging) {
->>>>>>> dd1139b1
             icon = FONT_AWESOME_BATTERY_CHARGING;
         }
         else
@@ -317,7 +298,6 @@
         return;
     }
     lv_label_set_text(chat_message_label_, content);
-<<<<<<< HEAD
 }
 
 void Display::SetBacklight(uint8_t brightness)
@@ -331,7 +311,4 @@
 {
 }
 
-int Display::GetBacklight() { return 0; };
-=======
-}
->>>>>>> dd1139b1
+int Display::GetBacklight() { return 0; };