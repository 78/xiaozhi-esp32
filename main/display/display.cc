#include <esp_log.h>
#include <esp_err.h>
#include <string>
#include <cstdlib>

#include "display.h"
#include "board.h"
#include "application.h"
#include "font_awesome_symbols.h"
#include "audio_codec.h"

#define TAG "Display"

Display::Display()
{
    // Notification timer
    esp_timer_create_args_t notification_timer_args = {
        .callback = [](void *arg)
        {
            Display *display = static_cast<Display *>(arg);
            DisplayLockGuard lock(display);
            lv_obj_add_flag(display->notification_label_, LV_OBJ_FLAG_HIDDEN);
            lv_obj_clear_flag(display->status_label_, LV_OBJ_FLAG_HIDDEN);
        },
        .arg = this,
        .dispatch_method = ESP_TIMER_TASK,
        .name = "Notification Timer",
        .skip_unhandled_events = false,
    };
    ESP_ERROR_CHECK(esp_timer_create(&notification_timer_args, &notification_timer_));

    // Update display timer
    esp_timer_create_args_t update_display_timer_args = {
        .callback = [](void *arg)
        {
            Display *display = static_cast<Display *>(arg);
            display->Update();
        },
        .arg = this,
        .dispatch_method = ESP_TIMER_TASK,
        .name = "Update Display Timer",
        .skip_unhandled_events = true,
    };
    ESP_ERROR_CHECK(esp_timer_create(&update_display_timer_args, &update_timer_));
    ESP_ERROR_CHECK(esp_timer_start_periodic(update_timer_, 1000000));
}

<<<<<<< HEAD
Display::~Display()
{
    esp_timer_stop(notification_timer_);
    esp_timer_stop(update_timer_);
    esp_timer_delete(notification_timer_);
    esp_timer_delete(update_timer_);
=======
Display::~Display() {
    if (notification_timer_ != nullptr) {
        esp_timer_stop(notification_timer_);
        esp_timer_delete(notification_timer_);
    }
    if (update_timer_ != nullptr) {
        esp_timer_stop(update_timer_);
        esp_timer_delete(update_timer_);
    }
>>>>>>> 380f7026

    if (network_label_ != nullptr)
    {
        lv_obj_del(network_label_);
        lv_obj_del(notification_label_);
        lv_obj_del(status_label_);
        lv_obj_del(mute_label_);
        lv_obj_del(battery_label_);
        lv_obj_del(emotion_label_);
    }
}

<<<<<<< HEAD
void Display::SetStatus(const std::string &status)
{
    if (status_label_ == nullptr)
    {
=======
void Display::SetStatus(const std::string &status) {
    DisplayLockGuard lock(this);
    if (status_label_ == nullptr) {
>>>>>>> 380f7026
        return;
    }
    lv_label_set_text(status_label_, status.c_str());
    lv_label_set_long_mode(status_label_, LV_LABEL_LONG_SCROLL_CIRCULAR);
    lv_obj_clear_flag(status_label_, LV_OBJ_FLAG_HIDDEN);
    lv_obj_add_flag(notification_label_, LV_OBJ_FLAG_HIDDEN);
}

<<<<<<< HEAD
void Display::ShowNotification(const std::string &notification, int duration_ms)
{
    if (notification_label_ == nullptr)
    {
=======
void Display::ShowNotification(const std::string &notification, int duration_ms) {
    DisplayLockGuard lock(this);
    if (notification_label_ == nullptr) {
>>>>>>> 380f7026
        return;
    }
    lv_label_set_text(notification_label_, notification.c_str());
    lv_obj_clear_flag(notification_label_, LV_OBJ_FLAG_HIDDEN);
    lv_obj_add_flag(status_label_, LV_OBJ_FLAG_HIDDEN);

    esp_timer_stop(notification_timer_);
    ESP_ERROR_CHECK(esp_timer_start_once(notification_timer_, duration_ms * 1000));
}

<<<<<<< HEAD
void Display::Update()
{
    if (mute_label_ == nullptr)
    {
        return;
    }

    auto &board = Board::GetInstance();
    auto codec = board.GetAudioCodec();

    DisplayLockGuard lock(this);
    // 如果静音状态改变，则更新图标
    if (codec->output_volume() == 0 && !muted_)
    {
        muted_ = true;
        lv_label_set_text(mute_label_, FONT_AWESOME_VOLUME_MUTE);
    }
    else if (codec->output_volume() > 0 && muted_)
    {
        muted_ = false;
        lv_label_set_text(mute_label_, "");
=======
void Display::Update() {
    auto& board = Board::GetInstance();
    auto codec = board.GetAudioCodec();

    {
        DisplayLockGuard lock(this);
        if (mute_label_ == nullptr) {
            return;
        }

        // 如果静音状态改变，则更新图标
        if (codec->output_volume() == 0 && !muted_) {
            muted_ = true;
            lv_label_set_text(mute_label_, FONT_AWESOME_VOLUME_MUTE);
        } else if (codec->output_volume() > 0 && muted_) {
            muted_ = false;
            lv_label_set_text(mute_label_, "");
        }
>>>>>>> 380f7026
    }

    // 更新电池图标
    int battery_level;
    bool charging;
    const char *icon = nullptr;
    if (board.GetBatteryLevel(battery_level, charging))
    {
        if (charging)
        {
            icon = FONT_AWESOME_BATTERY_CHARGING;
        }
        else
        {
            const char *levels[] = {
                FONT_AWESOME_BATTERY_EMPTY, // 0-19%
                FONT_AWESOME_BATTERY_1,     // 20-39%
                FONT_AWESOME_BATTERY_2,     // 40-59%
                FONT_AWESOME_BATTERY_3,     // 60-79%
                FONT_AWESOME_BATTERY_FULL,  // 80-99%
                FONT_AWESOME_BATTERY_FULL,  // 100%
            };
            icon = levels[battery_level / 20];
        }
<<<<<<< HEAD
        if (battery_icon_ != icon)
        {
=======
        DisplayLockGuard lock(this);
        if (battery_label_ != nullptr && battery_icon_ != icon) {
>>>>>>> 380f7026
            battery_icon_ = icon;
            lv_label_set_text(battery_label_, battery_icon_);
        }
    }

    // 升级固件时，不读取 4G 网络状态，避免占用 UART 资源
    auto device_state = Application::GetInstance().GetDeviceState();
    static const std::vector<DeviceState> allowed_states = {
        kDeviceStateIdle,
        kDeviceStateStarting,
        kDeviceStateWifiConfiguring,
        kDeviceStateListening,
    };
    if (std::find(allowed_states.begin(), allowed_states.end(), device_state) != allowed_states.end()) {
        icon = board.GetNetworkStateIcon();
<<<<<<< HEAD
        if (network_icon_ != icon)
        {
=======
        if (network_label_ != nullptr && network_icon_ != icon) {
            DisplayLockGuard lock(this);
>>>>>>> 380f7026
            network_icon_ = icon;
            lv_label_set_text(network_label_, network_icon_);
        }
    }
}

<<<<<<< HEAD
void Display::SetEmotion(const std::string &emotion)
{
    if (emotion_label_ == nullptr)
    {
        return;
    }

    struct Emotion
    {
        const char *icon;
        const char *text;
=======

void Display::SetEmotion(const std::string &emotion) {
    struct Emotion {
        const char* icon;
        const char* text;
>>>>>>> 380f7026
    };

    static const std::vector<Emotion> emotions = {
        {FONT_AWESOME_EMOJI_NEUTRAL, "neutral"},
        {FONT_AWESOME_EMOJI_HAPPY, "happy"},
        {FONT_AWESOME_EMOJI_LAUGHING, "laughing"},
        {FONT_AWESOME_EMOJI_FUNNY, "funny"},
        {FONT_AWESOME_EMOJI_SAD, "sad"},
        {FONT_AWESOME_EMOJI_ANGRY, "angry"},
        {FONT_AWESOME_EMOJI_CRYING, "crying"},
        {FONT_AWESOME_EMOJI_LOVING, "loving"},
        {FONT_AWESOME_EMOJI_EMBARRASSED, "embarrassed"},
        {FONT_AWESOME_EMOJI_SURPRISED, "surprised"},
        {FONT_AWESOME_EMOJI_SHOCKED, "shocked"},
        {FONT_AWESOME_EMOJI_THINKING, "thinking"},
        {FONT_AWESOME_EMOJI_WINKING, "winking"},
        {FONT_AWESOME_EMOJI_COOL, "cool"},
        {FONT_AWESOME_EMOJI_RELAXED, "relaxed"},
        {FONT_AWESOME_EMOJI_DELICIOUS, "delicious"},
        {FONT_AWESOME_EMOJI_KISSY, "kissy"},
        {FONT_AWESOME_EMOJI_CONFIDENT, "confident"},
        {FONT_AWESOME_EMOJI_SLEEPY, "sleepy"},
        {FONT_AWESOME_EMOJI_SILLY, "silly"},
<<<<<<< HEAD
        {FONT_AWESOME_EMOJI_CONFUSED, "confused"}};

    DisplayLockGuard lock(this);

    // 查找匹配的表情
    auto it = std::find_if(emotions.begin(), emotions.end(),
                           [&emotion](const Emotion &e)
                           { return e.text == emotion; });
=======
        {FONT_AWESOME_EMOJI_CONFUSED, "confused"}
    };
    
    // 查找匹配的表情
    auto it = std::find_if(emotions.begin(), emotions.end(),
        [&emotion](const Emotion& e) { return e.text == emotion; });
    
    DisplayLockGuard lock(this);
    if (emotion_label_ == nullptr) {
        return;
    }
>>>>>>> 380f7026

    // 如果找到匹配的表情就显示对应图标，否则显示默认的neutral表情
    if (it != emotions.end())
    {
        lv_label_set_text(emotion_label_, it->icon);
    }
    else
    {
        lv_label_set_text(emotion_label_, FONT_AWESOME_EMOJI_NEUTRAL);
    }
}

<<<<<<< HEAD
void Display::SetIcon(const char *icon)
{
    if (emotion_label_ == nullptr)
    {
=======
void Display::SetIcon(const char* icon) {
    DisplayLockGuard lock(this);
    if (emotion_label_ == nullptr) {
>>>>>>> 380f7026
        return;
    }
    lv_label_set_text(emotion_label_, icon);
}

void Display::SetChatMessage(const std::string &role, const std::string &content)
{
}

void Display::SetBacklight(uint8_t brightness) {}

int Display::GetBacklight() { return 0; };<|MERGE_RESOLUTION|>--- conflicted
+++ resolved
@@ -45,14 +45,6 @@
     ESP_ERROR_CHECK(esp_timer_start_periodic(update_timer_, 1000000));
 }
 
-<<<<<<< HEAD
-Display::~Display()
-{
-    esp_timer_stop(notification_timer_);
-    esp_timer_stop(update_timer_);
-    esp_timer_delete(notification_timer_);
-    esp_timer_delete(update_timer_);
-=======
 Display::~Display() {
     if (notification_timer_ != nullptr) {
         esp_timer_stop(notification_timer_);
@@ -62,7 +54,6 @@
         esp_timer_stop(update_timer_);
         esp_timer_delete(update_timer_);
     }
->>>>>>> 380f7026
 
     if (network_label_ != nullptr)
     {
@@ -75,16 +66,9 @@
     }
 }
 
-<<<<<<< HEAD
-void Display::SetStatus(const std::string &status)
-{
-    if (status_label_ == nullptr)
-    {
-=======
 void Display::SetStatus(const std::string &status) {
     DisplayLockGuard lock(this);
     if (status_label_ == nullptr) {
->>>>>>> 380f7026
         return;
     }
     lv_label_set_text(status_label_, status.c_str());
@@ -93,16 +77,9 @@
     lv_obj_add_flag(notification_label_, LV_OBJ_FLAG_HIDDEN);
 }
 
-<<<<<<< HEAD
-void Display::ShowNotification(const std::string &notification, int duration_ms)
-{
-    if (notification_label_ == nullptr)
-    {
-=======
 void Display::ShowNotification(const std::string &notification, int duration_ms) {
     DisplayLockGuard lock(this);
     if (notification_label_ == nullptr) {
->>>>>>> 380f7026
         return;
     }
     lv_label_set_text(notification_label_, notification.c_str());
@@ -113,30 +90,11 @@
     ESP_ERROR_CHECK(esp_timer_start_once(notification_timer_, duration_ms * 1000));
 }
 
-<<<<<<< HEAD
-void Display::Update()
-{
-    if (mute_label_ == nullptr)
-    {
-        return;
-    }
-
-    auto &board = Board::GetInstance();
-    auto codec = board.GetAudioCodec();
-
-    DisplayLockGuard lock(this);
-    // 如果静音状态改变，则更新图标
-    if (codec->output_volume() == 0 && !muted_)
-    {
-        muted_ = true;
-        lv_label_set_text(mute_label_, FONT_AWESOME_VOLUME_MUTE);
-    }
-    else if (codec->output_volume() > 0 && muted_)
-    {
-        muted_ = false;
-        lv_label_set_text(mute_label_, "");
-=======
 void Display::Update() {
+    if (mute_label_ == nullptr) {
+        return;
+    }
+
     auto& board = Board::GetInstance();
     auto codec = board.GetAudioCodec();
 
@@ -154,7 +112,6 @@
             muted_ = false;
             lv_label_set_text(mute_label_, "");
         }
->>>>>>> 380f7026
     }
 
     // 更新电池图标
@@ -179,13 +136,8 @@
             };
             icon = levels[battery_level / 20];
         }
-<<<<<<< HEAD
-        if (battery_icon_ != icon)
-        {
-=======
         DisplayLockGuard lock(this);
         if (battery_label_ != nullptr && battery_icon_ != icon) {
->>>>>>> 380f7026
             battery_icon_ = icon;
             lv_label_set_text(battery_label_, battery_icon_);
         }
@@ -201,38 +153,23 @@
     };
     if (std::find(allowed_states.begin(), allowed_states.end(), device_state) != allowed_states.end()) {
         icon = board.GetNetworkStateIcon();
-<<<<<<< HEAD
-        if (network_icon_ != icon)
-        {
-=======
         if (network_label_ != nullptr && network_icon_ != icon) {
             DisplayLockGuard lock(this);
->>>>>>> 380f7026
             network_icon_ = icon;
             lv_label_set_text(network_label_, network_icon_);
         }
     }
 }
 
-<<<<<<< HEAD
-void Display::SetEmotion(const std::string &emotion)
-{
-    if (emotion_label_ == nullptr)
-    {
-        return;
-    }
-
-    struct Emotion
-    {
-        const char *icon;
-        const char *text;
-=======
 
 void Display::SetEmotion(const std::string &emotion) {
+    if (emotion_label_ == nullptr) {
+        return;
+    }
+
     struct Emotion {
         const char* icon;
         const char* text;
->>>>>>> 380f7026
     };
 
     static const std::vector<Emotion> emotions = {
@@ -256,28 +193,18 @@
         {FONT_AWESOME_EMOJI_CONFIDENT, "confident"},
         {FONT_AWESOME_EMOJI_SLEEPY, "sleepy"},
         {FONT_AWESOME_EMOJI_SILLY, "silly"},
-<<<<<<< HEAD
-        {FONT_AWESOME_EMOJI_CONFUSED, "confused"}};
-
-    DisplayLockGuard lock(this);
-
-    // 查找匹配的表情
-    auto it = std::find_if(emotions.begin(), emotions.end(),
-                           [&emotion](const Emotion &e)
-                           { return e.text == emotion; });
-=======
         {FONT_AWESOME_EMOJI_CONFUSED, "confused"}
     };
+
+    DisplayLockGuard lock(this);
     
     // 查找匹配的表情
     auto it = std::find_if(emotions.begin(), emotions.end(),
         [&emotion](const Emotion& e) { return e.text == emotion; });
     
-    DisplayLockGuard lock(this);
     if (emotion_label_ == nullptr) {
         return;
     }
->>>>>>> 380f7026
 
     // 如果找到匹配的表情就显示对应图标，否则显示默认的neutral表情
     if (it != emotions.end())
@@ -290,16 +217,9 @@
     }
 }
 
-<<<<<<< HEAD
-void Display::SetIcon(const char *icon)
-{
-    if (emotion_label_ == nullptr)
-    {
-=======
 void Display::SetIcon(const char* icon) {
     DisplayLockGuard lock(this);
     if (emotion_label_ == nullptr) {
->>>>>>> 380f7026
         return;
     }
     lv_label_set_text(emotion_label_, icon);
