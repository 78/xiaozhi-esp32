#ifndef LCD_DISPLAY_H
#define LCD_DISPLAY_H

#include "display.h"

#include <esp_lcd_panel_io.h>
#include <esp_lcd_panel_ops.h>
<<<<<<< HEAD
#include "esp_lcd_touch.h"
#include <esp_timer.h>
=======
>>>>>>> dd1139b1
#include <font_emoji.h>
#include <esp_lvgl_port.h>

#include <atomic>

class LcdDisplay : public Display
{
protected:
    esp_lcd_panel_io_handle_t panel_io_ = nullptr;
    esp_lcd_panel_handle_t panel_ = nullptr;
<<<<<<< HEAD
    esp_lcd_touch_handle_t tp_ = nullptr;
    gpio_num_t backlight_pin_ = GPIO_NUM_NC;
    bool backlight_output_invert_ = false;

=======
    
>>>>>>> dd1139b1
    lv_draw_buf_t draw_buf_;
    lv_obj_t *status_bar_ = nullptr;
    lv_obj_t *main_ = nullptr;
    lv_obj_t *content_ = nullptr;
    lv_obj_t *container_ = nullptr;
    lv_obj_t *side_bar_ = nullptr;
    lv_obj_t *chat_message_label_ = nullptr;

    DisplayFonts fonts_;

<<<<<<< HEAD
    esp_timer_handle_t backlight_timer_ = nullptr;
    uint8_t current_brightness_ = 0;
    void InitializeBacklight(gpio_num_t backlight_pin);
=======
>>>>>>> dd1139b1
    virtual void SetupUI();
    virtual bool Lock(int timeout_ms = 0) override;
    virtual void Unlock() override;

protected:
    // 添加protected构造函数
<<<<<<< HEAD
    LcdDisplay(esp_lcd_panel_io_handle_t panel_io, esp_lcd_panel_handle_t panel,
               gpio_num_t backlight_pin, bool backlight_output_invert,
               DisplayFonts fonts)
        : panel_io_(panel_io), panel_(panel),
          backlight_pin_(backlight_pin), backlight_output_invert_(backlight_output_invert),
          fonts_(fonts) {}

public:
    ~LcdDisplay();

    virtual void OnBacklightTimer();
    virtual void SetEmotion(const char *emotion) override;
    virtual void SetIcon(const char *icon) override;
    virtual void SetBacklight(uint8_t brightness) override;
=======
    LcdDisplay(esp_lcd_panel_io_handle_t panel_io, esp_lcd_panel_handle_t panel, DisplayFonts fonts)
        : panel_io_(panel_io), panel_(panel), fonts_(fonts) {}
    
public:
    ~LcdDisplay();
    virtual void SetEmotion(const char* emotion) override;
    virtual void SetIcon(const char* icon) override;
>>>>>>> dd1139b1
};

// RGB LCD显示器
class RgbLcdDisplay : public LcdDisplay
{
public:
    RgbLcdDisplay(esp_lcd_panel_io_handle_t panel_io, esp_lcd_panel_handle_t panel,
                  int width, int height, int offset_x, int offset_y,
                  bool mirror_x, bool mirror_y, bool swap_xy,
                  DisplayFonts fonts);
};

// MIPI LCD显示器
class MipiLcdDisplay : public LcdDisplay
{
public:
    MipiLcdDisplay(esp_lcd_panel_io_handle_t panel_io, esp_lcd_panel_handle_t panel,
                   int width, int height, int offset_x, int offset_y,
                   bool mirror_x, bool mirror_y, bool swap_xy,
                   DisplayFonts fonts);
};

// // SPI LCD显示器
class SpiLcdDisplay : public LcdDisplay
{
public:
    SpiLcdDisplay(esp_lcd_panel_io_handle_t panel_io, esp_lcd_panel_handle_t panel,
                  int width, int height, int offset_x, int offset_y,
                  bool mirror_x, bool mirror_y, bool swap_xy,
                  DisplayFonts fonts);
};

// QSPI LCD显示器
class QspiLcdDisplay : public LcdDisplay
{
public:
    QspiLcdDisplay(esp_lcd_panel_io_handle_t panel_io, esp_lcd_panel_handle_t panel,
                   int width, int height, int offset_x, int offset_y,
                   bool mirror_x, bool mirror_y, bool swap_xy,
                   DisplayFonts fonts,
                   esp_lcd_touch_handle_t tp = nullptr);
};

// MCU8080 LCD显示器
class Mcu8080LcdDisplay : public LcdDisplay
{
public:
    Mcu8080LcdDisplay(esp_lcd_panel_io_handle_t panel_io, esp_lcd_panel_handle_t panel,
                      int width, int height, int offset_x, int offset_y,
                      bool mirror_x, bool mirror_y, bool swap_xy,
                      DisplayFonts fonts);
};

#endif // LCD_DISPLAY_H<|MERGE_RESOLUTION|>--- conflicted
+++ resolved
@@ -5,11 +5,6 @@
 
 #include <esp_lcd_panel_io.h>
 #include <esp_lcd_panel_ops.h>
-<<<<<<< HEAD
-#include "esp_lcd_touch.h"
-#include <esp_timer.h>
-=======
->>>>>>> dd1139b1
 #include <font_emoji.h>
 #include <esp_lvgl_port.h>
 
@@ -20,14 +15,8 @@
 protected:
     esp_lcd_panel_io_handle_t panel_io_ = nullptr;
     esp_lcd_panel_handle_t panel_ = nullptr;
-<<<<<<< HEAD
     esp_lcd_touch_handle_t tp_ = nullptr;
-    gpio_num_t backlight_pin_ = GPIO_NUM_NC;
-    bool backlight_output_invert_ = false;
-
-=======
     
->>>>>>> dd1139b1
     lv_draw_buf_t draw_buf_;
     lv_obj_t *status_bar_ = nullptr;
     lv_obj_t *main_ = nullptr;
@@ -38,42 +27,22 @@
 
     DisplayFonts fonts_;
 
-<<<<<<< HEAD
-    esp_timer_handle_t backlight_timer_ = nullptr;
-    uint8_t current_brightness_ = 0;
-    void InitializeBacklight(gpio_num_t backlight_pin);
-=======
->>>>>>> dd1139b1
     virtual void SetupUI();
     virtual bool Lock(int timeout_ms = 0) override;
     virtual void Unlock() override;
 
 protected:
     // 添加protected构造函数
-<<<<<<< HEAD
     LcdDisplay(esp_lcd_panel_io_handle_t panel_io, esp_lcd_panel_handle_t panel,
-               gpio_num_t backlight_pin, bool backlight_output_invert,
                DisplayFonts fonts)
         : panel_io_(panel_io), panel_(panel),
-          backlight_pin_(backlight_pin), backlight_output_invert_(backlight_output_invert),
           fonts_(fonts) {}
 
 public:
     ~LcdDisplay();
 
-    virtual void OnBacklightTimer();
     virtual void SetEmotion(const char *emotion) override;
     virtual void SetIcon(const char *icon) override;
-    virtual void SetBacklight(uint8_t brightness) override;
-=======
-    LcdDisplay(esp_lcd_panel_io_handle_t panel_io, esp_lcd_panel_handle_t panel, DisplayFonts fonts)
-        : panel_io_(panel_io), panel_(panel), fonts_(fonts) {}
-    
-public:
-    ~LcdDisplay();
-    virtual void SetEmotion(const char* emotion) override;
-    virtual void SetIcon(const char* icon) override;
->>>>>>> dd1139b1
 };
 
 // RGB LCD显示器
