#ifndef LCD_DISPLAY_H
#define LCD_DISPLAY_H

#include "display.h"

#include <freertos/FreeRTOS.h>
#include <freertos/semphr.h>
#include <freertos/task.h>
#include <driver/gpio.h>
#include <esp_lcd_panel_io.h>
#include <esp_lcd_panel_ops.h>
#include "esp_lcd_touch.h"
#include <esp_timer.h>
#include <font_emoji.h>

#include <atomic>

class LcdDisplay : public Display
{
protected:
    esp_lcd_panel_io_handle_t panel_io_ = nullptr;
    esp_lcd_panel_handle_t panel_ = nullptr;
    esp_lcd_touch_handle_t tp_ = nullptr;
    gpio_num_t backlight_pin_ = GPIO_NUM_NC;
    bool backlight_output_invert_ = false;

    lv_draw_buf_t draw_buf_;
<<<<<<< HEAD
    lv_obj_t *status_bar_ = nullptr;
    lv_obj_t *main_ = nullptr;
    lv_obj_t *content_ = nullptr;
    lv_obj_t *container_ = nullptr;
    lv_obj_t *side_bar_ = nullptr;
    lv_obj_t *chat_message_label_ = nullptr;
=======
    lv_obj_t* status_bar_ = nullptr;
    lv_obj_t* content_ = nullptr;
    lv_obj_t* container_ = nullptr;
    lv_obj_t* side_bar_ = nullptr;
>>>>>>> bdda5753

    DisplayFonts fonts_;

    esp_timer_handle_t backlight_timer_ = nullptr;
    uint8_t current_brightness_ = 0;
    void InitializeBacklight(gpio_num_t backlight_pin);
<<<<<<< HEAD
    virtual void SetBacklight(uint8_t brightness) override;
=======
>>>>>>> bdda5753

    virtual void SetupUI();
    virtual bool Lock(int timeout_ms = 0) override;
    virtual void Unlock() override;

protected:
    // 添加protected构造函数
    LcdDisplay(esp_lcd_panel_io_handle_t panel_io, esp_lcd_panel_handle_t panel,
<<<<<<< HEAD
               esp_lcd_touch_handle_t tp,
               gpio_num_t backlight_pin, bool backlight_output_invert,
               int width, int height, int offset_x, int offset_y, bool mirror_x, bool mirror_y, bool swap_xy,
               DisplayFonts fonts);
    ~LcdDisplay();

    void SetChatMessage(const std::string &role, const std::string &content) override;
    void SetEmotion(const std::string &emotion) override;
    void SetIcon(const char *icon) override;
=======
             gpio_num_t backlight_pin, bool backlight_output_invert,
             DisplayFonts fonts)
        : panel_io_(panel_io), panel_(panel),
          backlight_pin_(backlight_pin), backlight_output_invert_(backlight_output_invert),
          fonts_(fonts) {}
    
public:
    ~LcdDisplay();
    virtual void OnBacklightTimer();
    virtual void SetEmotion(const char* emotion) override;
    virtual void SetIcon(const char* icon) override;
    virtual void SetBacklight(uint8_t brightness) override;
};

// RGB LCD显示器
class RgbLcdDisplay : public LcdDisplay {
public:
    RgbLcdDisplay(esp_lcd_panel_io_handle_t panel_io, esp_lcd_panel_handle_t panel,
                  gpio_num_t backlight_pin, bool backlight_output_invert,
                  int width, int height, int offset_x, int offset_y,
                  bool mirror_x, bool mirror_y, bool swap_xy,
                  DisplayFonts fonts);
};

// MIPI LCD显示器
class MipiLcdDisplay : public LcdDisplay {
public:
    MipiLcdDisplay(esp_lcd_panel_io_handle_t panel_io, esp_lcd_panel_handle_t panel,
                   gpio_num_t backlight_pin, bool backlight_output_invert,
                   int width, int height, int offset_x, int offset_y,
                   bool mirror_x, bool mirror_y, bool swap_xy,
                   DisplayFonts fonts);
>>>>>>> bdda5753
};

// // SPI LCD显示器
class SpiLcdDisplay : public LcdDisplay {
public:
    SpiLcdDisplay(esp_lcd_panel_io_handle_t panel_io, esp_lcd_panel_handle_t panel,
                  gpio_num_t backlight_pin, bool backlight_output_invert,
                  int width, int height, int offset_x, int offset_y,
                  bool mirror_x, bool mirror_y, bool swap_xy,
                  DisplayFonts fonts);
};

// QSPI LCD显示器
class QspiLcdDisplay : public LcdDisplay {
public:
    QspiLcdDisplay(esp_lcd_panel_io_handle_t panel_io, esp_lcd_panel_handle_t panel,
                   gpio_num_t backlight_pin, bool backlight_output_invert,
                   int width, int height, int offset_x, int offset_y,
                   bool mirror_x, bool mirror_y, bool swap_xy,
                   DisplayFonts fonts);
};

// MCU8080 LCD显示器
class Mcu8080LcdDisplay : public LcdDisplay {
public:
    Mcu8080LcdDisplay(esp_lcd_panel_io_handle_t panel_io, esp_lcd_panel_handle_t panel,
                      gpio_num_t backlight_pin, bool backlight_output_invert,
                      int width, int height, int offset_x, int offset_y,
                      bool mirror_x, bool mirror_y, bool swap_xy,
                      DisplayFonts fonts);
};
#endif // LCD_DISPLAY_H<|MERGE_RESOLUTION|>--- conflicted
+++ resolved
@@ -12,6 +12,7 @@
 #include "esp_lcd_touch.h"
 #include <esp_timer.h>
 #include <font_emoji.h>
+#include <esp_lvgl_port.h>
 
 #include <atomic>
 
@@ -25,30 +26,18 @@
     bool backlight_output_invert_ = false;
 
     lv_draw_buf_t draw_buf_;
-<<<<<<< HEAD
     lv_obj_t *status_bar_ = nullptr;
     lv_obj_t *main_ = nullptr;
     lv_obj_t *content_ = nullptr;
     lv_obj_t *container_ = nullptr;
     lv_obj_t *side_bar_ = nullptr;
     lv_obj_t *chat_message_label_ = nullptr;
-=======
-    lv_obj_t* status_bar_ = nullptr;
-    lv_obj_t* content_ = nullptr;
-    lv_obj_t* container_ = nullptr;
-    lv_obj_t* side_bar_ = nullptr;
->>>>>>> bdda5753
 
     DisplayFonts fonts_;
 
     esp_timer_handle_t backlight_timer_ = nullptr;
     uint8_t current_brightness_ = 0;
     void InitializeBacklight(gpio_num_t backlight_pin);
-<<<<<<< HEAD
-    virtual void SetBacklight(uint8_t brightness) override;
-=======
->>>>>>> bdda5753
-
     virtual void SetupUI();
     virtual bool Lock(int timeout_ms = 0) override;
     virtual void Unlock() override;
@@ -56,33 +45,24 @@
 protected:
     // 添加protected构造函数
     LcdDisplay(esp_lcd_panel_io_handle_t panel_io, esp_lcd_panel_handle_t panel,
-<<<<<<< HEAD
-               esp_lcd_touch_handle_t tp,
                gpio_num_t backlight_pin, bool backlight_output_invert,
-               int width, int height, int offset_x, int offset_y, bool mirror_x, bool mirror_y, bool swap_xy,
-               DisplayFonts fonts);
-    ~LcdDisplay();
-
-    void SetChatMessage(const std::string &role, const std::string &content) override;
-    void SetEmotion(const std::string &emotion) override;
-    void SetIcon(const char *icon) override;
-=======
-             gpio_num_t backlight_pin, bool backlight_output_invert,
-             DisplayFonts fonts)
+               DisplayFonts fonts)
         : panel_io_(panel_io), panel_(panel),
           backlight_pin_(backlight_pin), backlight_output_invert_(backlight_output_invert),
           fonts_(fonts) {}
-    
+
 public:
     ~LcdDisplay();
+
     virtual void OnBacklightTimer();
-    virtual void SetEmotion(const char* emotion) override;
-    virtual void SetIcon(const char* icon) override;
+    virtual void SetEmotion(const char *emotion) override;
+    virtual void SetIcon(const char *icon) override;
     virtual void SetBacklight(uint8_t brightness) override;
 };
 
 // RGB LCD显示器
-class RgbLcdDisplay : public LcdDisplay {
+class RgbLcdDisplay : public LcdDisplay
+{
 public:
     RgbLcdDisplay(esp_lcd_panel_io_handle_t panel_io, esp_lcd_panel_handle_t panel,
                   gpio_num_t backlight_pin, bool backlight_output_invert,
@@ -92,18 +72,19 @@
 };
 
 // MIPI LCD显示器
-class MipiLcdDisplay : public LcdDisplay {
+class MipiLcdDisplay : public LcdDisplay
+{
 public:
     MipiLcdDisplay(esp_lcd_panel_io_handle_t panel_io, esp_lcd_panel_handle_t panel,
                    gpio_num_t backlight_pin, bool backlight_output_invert,
                    int width, int height, int offset_x, int offset_y,
                    bool mirror_x, bool mirror_y, bool swap_xy,
                    DisplayFonts fonts);
->>>>>>> bdda5753
 };
 
 // // SPI LCD显示器
-class SpiLcdDisplay : public LcdDisplay {
+class SpiLcdDisplay : public LcdDisplay
+{
 public:
     SpiLcdDisplay(esp_lcd_panel_io_handle_t panel_io, esp_lcd_panel_handle_t panel,
                   gpio_num_t backlight_pin, bool backlight_output_invert,
@@ -113,9 +94,17 @@
 };
 
 // QSPI LCD显示器
-class QspiLcdDisplay : public LcdDisplay {
+class QspiLcdDisplay : public LcdDisplay
+{
 public:
     QspiLcdDisplay(esp_lcd_panel_io_handle_t panel_io, esp_lcd_panel_handle_t panel,
+                   gpio_num_t backlight_pin, bool backlight_output_invert,
+                   int width, int height, int offset_x, int offset_y,
+                   bool mirror_x, bool mirror_y, bool swap_xy,
+                   DisplayFonts fonts);
+    // QSPI LCD显示器withTouch
+    QspiLcdDisplay(esp_lcd_panel_io_handle_t panel_io, esp_lcd_panel_handle_t panel,
+                   esp_lcd_touch_handle_t tp,
                    gpio_num_t backlight_pin, bool backlight_output_invert,
                    int width, int height, int offset_x, int offset_y,
                    bool mirror_x, bool mirror_y, bool swap_xy,
@@ -123,7 +112,8 @@
 };
 
 // MCU8080 LCD显示器
-class Mcu8080LcdDisplay : public LcdDisplay {
+class Mcu8080LcdDisplay : public LcdDisplay
+{
 public:
     Mcu8080LcdDisplay(esp_lcd_panel_io_handle_t panel_io, esp_lcd_panel_handle_t panel,
                       gpio_num_t backlight_pin, bool backlight_output_invert,
@@ -131,4 +121,5 @@
                       bool mirror_x, bool mirror_y, bool swap_xy,
                       DisplayFonts fonts);
 };
+
 #endif // LCD_DISPLAY_H