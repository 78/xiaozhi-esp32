--- conflicted
+++ resolved
@@ -1,35 +1,18 @@
 #include "lcd_display.h"
 
-<<<<<<< HEAD
-=======
 #include <vector>
 #include <algorithm>
 #include <font_awesome_symbols.h>
 #include <esp_log.h>
->>>>>>> 210d3aa3
 #include <esp_err.h>
-#include <esp_log.h>
 #include <esp_lvgl_port.h>
-#include <font_awesome_symbols.h>
-#include <libs/gif/lv_gif.h>
-
+#include "assets/lang_config.h"
 #include <cstring>
-#include <vector>
-
-#include "assets/lang_config.h"
+#include "settings.h"
+
 #include "board.h"
-#include "settings.h"
 
 #define TAG "LcdDisplay"
-
-#if CONFIG_USE_GIF_EMOTION_STYLE
-LV_IMG_DECLARE(staticstate);
-LV_IMG_DECLARE(sad);
-LV_IMG_DECLARE(happy);
-LV_IMG_DECLARE(scare);
-LV_IMG_DECLARE(buxue);
-LV_IMG_DECLARE(anger);
-#endif
 
 // Color definitions for dark theme
 #define DARK_BACKGROUND_COLOR       lv_color_hex(0x121212)     // Dark background
@@ -429,16 +412,11 @@
     lv_obj_center(low_battery_label_);
     lv_obj_add_flag(low_battery_popup_, LV_OBJ_FLAG_HIDDEN);
 }
-<<<<<<< HEAD
-
-#define MAX_MESSAGES 20
-=======
 #if CONFIG_IDF_TARGET_ESP32P4
 #define  MAX_MESSAGES 40
 #else
 #define  MAX_MESSAGES 20
 #endif
->>>>>>> 210d3aa3
 void LcdDisplay::SetChatMessage(const char* role, const char* content) {
     DisplayLockGuard lock(this);
     if (content_ == nullptr) {
@@ -447,7 +425,7 @@
     
     //避免出现空的消息框
     if(strlen(content) == 0) return;
-
+    
     // 检查消息数量是否超过限制
     uint32_t child_count = lv_obj_get_child_cnt(content_);
     if (child_count >= MAX_MESSAGES) {
@@ -462,9 +440,6 @@
             lv_obj_scroll_to_view_recursive(last_child, LV_ANIM_OFF);
         }
     }
-<<<<<<< HEAD
-
-=======
     
     // 折叠系统消息（如果是系统消息，检查最后一个消息是否也是系统消息）
     if (strcmp(role, "system") == 0 && child_count > 0) {
@@ -484,7 +459,6 @@
         }
     }
     
->>>>>>> 210d3aa3
     // Create a message bubble
     lv_obj_t* msg_bubble = lv_obj_create(content_);
     lv_obj_set_style_radius(msg_bubble, 8, 0);
@@ -539,7 +513,7 @@
         // Set appropriate width for content
         lv_obj_set_width(msg_bubble, LV_SIZE_CONTENT);
         lv_obj_set_height(msg_bubble, LV_SIZE_CONTENT);
-
+        
         // Don't grow
         lv_obj_set_style_flex_grow(msg_bubble, 0, 0);
     } else if (strcmp(role, "assistant") == 0) {
@@ -554,7 +528,7 @@
         // Set appropriate width for content
         lv_obj_set_width(msg_bubble, LV_SIZE_CONTENT);
         lv_obj_set_height(msg_bubble, LV_SIZE_CONTENT);
-
+        
         // Don't grow
         lv_obj_set_style_flex_grow(msg_bubble, 0, 0);
     } else if (strcmp(role, "system") == 0) {
@@ -591,7 +565,7 @@
         
         // Right align the bubble in the container
         lv_obj_align(msg_bubble, LV_ALIGN_RIGHT_MID, -25, 0);
-
+        
         // Auto-scroll to this container
         lv_obj_scroll_to_view_recursive(container, LV_ANIM_ON);
     } else if (strcmp(role, "system") == 0) {
@@ -636,7 +610,6 @@
 
     /* Container */
     container_ = lv_obj_create(screen);
-    lv_obj_set_scrollbar_mode(container_, LV_SCROLLBAR_MODE_OFF);
     lv_obj_set_size(container_, LV_HOR_RES, LV_VER_RES);
     lv_obj_set_flex_flow(container_, LV_FLEX_FLOW_COLUMN);
     lv_obj_set_style_pad_all(container_, 0, 0);
@@ -649,46 +622,9 @@
     status_bar_ = lv_obj_create(container_);
     lv_obj_set_size(status_bar_, LV_HOR_RES, fonts_.text_font->line_height);
     lv_obj_set_style_radius(status_bar_, 0, 0);
-<<<<<<< HEAD
-    lv_obj_set_style_bg_color(status_bar_, current_theme.background, 0);
-    lv_obj_set_style_text_color(status_bar_, current_theme.text, 0);
-
-#if CONFIG_USE_GIF_EMOTION_STYLE
-    // 创建一个容器来放置 GIF 和文本
-    lv_obj_t* overlay_container = lv_obj_create(container_);
-    lv_obj_set_scrollbar_mode(overlay_container, LV_SCROLLBAR_MODE_OFF);
-    lv_obj_set_size(overlay_container, LV_HOR_RES, LV_HOR_RES);
-    lv_obj_set_style_bg_opa(overlay_container, LV_OPA_TRANSP, 0);
-    lv_obj_set_style_border_width(overlay_container, 0, 0);
-    lv_obj_center(overlay_container);
-
-    emotion_gif = lv_gif_create(overlay_container);
-    int gif_size = LV_HOR_RES;
-    lv_obj_set_size(emotion_gif, gif_size, gif_size);
-    lv_obj_set_style_border_width(emotion_gif, 0, 0);
-    lv_obj_set_style_bg_opa(emotion_gif, LV_OPA_TRANSP, 0);
-    lv_obj_center(emotion_gif);
-    lv_gif_set_src(emotion_gif, &staticstate);
-
-    chat_message_label_ = lv_label_create(overlay_container);
-    lv_label_set_text(chat_message_label_, "");
-    lv_obj_set_width(chat_message_label_, LV_HOR_RES * 0.9);
-    lv_label_set_long_mode(chat_message_label_, LV_LABEL_LONG_SCROLL_CIRCULAR);
-    lv_obj_set_style_text_align(chat_message_label_, LV_TEXT_ALIGN_CENTER, 0);
-    lv_obj_set_style_text_color(chat_message_label_, lv_color_white(), 0);
-    lv_obj_set_style_border_width(chat_message_label_, 0, 0);
-
-    lv_obj_set_style_bg_opa(chat_message_label_, LV_OPA_50, 0);
-    lv_obj_set_style_bg_color(chat_message_label_, lv_color_black(), 0);
-    lv_obj_set_style_pad_ver(chat_message_label_, 5, 0);
-
-    lv_obj_align(chat_message_label_, LV_ALIGN_BOTTOM_MID, 0, 0);
-#else
-=======
     lv_obj_set_style_bg_color(status_bar_, current_theme_.background, 0);
     lv_obj_set_style_text_color(status_bar_, current_theme_.text, 0);
     
->>>>>>> 210d3aa3
     /* Content */
     content_ = lv_obj_create(container_);
     lv_obj_set_scrollbar_mode(content_, LV_SCROLLBAR_MODE_OFF);
@@ -696,26 +632,16 @@
     lv_obj_set_width(content_, LV_HOR_RES);
     lv_obj_set_flex_grow(content_, 1);
     lv_obj_set_style_pad_all(content_, 5, 0);
-<<<<<<< HEAD
-    lv_obj_set_style_bg_color(content_, current_theme.chat_background, 0);
-=======
     lv_obj_set_style_bg_color(content_, current_theme_.chat_background, 0);
     lv_obj_set_style_border_color(content_, current_theme_.border, 0); // Border color for content
->>>>>>> 210d3aa3
 
     lv_obj_set_flex_flow(content_, LV_FLEX_FLOW_COLUMN); // 垂直布局（从上到下）
     lv_obj_set_flex_align(content_, LV_FLEX_ALIGN_CENTER, LV_FLEX_ALIGN_CENTER, LV_FLEX_ALIGN_SPACE_EVENLY); // 子对象居中对齐，等距分布
 
     emotion_label_ = lv_label_create(content_);
-<<<<<<< HEAD
-    lv_obj_set_style_text_font(emotion_label_, fonts_.emoji_font, 0);
-    lv_obj_set_style_text_color(emotion_label_, current_theme.text, 0);
-    lv_label_set_text(emotion_label_, "😶");
-=======
     lv_obj_set_style_text_font(emotion_label_, &font_awesome_30_4, 0);
     lv_obj_set_style_text_color(emotion_label_, current_theme_.text, 0);
     lv_label_set_text(emotion_label_, FONT_AWESOME_AI_CHIP);
->>>>>>> 210d3aa3
 
     preview_image_ = lv_image_create(content_);
     lv_obj_set_size(preview_image_, width_ * 0.5, height_ * 0.5);
@@ -727,12 +653,7 @@
     lv_obj_set_width(chat_message_label_, LV_HOR_RES * 0.9); // 限制宽度为屏幕宽度的 90%
     lv_label_set_long_mode(chat_message_label_, LV_LABEL_LONG_WRAP); // 设置为自动换行模式
     lv_obj_set_style_text_align(chat_message_label_, LV_TEXT_ALIGN_CENTER, 0); // 设置文本居中对齐
-<<<<<<< HEAD
-    lv_obj_set_style_text_color(chat_message_label_, current_theme.text, 0);
-#endif
-=======
     lv_obj_set_style_text_color(chat_message_label_, current_theme_.text, 0);
->>>>>>> 210d3aa3
 
     /* Status bar */
     lv_obj_set_flex_flow(status_bar_, LV_FLEX_FLOW_ROW);
@@ -785,69 +706,58 @@
 #endif
 
 void LcdDisplay::SetEmotion(const char* emotion) {
-#if CONFIG_USE_GIF_EMOTION_STYLE
-
-    struct Emotion {
-        const lv_img_dsc_t* gif;
-        const char* text;
-    };
-
-    static const std::vector<Emotion> emotions = {
-        {&staticstate, "neutral"}, {&happy, "happy"},   {&happy, "laughing"},
-        {&happy, "funny"},         {&sad, "sad"},       {&anger, "angry"},
-        {&scare, "surprised"},     {&buxue, "confused"}};
-
-    std::string_view emotion_view(emotion);
-    auto it = std::find_if(emotions.begin(), emotions.end(),
-                           [&emotion_view](const Emotion& e) { return e.text == emotion_view; });
-
-    DisplayLockGuard lock(this);
-    if (emotion_gif == nullptr) {
-        return;
-    }
-
-    if (it != emotions.end()) {
-        lv_gif_set_src(emotion_gif, it->gif);
-    } else {
-        lv_gif_set_src(emotion_gif, &staticstate);
-    }
-#else
     struct Emotion {
         const char* icon;
         const char* text;
     };
 
     static const std::vector<Emotion> emotions = {
-        {"😶", "neutral"},  {"🙂", "happy"},   {"😆", "laughing"}, {"😂", "funny"},
-        {"😔", "sad"},      {"😠", "angry"},   {"😭", "crying"},   {"😯", "surprised"},
-        {"🤔", "thinking"}, {"🙄", "confused"}};
-
+        {"😶", "neutral"},
+        {"🙂", "happy"},
+        {"😆", "laughing"},
+        {"😂", "funny"},
+        {"😔", "sad"},
+        {"😠", "angry"},
+        {"😭", "crying"},
+        {"😍", "loving"},
+        {"😳", "embarrassed"},
+        {"😯", "surprised"},
+        {"😱", "shocked"},
+        {"🤔", "thinking"},
+        {"😉", "winking"},
+        {"😎", "cool"},
+        {"😌", "relaxed"},
+        {"🤤", "delicious"},
+        {"😘", "kissy"},
+        {"😏", "confident"},
+        {"😴", "sleepy"},
+        {"😜", "silly"},
+        {"🙄", "confused"}
+    };
+    
+    // 查找匹配的表情
     std::string_view emotion_view(emotion);
     auto it = std::find_if(emotions.begin(), emotions.end(),
-                           [&emotion_view](const Emotion& e) { return e.text == emotion_view; });
+        [&emotion_view](const Emotion& e) { return e.text == emotion_view; });
 
     DisplayLockGuard lock(this);
     if (emotion_label_ == nullptr) {
         return;
     }
 
+    // 如果找到匹配的表情就显示对应图标，否则显示默认的neutral表情
     lv_obj_set_style_text_font(emotion_label_, fonts_.emoji_font, 0);
     if (it != emotions.end()) {
         lv_label_set_text(emotion_label_, it->icon);
     } else {
         lv_label_set_text(emotion_label_, "😶");
     }
-<<<<<<< HEAD
-
-#endif
-=======
     
     // 显示emotion_label_，隐藏preview_image_
     lv_obj_clear_flag(emotion_label_, LV_OBJ_FLAG_HIDDEN);
     if (preview_image_ != nullptr) {
         lv_obj_add_flag(preview_image_, LV_OBJ_FLAG_HIDDEN);
     }
->>>>>>> 210d3aa3
 }
 
 void LcdDisplay::SetIcon(const char* icon) {
