--- conflicted
+++ resolved
@@ -99,11 +99,8 @@
     offset_x_ = offset_x;
     offset_y_ = offset_y;
 
-<<<<<<< HEAD
     
     emoji_font = emoji_font_64_lite_init();
-=======
->>>>>>> e2ef952b
     InitializeBacklight(backlight_pin);
 
     // draw white
