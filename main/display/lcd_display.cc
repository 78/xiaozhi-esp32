--- conflicted
+++ resolved
@@ -4,13 +4,7 @@
 #include <font_awesome_symbols.h>
 #include <esp_log.h>
 #include <esp_err.h>
-<<<<<<< HEAD
-#include <driver/ledc.h>
-#include <vector>
-#include <esp_timer.h>
-=======
 #include <esp_lvgl_port.h>
->>>>>>> dd1139b1
 #include "assets/lang_config.h"
 
 #include "board.h"
@@ -19,31 +13,12 @@
 
 LV_FONT_DECLARE(font_awesome_30_4);
 
-QspiLcdDisplay::QspiLcdDisplay(esp_lcd_panel_io_handle_t panel_io, esp_lcd_panel_handle_t panel, 
-    gpio_num_t backlight_pin, bool backlight_output_invert, int width, int height, int offset_x, 
+QspiLcdDisplay::QspiLcdDisplay(esp_lcd_panel_io_handle_t panel_io, esp_lcd_panel_handle_t panel, int width, int height, int offset_x, 
     int offset_y, bool mirror_x, bool mirror_y, bool swap_xy, DisplayFonts fonts, esp_lcd_touch_handle_t tp)
-    : LcdDisplay(panel_io, panel, backlight_pin, backlight_output_invert, fonts)
+    : LcdDisplay(panel_io, panel, fonts)
 {
     width_ = width;
     height_ = height;
-
-    // 创建背光渐变定时器
-    if (backlight_pin != GPIO_NUM_NC)
-    {
-        const esp_timer_create_args_t timer_args = {
-            .callback = [](void *arg)
-            {
-                LcdDisplay *display = static_cast<LcdDisplay *>(arg);
-                display->OnBacklightTimer();
-            },
-            .arg = this,
-            .dispatch_method = ESP_TIMER_TASK,
-            .name = "backlight_timer",
-            .skip_unhandled_events = true,
-        };
-        ESP_ERROR_CHECK(esp_timer_create(&timer_args, &backlight_timer_));
-        InitializeBacklight(backlight_pin);
-    }
 
     // draw white
     std::vector<uint16_t> buffer(width_, 0x0);
@@ -61,6 +36,7 @@
 
     ESP_LOGI(TAG, "Initialize LVGL port");
     lvgl_port_cfg_t port_cfg = ESP_LVGL_PORT_INIT_CONFIG();
+    port_cfg.task_priority = 1;
     lvgl_port_init(&port_cfg);
 
     ESP_LOGI(TAG, "Adding LCD screen");
@@ -114,38 +90,13 @@
 }
 
 SpiLcdDisplay::SpiLcdDisplay(esp_lcd_panel_io_handle_t panel_io, esp_lcd_panel_handle_t panel,
-<<<<<<< HEAD
-                             gpio_num_t backlight_pin, bool backlight_output_invert,
                              int width, int height, int offset_x, int offset_y, bool mirror_x, bool mirror_y, bool swap_xy,
                              DisplayFonts fonts)
-    : LcdDisplay(panel_io, panel, backlight_pin, backlight_output_invert, fonts)
+    : LcdDisplay(panel_io, panel, fonts)
 {
     width_ = width;
     height_ = height;
 
-    // 创建背光渐变定时器
-    const esp_timer_create_args_t timer_args = {
-        .callback = [](void *arg)
-        {
-            LcdDisplay *display = static_cast<LcdDisplay *>(arg);
-            display->OnBacklightTimer();
-        },
-        .arg = this,
-        .dispatch_method = ESP_TIMER_TASK,
-        .name = "backlight_timer",
-        .skip_unhandled_events = true,
-    };
-    ESP_ERROR_CHECK(esp_timer_create(&timer_args, &backlight_timer_));
-    InitializeBacklight(backlight_pin);
-
-=======
-                           int width, int height, int offset_x, int offset_y, bool mirror_x, bool mirror_y, bool swap_xy,
-                           DisplayFonts fonts)
-    : LcdDisplay(panel_io, panel, fonts) {
-    width_ = width;
-    height_ = height;
-
->>>>>>> dd1139b1
     // draw white
     std::vector<uint16_t> buffer(width_, 0x0);
     for (int y = 0; y < height_; y++)
@@ -162,7 +113,6 @@
 
     ESP_LOGI(TAG, "Initialize LVGL port");
     lvgl_port_cfg_t port_cfg = ESP_LVGL_PORT_INIT_CONFIG();
-    port_cfg.task_priority = 1;
     lvgl_port_init(&port_cfg);
 
     ESP_LOGI(TAG, "Adding LCD screen");
@@ -209,32 +159,6 @@
 
 // RGB LCD实现
 RgbLcdDisplay::RgbLcdDisplay(esp_lcd_panel_io_handle_t panel_io, esp_lcd_panel_handle_t panel,
-<<<<<<< HEAD
-                             gpio_num_t backlight_pin, bool backlight_output_invert,
-                             int width, int height, int offset_x, int offset_y,
-                             bool mirror_x, bool mirror_y, bool swap_xy,
-                             DisplayFonts fonts)
-    : LcdDisplay(panel_io, panel, backlight_pin, backlight_output_invert, fonts)
-{
-    width_ = width;
-    height_ = height;
-
-    // 创建背光渐变定时器
-    const esp_timer_create_args_t timer_args = {
-        .callback = [](void *arg)
-        {
-            LcdDisplay *display = static_cast<LcdDisplay *>(arg);
-            display->OnBacklightTimer();
-        },
-        .arg = this,
-        .dispatch_method = ESP_TIMER_TASK,
-        .name = "backlight_timer",
-        .skip_unhandled_events = true,
-    };
-    ESP_ERROR_CHECK(esp_timer_create(&timer_args, &backlight_timer_));
-    InitializeBacklight(backlight_pin);
-
-=======
                            int width, int height, int offset_x, int offset_y,
                            bool mirror_x, bool mirror_y, bool swap_xy,
                            DisplayFonts fonts)
@@ -242,7 +166,6 @@
     width_ = width;
     height_ = height;
     
->>>>>>> dd1139b1
     // draw white
     std::vector<uint16_t> buffer(width_, 0xFFFF);
     for (int y = 0; y < height_; y++)
@@ -300,17 +223,7 @@
     SetupUI();
 }
 
-<<<<<<< HEAD
-LcdDisplay::~LcdDisplay()
-{
-    if (backlight_timer_ != nullptr)
-    {
-        esp_timer_stop(backlight_timer_);
-        esp_timer_delete(backlight_timer_);
-    }
-=======
 LcdDisplay::~LcdDisplay() {
->>>>>>> dd1139b1
     // 然后再清理 LVGL 对象
     if (content_ != nullptr)
     {
@@ -343,86 +256,8 @@
     }
 }
 
-<<<<<<< HEAD
-void LcdDisplay::InitializeBacklight(gpio_num_t backlight_pin)
-{
-    if (backlight_pin == GPIO_NUM_NC)
-    {
-        return;
-    }
-
-    // Setup LEDC peripheral for PWM backlight control
-    const ledc_channel_config_t backlight_channel = {
-        .gpio_num = backlight_pin,
-        .speed_mode = LEDC_LOW_SPEED_MODE,
-        .channel = LCD_LEDC_CH,
-        .intr_type = LEDC_INTR_DISABLE,
-        .timer_sel = LEDC_TIMER_0,
-        .duty = 0,
-        .hpoint = 0,
-        .flags = {
-            .output_invert = backlight_output_invert_,
-        }};
-    const ledc_timer_config_t backlight_timer = {
-        .speed_mode = LEDC_LOW_SPEED_MODE,
-        .duty_resolution = LEDC_TIMER_10_BIT,
-        .timer_num = LEDC_TIMER_0,
-        .freq_hz = 20000, // 背光pwm频率需要高一点，防止电感啸叫
-        .clk_cfg = LEDC_AUTO_CLK,
-        .deconfigure = false};
-
-    ESP_ERROR_CHECK(ledc_timer_config(&backlight_timer));
-    ESP_ERROR_CHECK(ledc_channel_config(&backlight_channel));
-}
-
-void LcdDisplay::OnBacklightTimer()
-{
-    if (current_brightness_ < brightness_)
-    {
-        current_brightness_++;
-    }
-    else if (current_brightness_ > brightness_)
-    {
-        current_brightness_--;
-    }
-
-    // LEDC resolution set to 10bits, thus: 100% = 1023
-    uint32_t duty_cycle = (1023 * current_brightness_) / 100;
-    ledc_set_duty(LEDC_LOW_SPEED_MODE, LCD_LEDC_CH, duty_cycle);
-    ledc_update_duty(LEDC_LOW_SPEED_MODE, LCD_LEDC_CH);
-
-    if (current_brightness_ == brightness_)
-    {
-        esp_timer_stop(backlight_timer_);
-    }
-}
-
-void LcdDisplay::SetBacklight(uint8_t brightness)
-{
-    if (backlight_pin_ == GPIO_NUM_NC)
-    {
-        return;
-    }
-
-    if (brightness > 100)
-    {
-        brightness = 100;
-    }
-
-    ESP_LOGI(TAG, "Setting LCD backlight: %d%%", brightness);
-    // 停止现有的定时器（如果正在运行）
-    esp_timer_stop(backlight_timer_);
-
-    Display::SetBacklight(brightness);
-    // 启动定时器，每 5ms 更新一次
-    ESP_ERROR_CHECK(esp_timer_start_periodic(backlight_timer_, 5 * 1000));
-}
-
 bool LcdDisplay::Lock(int timeout_ms)
 {
-=======
-bool LcdDisplay::Lock(int timeout_ms) {
->>>>>>> dd1139b1
     return lvgl_port_lock(timeout_ms);
 }
 
