--- conflicted
+++ resolved
@@ -7,10 +7,6 @@
 
 #include <string>
 
-<<<<<<< HEAD
-class Display
-{
-=======
 struct DisplayFonts {
     const lv_font_t* text_font = nullptr;
     const lv_font_t* icon_font = nullptr;
@@ -18,7 +14,6 @@
 };
 
 class Display {
->>>>>>> 380f7026
 public:
     Display();
     virtual ~Display();
@@ -63,16 +58,10 @@
 class DisplayLockGuard
 {
 public:
-<<<<<<< HEAD
-    DisplayLockGuard(Display *display) : display_(display)
-    {
-        display_->Lock();
-=======
     DisplayLockGuard(Display *display) : display_(display) {
         if (!display_->Lock(3000)) {
             ESP_LOGE("Display", "Failed to lock display");
         }
->>>>>>> 380f7026
     }
     ~DisplayLockGuard()
     {
