#ifndef DISPLAY_H
#define DISPLAY_H

#include <lvgl.h>
#include <esp_timer.h>
#include <esp_log.h>
#include <esp_pm.h>

#include <string>
#include "settings.h"

struct DisplayFonts
{
    const lv_font_t *text_font = nullptr;
    const lv_font_t *icon_font = nullptr;
    const lv_font_t *emoji_font = nullptr;
};

class Display
{
private:
    bool timeOffline = false;
    bool autoDimming = false;

public:
    Display();
    virtual ~Display();

    virtual void SetStatus(const char* status);
    virtual void ShowNotification(const char* notification, int duration_ms = 3000);
    virtual void ShowNotification(const std::string &notification, int duration_ms = 3000);
<<<<<<< HEAD
    virtual void SetEmotion(const std::string &emotion);
    virtual void SetChatMessage(const std::string &role, const std::string &content);
    virtual void Notification(const std::string &content, int timeout);
    virtual void SetIcon(const char *icon);
    virtual void SetBacklight(uint8_t brightness);
    virtual int GetBacklight();
    virtual void SpectrumShow(float *buf, int size) {}
    virtual void DrawPoint(int x, int y, uint8_t dot) {}
    void SetAutoDimming(bool en)
    {
        Settings settings("display", true);
        settings.SetInt("auto", en);
        autoDimming = en;
    }

    bool GetAutoDimming() { return autoDimming; }
=======
    virtual void SetEmotion(const char* emotion);
    virtual void SetChatMessage(const char* role, const char* content);
    virtual void SetIcon(const char* icon);
    virtual void SetBacklight(uint8_t brightness);
>>>>>>> bdda5753

    inline int width() const { return width_; }
    inline int height() const { return height_; }
    inline uint8_t brightness() const { return brightness_; }

protected:
    int width_ = 0;
    int height_ = 0;
    uint8_t brightness_ = 0;

<<<<<<< HEAD
    lv_indev_t *touch_ = nullptr;
=======
    
    esp_pm_lock_handle_t pm_lock_ = nullptr;
>>>>>>> bdda5753
    lv_display_t *display_ = nullptr;

    lv_obj_t *emotion_label_ = nullptr;
    lv_obj_t *network_label_ = nullptr;
    lv_obj_t *status_label_ = nullptr;
    lv_obj_t *notification_label_ = nullptr;
    lv_obj_t *mute_label_ = nullptr;
    lv_obj_t *battery_label_ = nullptr;
<<<<<<< HEAD
    const char *battery_icon_ = nullptr;
    const char *network_icon_ = nullptr;
=======
    lv_obj_t* chat_message_label_ = nullptr;
    const char* battery_icon_ = nullptr;
    const char* network_icon_ = nullptr;
>>>>>>> bdda5753
    bool muted_ = false;

    esp_timer_handle_t notification_timer_ = nullptr;
    esp_timer_handle_t update_timer_ = nullptr;

    friend class DisplayLockGuard;
    virtual bool Lock(int timeout_ms = 0) = 0;
    virtual void Unlock() = 0;

    virtual void Update();
};

class DisplayLockGuard
{
public:
    DisplayLockGuard(Display *display) : display_(display)
    {
        if (!display_->Lock(3000))
        {
            ESP_LOGE("Display", "Failed to lock display");
        }
    }
    ~DisplayLockGuard()
    {
        display_->Unlock();
    }

private:
    Display *display_;
};

#endif<|MERGE_RESOLUTION|>--- conflicted
+++ resolved
@@ -29,9 +29,8 @@
     virtual void SetStatus(const char* status);
     virtual void ShowNotification(const char* notification, int duration_ms = 3000);
     virtual void ShowNotification(const std::string &notification, int duration_ms = 3000);
-<<<<<<< HEAD
-    virtual void SetEmotion(const std::string &emotion);
-    virtual void SetChatMessage(const std::string &role, const std::string &content);
+    virtual void SetEmotion(const char *emotion);
+    virtual void SetChatMessage(const char *role, const char *content);
     virtual void Notification(const std::string &content, int timeout);
     virtual void SetIcon(const char *icon);
     virtual void SetBacklight(uint8_t brightness);
@@ -46,12 +45,6 @@
     }
 
     bool GetAutoDimming() { return autoDimming; }
-=======
-    virtual void SetEmotion(const char* emotion);
-    virtual void SetChatMessage(const char* role, const char* content);
-    virtual void SetIcon(const char* icon);
-    virtual void SetBacklight(uint8_t brightness);
->>>>>>> bdda5753
 
     inline int width() const { return width_; }
     inline int height() const { return height_; }
@@ -62,12 +55,9 @@
     int height_ = 0;
     uint8_t brightness_ = 0;
 
-<<<<<<< HEAD
     lv_indev_t *touch_ = nullptr;
-=======
     
     esp_pm_lock_handle_t pm_lock_ = nullptr;
->>>>>>> bdda5753
     lv_display_t *display_ = nullptr;
 
     lv_obj_t *emotion_label_ = nullptr;
@@ -76,14 +66,9 @@
     lv_obj_t *notification_label_ = nullptr;
     lv_obj_t *mute_label_ = nullptr;
     lv_obj_t *battery_label_ = nullptr;
-<<<<<<< HEAD
-    const char *battery_icon_ = nullptr;
-    const char *network_icon_ = nullptr;
-=======
     lv_obj_t* chat_message_label_ = nullptr;
     const char* battery_icon_ = nullptr;
     const char* network_icon_ = nullptr;
->>>>>>> bdda5753
     bool muted_ = false;
 
     esp_timer_handle_t notification_timer_ = nullptr;
