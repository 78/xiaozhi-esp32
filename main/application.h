#ifndef _APPLICATION_H_
#define _APPLICATION_H_

#include <freertos/FreeRTOS.h>
#include <freertos/event_groups.h>
#include <freertos/task.h>
#include <esp_timer.h>

#include <string>
#include <mutex>
#include <deque>
#include <memory>

#include "protocol.h"
#include "ota.h"
#include "audio_service.h"
#include "device_state.h"
#include "device_state_machine.h"

// Main event bits
#define MAIN_EVENT_SCHEDULE             (1 << 0)
#define MAIN_EVENT_SEND_AUDIO           (1 << 1)
#define MAIN_EVENT_WAKE_WORD_DETECTED   (1 << 2)
#define MAIN_EVENT_VAD_CHANGE           (1 << 3)
#define MAIN_EVENT_ERROR                (1 << 4)
#define MAIN_EVENT_ACTIVATION_DONE      (1 << 5)
#define MAIN_EVENT_CLOCK_TICK           (1 << 6)
#define MAIN_EVENT_NETWORK_CONNECTED    (1 << 7)
#define MAIN_EVENT_NETWORK_DISCONNECTED (1 << 8)
#define MAIN_EVENT_TOGGLE_CHAT          (1 << 9)
#define MAIN_EVENT_START_LISTENING      (1 << 10)
#define MAIN_EVENT_STOP_LISTENING       (1 << 11)
#define MAIN_EVENT_STATE_CHANGED        (1 << 12)


enum AecMode {
    kAecOff,
    kAecOnDeviceSide,
    kAecOnServerSide,
};

class Application {
public:
    static Application& GetInstance() {
        static Application instance;
        return instance;
    }
    // Delete copy constructor and assignment operator
    Application(const Application&) = delete;
    Application& operator=(const Application&) = delete;

    /**
     * Initialize the application
     * This sets up display, audio, network callbacks, etc.
     * Network connection starts asynchronously.
     */
    void Initialize();

    /**
     * Run the main event loop
     * This function runs in the main task and never returns.
     * It handles all events including network, state changes, and user interactions.
     */
    void Run();

    DeviceState GetDeviceState() const { return state_machine_.GetState(); }
    bool IsVoiceDetected() const { return audio_service_.IsVoiceDetected(); }
    
    /**
     * Request state transition
     * Returns true if transition was successful
     */
    bool SetDeviceState(DeviceState state);

    /**
     * Schedule a callback to be executed in the main task
     */
    void Schedule(std::function<void()> callback);

    /**
     * Alert with status, message, emotion and optional sound
     */
    void Alert(const char* status, const char* message, const char* emotion = "", const std::string_view& sound = "");
    void DismissAlert();

    void AbortSpeaking(AbortReason reason);

    /**
     * Toggle chat state (event-based, thread-safe)
     * Sends MAIN_EVENT_TOGGLE_CHAT to be handled in Run()
     */
    void ToggleChatState();

    /**
     * Start listening (event-based, thread-safe)
     * Sends MAIN_EVENT_START_LISTENING to be handled in Run()
     */
    void StartListening();

    /**
     * Stop listening (event-based, thread-safe)
     * Sends MAIN_EVENT_STOP_LISTENING to be handled in Run()
     */
    void StopListening();

    void Reboot();
    void WakeWordInvoke(const std::string& wake_word);
    bool UpgradeFirmware(const std::string& url, const std::string& version = "");
    bool CanEnterSleepMode();
    void SendMcpMessage(const std::string& payload);
    void SetAecMode(AecMode mode);
    AecMode GetAecMode() const { return aec_mode_; }
    void PlaySound(const std::string_view& sound);
    AudioService& GetAudioService() { return audio_service_; }
<<<<<<< HEAD
    void StartMusicStreaming(const std::string& url);
    void StopMusicStreaming();
    // New: Receive external audio data (such as music playback)
    void AddAudioData(AudioStreamPacket&& packet);
=======
    
    /**
     * Reset protocol resources (thread-safe)
     * Can be called from any task to release resources allocated after network connected
     * This includes closing audio channel, resetting protocol and ota objects
     */
    void ResetProtocol();
>>>>>>> 0ccdc082

private:
    Application();
    ~Application();

    std::mutex mutex_;
    std::deque<std::function<void()>> main_tasks_;
    std::unique_ptr<Protocol> protocol_;
    EventGroupHandle_t event_group_ = nullptr;
    esp_timer_handle_t clock_timer_handle_ = nullptr;
    DeviceStateMachine state_machine_;
    ListeningMode listening_mode_ = kListeningModeAutoStop;
    AecMode aec_mode_ = kAecOff;
    std::string last_error_message_;
    AudioService audio_service_;
    std::unique_ptr<Ota> ota_;

    bool has_server_time_ = false;
    bool aborted_ = false;
    bool assets_version_checked_ = false;
    int clock_ticks_ = 0;
    TaskHandle_t activation_task_handle_ = nullptr;


    // Event handlers
    void HandleStateChangedEvent();
    void HandleToggleChatEvent();
    void HandleStartListeningEvent();
    void HandleStopListeningEvent();
    void HandleNetworkConnectedEvent();
    void HandleNetworkDisconnectedEvent();
    void HandleActivationDoneEvent();
    void HandleWakeWordDetectedEvent();

    // Activation task (runs in background)
    void ActivationTask();

    // Helper methods
    void CheckAssetsVersion();
    void CheckNewVersion();
    void InitializeProtocol();
    void ShowActivationCode(const std::string& code, const std::string& message);
    void SetListeningMode(ListeningMode mode);
    
    // State change handler called by state machine
    void OnStateChanged(DeviceState old_state, DeviceState new_state);
};


class TaskPriorityReset {
public:
    TaskPriorityReset(BaseType_t priority) {
        original_priority_ = uxTaskPriorityGet(NULL);
        vTaskPrioritySet(NULL, priority);
    }
    ~TaskPriorityReset() {
        vTaskPrioritySet(NULL, original_priority_);
    }

private:
    BaseType_t original_priority_;
};

#endif // _APPLICATION_H_<|MERGE_RESOLUTION|>--- conflicted
+++ resolved
@@ -112,12 +112,10 @@
     AecMode GetAecMode() const { return aec_mode_; }
     void PlaySound(const std::string_view& sound);
     AudioService& GetAudioService() { return audio_service_; }
-<<<<<<< HEAD
     void StartMusicStreaming(const std::string& url);
     void StopMusicStreaming();
     // New: Receive external audio data (such as music playback)
     void AddAudioData(AudioStreamPacket&& packet);
-=======
     
     /**
      * Reset protocol resources (thread-safe)
@@ -125,7 +123,6 @@
      * This includes closing audio channel, resetting protocol and ota objects
      */
     void ResetProtocol();
->>>>>>> 0ccdc082
 
 private:
     Application();
