#ifndef _APPLICATION_H_
#define _APPLICATION_H_

#include <freertos/FreeRTOS.h>
#include <freertos/event_groups.h>
#include <freertos/task.h>
#include <esp_timer.h>

#include <string>
#include <mutex>
#include <list>
#include <vector>
#include <condition_variable>
#include <memory>

#include <opus_encoder.h>
#include <opus_decoder.h>
#include <opus_resampler.h>

#include "protocol.h"
#include "ota.h"
#include "background_task.h"
#include "audio_processor.h"
#include "wake_word.h"
<<<<<<< HEAD
#if CONFIG_USE_ALARM
#include "AlarmClock.h"
#define ALARM_EVENT (1 << 2)
#endif
=======
#include "audio_debugger.h"

>>>>>>> 7bc5f7bb
#define SCHEDULE_EVENT (1 << 0)
#define SEND_AUDIO_EVENT (1 << 1)
#define CHECK_NEW_VERSION_DONE_EVENT (1 << 2)

enum AecMode {
    kAecOff,
    kAecOnDeviceSide,
    kAecOnServerSide,
};

enum DeviceState {
    kDeviceStateUnknown,
    kDeviceStateStarting,
    kDeviceStateWifiConfiguring,
    kDeviceStateIdle,
    kDeviceStateConnecting,
    kDeviceStateListening,
    kDeviceStateSpeaking,
    kDeviceStateUpgrading,
    kDeviceStateActivating,
#if CONFIG_USE_ALARM
    kDeviceStateAlarm,
#endif
    kDeviceStateFatalError
};

#define OPUS_FRAME_DURATION_MS 60
#define MAX_AUDIO_PACKETS_IN_QUEUE (2400 / OPUS_FRAME_DURATION_MS)

class Application {
public:
    static Application& GetInstance() {
        static Application instance;
        return instance;
    }
    // 删除拷贝构造函数和赋值运算符
    Application(const Application&) = delete;
    Application& operator=(const Application&) = delete;

    void Start();
    DeviceState GetDeviceState() const { return device_state_; }
    bool IsVoiceDetected() const { return voice_detected_; }
    void Schedule(std::function<void()> callback);
    void SetDeviceState(DeviceState state);
    void Alert(const char* status, const char* message, const char* emotion = "", const std::string_view& sound = "");
    void DismissAlert();
    void AbortSpeaking(AbortReason reason);
    void ToggleChatState();
    void StartListening();
    void StopListening();
    void UpdateIotStates();
    void Reboot();
    void WakeWordInvoke(const std::string& wake_word);
    void PlaySound(const std::string_view& sound);
    bool CanEnterSleepMode();
    void SendMcpMessage(const std::string& payload);
    void SetAecMode(AecMode mode);
    AecMode GetAecMode() const { return aec_mode_; }
    BackgroundTask* GetBackgroundTask() const { return background_task_; }
#if CONFIG_USE_ALARM
    //test
    AlarmManager* alarm_m_ = nullptr;
    void SetAlarmEvent();
    void ClearAlarmEvent();
#endif
private:
    Application();
    ~Application();

    std::unique_ptr<WakeWord> wake_word_;
    std::unique_ptr<AudioProcessor> audio_processor_;
    std::unique_ptr<AudioDebugger> audio_debugger_;
    Ota ota_;
    std::mutex mutex_;
    std::list<std::function<void()>> main_tasks_;
    std::unique_ptr<Protocol> protocol_;
    EventGroupHandle_t event_group_ = nullptr;
    esp_timer_handle_t clock_timer_handle_ = nullptr;
    volatile DeviceState device_state_ = kDeviceStateUnknown;
    ListeningMode listening_mode_ = kListeningModeAutoStop;
    AecMode aec_mode_ = kAecOff;

    bool aborted_ = false;
    bool voice_detected_ = false;
    bool busy_decoding_audio_ = false;
    int clock_ticks_ = 0;
    TaskHandle_t check_new_version_task_handle_ = nullptr;

    // Audio encode / decode
    TaskHandle_t audio_loop_task_handle_ = nullptr;
    BackgroundTask* background_task_ = nullptr;
    std::chrono::steady_clock::time_point last_output_time_;
    std::list<AudioStreamPacket> audio_send_queue_;
    std::list<AudioStreamPacket> audio_decode_queue_;
    std::condition_variable audio_decode_cv_;

    // 新增：用于维护音频包的timestamp队列
    std::list<uint32_t> timestamp_queue_;
    std::mutex timestamp_mutex_;

    std::unique_ptr<OpusEncoderWrapper> opus_encoder_;
    std::unique_ptr<OpusDecoderWrapper> opus_decoder_;

    OpusResampler input_resampler_;
    OpusResampler reference_resampler_;
    OpusResampler output_resampler_;

    void MainEventLoop();
    void OnAudioInput();
    void OnAudioOutput();
    bool ReadAudio(std::vector<int16_t>& data, int sample_rate, int samples);
    void ResetDecoder();
    void SetDecodeSampleRate(int sample_rate, int frame_duration);
    void CheckNewVersion();
    void ShowActivationCode();
    void OnClockTimer();
    void SetListeningMode(ListeningMode mode);
    void AudioLoop();
};

#endif // _APPLICATION_H_<|MERGE_RESOLUTION|>--- conflicted
+++ resolved
@@ -22,15 +22,11 @@
 #include "background_task.h"
 #include "audio_processor.h"
 #include "wake_word.h"
-<<<<<<< HEAD
 #if CONFIG_USE_ALARM
 #include "AlarmClock.h"
 #define ALARM_EVENT (1 << 2)
 #endif
-=======
 #include "audio_debugger.h"
-
->>>>>>> 7bc5f7bb
 #define SCHEDULE_EVENT (1 << 0)
 #define SEND_AUDIO_EVENT (1 << 1)
 #define CHECK_NEW_VERSION_DONE_EVENT (1 << 2)
