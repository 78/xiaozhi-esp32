#ifndef _APPLICATION_H_
#define _APPLICATION_H_

#include <freertos/FreeRTOS.h>
#include <freertos/event_groups.h>
#include <freertos/task.h>
#include <esp_timer.h>

#include <string>
#include <mutex>
#include <list>
#include <vector>
#include <condition_variable>
#include <memory>

#include <opus_encoder.h>
#include <opus_decoder.h>
#include <opus_resampler.h>

#include "protocol.h"
#include "ota.h"
#include "background_task.h"
#include "audio_processor.h"
#include "wake_word.h"
#include "audio_debugger.h"
#include "device_state_event.h"

#define SCHEDULE_EVENT (1 << 0)
#define SEND_AUDIO_EVENT (1 << 1)
#define CHECK_NEW_VERSION_DONE_EVENT (1 << 2)

enum AecMode {
    kAecOff,
    kAecOnDeviceSide,
    kAecOnServerSide,
};

<<<<<<< HEAD
=======
enum DeviceState {
    kDeviceStateUnknown,
    kDeviceStateStarting,
    kDeviceStateWifiConfiguring,
    kDeviceStateIdle,
    kDeviceStateConnecting,
    kDeviceStateListening,
    kDeviceStateSpeaking,
    kDeviceStateUpgrading,
    kDeviceStateActivating,
    kDeviceStateAudioTesting,
    kDeviceStateFatalError
};

>>>>>>> 89f10365
#define OPUS_FRAME_DURATION_MS 60
#define MAX_AUDIO_PACKETS_IN_QUEUE (2400 / OPUS_FRAME_DURATION_MS)
#define AUDIO_TESTING_MAX_DURATION_MS 10000

class Application {
public:
    static Application& GetInstance() {
        static Application instance;
        return instance;
    }
    // 删除拷贝构造函数和赋值运算符
    Application(const Application&) = delete;
    Application& operator=(const Application&) = delete;

    void Start();
    DeviceState GetDeviceState() const { return device_state_; }
    bool IsVoiceDetected() const { return voice_detected_; }
    void Schedule(std::function<void()> callback);
    void SetDeviceState(DeviceState state);
    void Alert(const char* status, const char* message, const char* emotion = "", const std::string_view& sound = "");
    void DismissAlert();
    void AbortSpeaking(AbortReason reason);
    void ToggleChatState();
    void StartListening();
    void StopListening();
    void UpdateIotStates();
    void Reboot();
    void WakeWordInvoke(const std::string& wake_word);
    void PlaySound(const std::string_view& sound);
    bool CanEnterSleepMode();
    void SendMcpMessage(const std::string& payload);
    void SetAecMode(AecMode mode);
    AecMode GetAecMode() const { return aec_mode_; }
    BackgroundTask* GetBackgroundTask() const { return background_task_; }

private:
    Application();
    ~Application();

    std::unique_ptr<WakeWord> wake_word_;
    std::unique_ptr<AudioProcessor> audio_processor_;
    std::unique_ptr<AudioDebugger> audio_debugger_;
    Ota ota_;
    std::mutex mutex_;
    std::list<std::function<void()>> main_tasks_;
    std::unique_ptr<Protocol> protocol_;
    EventGroupHandle_t event_group_ = nullptr;
    esp_timer_handle_t clock_timer_handle_ = nullptr;
    volatile DeviceState device_state_ = kDeviceStateUnknown;
    ListeningMode listening_mode_ = kListeningModeAutoStop;
    AecMode aec_mode_ = kAecOff;

    bool aborted_ = false;
    bool voice_detected_ = false;
    bool busy_decoding_audio_ = false;
    int clock_ticks_ = 0;
    TaskHandle_t check_new_version_task_handle_ = nullptr;

    // Audio encode / decode
    TaskHandle_t audio_loop_task_handle_ = nullptr;
    BackgroundTask* background_task_ = nullptr;
    std::chrono::steady_clock::time_point last_output_time_;
    std::list<AudioStreamPacket> audio_send_queue_;
    std::list<AudioStreamPacket> audio_decode_queue_;
    std::condition_variable audio_decode_cv_;
    std::list<AudioStreamPacket> audio_testing_queue_;

    // 新增：用于维护音频包的timestamp队列
    std::list<uint32_t> timestamp_queue_;
    std::mutex timestamp_mutex_;

    std::unique_ptr<OpusEncoderWrapper> opus_encoder_;
    std::unique_ptr<OpusDecoderWrapper> opus_decoder_;

    OpusResampler input_resampler_;
    OpusResampler reference_resampler_;
    OpusResampler output_resampler_;

    void MainEventLoop();
    void OnAudioInput();
    void OnAudioOutput();
    bool ReadAudio(std::vector<int16_t>& data, int sample_rate, int samples);
    void ResetDecoder();
    void SetDecodeSampleRate(int sample_rate, int frame_duration);
    void CheckNewVersion();
    void ShowActivationCode();
    void OnClockTimer();
    void SetListeningMode(ListeningMode mode);
    void AudioLoop();
    void EnterAudioTestingMode();
    void ExitAudioTestingMode();
};

#endif // _APPLICATION_H_<|MERGE_RESOLUTION|>--- conflicted
+++ resolved
@@ -35,23 +35,6 @@
     kAecOnServerSide,
 };
 
-<<<<<<< HEAD
-=======
-enum DeviceState {
-    kDeviceStateUnknown,
-    kDeviceStateStarting,
-    kDeviceStateWifiConfiguring,
-    kDeviceStateIdle,
-    kDeviceStateConnecting,
-    kDeviceStateListening,
-    kDeviceStateSpeaking,
-    kDeviceStateUpgrading,
-    kDeviceStateActivating,
-    kDeviceStateAudioTesting,
-    kDeviceStateFatalError
-};
-
->>>>>>> 89f10365
 #define OPUS_FRAME_DURATION_MS 60
 #define MAX_AUDIO_PACKETS_IN_QUEUE (2400 / OPUS_FRAME_DURATION_MS)
 #define AUDIO_TESTING_MAX_DURATION_MS 10000
