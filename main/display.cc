#include <esp_log.h>
#include <esp_err.h>
#include <string>
#include <cstdlib>

#include "display.h"
#include "board.h"
#include "application.h"

#define TAG "Display"
LV_FONT_DECLARE(font_dingding)
void Display::SetupUI()
{
    if (disp_ == nullptr)
    {
        return;
    }

    ESP_LOGI(TAG, "Setting up UI");
    Lock();
    lv_obj_set_style_bg_color(lv_scr_act(), lv_color_hex(0x000000), 0); // 修改背景为黑色

    label_ = lv_label_create(lv_disp_get_scr_act(disp_));
    // lv_obj_set_style_text_font(label_, font_, 0);
    lv_obj_set_style_text_font(label_, &font_dingding, LV_STATE_DEFAULT);
    lv_obj_set_style_text_color(label_, lv_palette_main(LV_PALETTE_GREEN), 0);
    lv_obj_align(label_, LV_ALIGN_BOTTOM_LEFT, 10, 20);

    // lv_obj_set_style_text_color(label_, lv_color_black(), 0);
    lv_label_set_text(label_, "Initializing...");
    lv_obj_set_width(label_, disp_->driver->hor_res);
    lv_obj_set_height(label_, disp_->driver->ver_res);

    notification_ = lv_label_create(lv_disp_get_scr_act(disp_));
    lv_obj_set_style_text_font(notification_, &font_dingding, LV_STATE_DEFAULT);
    lv_obj_set_style_text_color(notification_, lv_palette_main(LV_PALETTE_RED), 0);
    lv_obj_align(notification_, LV_ALIGN_TOP_LEFT, 10, 40);

    // lv_obj_set_style_text_font(notification_, font_, 0);
    // lv_obj_set_style_text_color(notification_, lv_color_black(), 0);
    lv_label_set_text(notification_, "Notification\nTest");
    lv_obj_set_width(notification_, disp_->driver->hor_res);
    lv_obj_set_height(notification_, disp_->driver->ver_res);
    lv_obj_set_style_opa(notification_, LV_OPA_MIN, 0);
    Unlock();

    // Create a timer to update the display every 10 seconds
    esp_timer_create_args_t update_display_timer_args = {
        .callback = [](void *arg)
        {
            Display *display = static_cast<Display *>(arg);
            display->UpdateDisplay();
        },
        .arg = this,
        .dispatch_method = ESP_TIMER_TASK,
        .name = "UpdateDisplay",
        .skip_unhandled_events = false,
    };
    ESP_ERROR_CHECK(esp_timer_create(&update_display_timer_args, &update_display_timer_));
    ESP_ERROR_CHECK(esp_timer_start_periodic(update_display_timer_, 10 * 1000000));
}

Display::~Display()
{
    if (notification_timer_ != nullptr)
    {
        esp_timer_stop(notification_timer_);
        esp_timer_delete(notification_timer_);
    }
    if (update_display_timer_ != nullptr)
    {
        esp_timer_stop(update_display_timer_);
        esp_timer_delete(update_display_timer_);
    }
    if (label_ != nullptr)
    {
        lv_obj_del(label_);
        lv_obj_del(notification_);
    }
    if (font_ != nullptr)
    {
        lv_font_free(font_);
    }
}

void Display::SetText(const std::string &text)
{
    if (label_ != nullptr)
    {
        text_ = text;
        Lock();
        // Change the text of the label
        lv_label_set_text(label_, text_.c_str());
        Unlock();
    }
}

void Display::ShowNotification(const std::string &text)
{
    if (notification_ != nullptr)
    {
        Lock();
        lv_label_set_text(notification_, text.c_str());
        lv_obj_set_style_opa(notification_, LV_OPA_MAX, 0);
        lv_obj_set_style_opa(label_, LV_OPA_MIN, 0);
        Unlock();

        if (notification_timer_ != nullptr)
        {
            esp_timer_stop(notification_timer_);
            esp_timer_delete(notification_timer_);
        }

        esp_timer_create_args_t timer_args = {
            .callback = [](void *arg)
            {
                Display *display = static_cast<Display *>(arg);
                display->Lock();
                lv_obj_set_style_opa(display->notification_, LV_OPA_MIN, 0);
                lv_obj_set_style_opa(display->label_, LV_OPA_MAX, 0);
                display->Unlock();
            },
            .arg = this,
            .dispatch_method = ESP_TIMER_TASK,
            .name = "Notification Timer",
            .skip_unhandled_events = false,
        };
        ESP_ERROR_CHECK(esp_timer_create(&timer_args, &notification_timer_));
        ESP_ERROR_CHECK(esp_timer_start_once(notification_timer_, 3000000));
    }
}

void Display::UpdateDisplay()
{
    auto chat_state = Application::GetInstance().GetChatState();
    if (chat_state == kChatStateIdle)
    {
        std::string text;
        auto &board = Board::GetInstance();
        std::string network_name;
        int signal_quality;
        std::string signal_quality_text;
        if (!board.GetNetworkState(network_name, signal_quality, signal_quality_text))
        {
            text = "No network";
        }
        else
        {
            text = network_name + "\n" + signal_quality_text;
            if (std::abs(signal_quality) != 99)
            {
                text += " (" + std::to_string(signal_quality) + ")";
            }
        }

        int battery_level;
        bool charging;
<<<<<<< HEAD
        if (board.GetBatteryVoltage(battery_voltage, charging))
        {
            text += "\n" + std::to_string(battery_voltage) + "mV";
            if (charging)
            {
=======
        if (board.GetBatteryLevel(battery_level, charging)) {
            text += "\nPower " + std::to_string(battery_level) + "%";
            if (charging) {
>>>>>>> 1deb477e
                text += " (Charging)";
            }
        }
        SetText(text);
    }
}<|MERGE_RESOLUTION|>--- conflicted
+++ resolved
@@ -155,17 +155,9 @@
 
         int battery_level;
         bool charging;
-<<<<<<< HEAD
-        if (board.GetBatteryVoltage(battery_voltage, charging))
-        {
-            text += "\n" + std::to_string(battery_voltage) + "mV";
-            if (charging)
-            {
-=======
         if (board.GetBatteryLevel(battery_level, charging)) {
             text += "\nPower " + std::to_string(battery_level) + "%";
             if (charging) {
->>>>>>> 1deb477e
                 text += " (Charging)";
             }
         }
