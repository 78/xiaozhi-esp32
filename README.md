--- conflicted
+++ resolved
@@ -1,7 +1,6 @@
-<<<<<<< HEAD
 # An MCP-based Chatbot
 
-(English | [中文](README_cn.md) | [日本語](README_ja.md))
+(English | [中文](README.md) | [日本語](README_ja.md))
 
 ## Introduction
 
@@ -170,87 +169,4 @@
    <source media="(prefers-color-scheme: light)" srcset="https://api.star-history.com/svg?repos=78/xiaozhi-esp32&type=Date" />
    <img alt="Star History Chart" src="https://api.star-history.com/svg?repos=78/xiaozhi-esp32&type=Date" />
  </picture>
-</a> 
-=======
-#Um chatbot baseado em MCP
-(Chinês | Inglês | Japonês )
-##introduzir
-👉Humanos : Instalando câmeras em IA vs. IA: Descobrindo na hora que seu dono não lavou o cabelo por três dias [bilibili]
-👉Crie sua própria namorada de IA: um guia para iniciantes [bilibili]
-O chatbot Xiaozhi AI funciona como um portal de interação por voz, aproveitando os recursos de IA de grandes modelos como Qwen e DeepSeek para alcançar o controle de múltiplos terminais por meio do protocolo MCP.
-
-##Notas da versão
-A versão atual v2 é incompatível com a tabela de partições da versão v1; portanto, não é possível atualizar da v1 para a v2 via OTA. Consulte partitions/v2/README.md para obter detalhes sobre a tabela de partições .
-Todos os dispositivos que utilizam a versão v1 podem ser atualizados para a versão v2 através da atualização manual do firmware.
-A versão estável da v1 é a 1.9.2. Você pode git checkout v1alternar para a versão v1 usando o comando. Esta ramificação será mantida até fevereiro de 2026.
-##Funcionalidades implementadas
-    • Wi-Fi / ML307 Cat.1 4G
-    • Despertar por voz offline ESP-SR
-    • Suporta dois protocolos de comunicação ( Websocket ou MQTT+UDP)
-    • Utilizando o codec de áudio OPUS
-    • Interação por voz baseada em arquitetura de streaming ASR + LLM + TTS
-    • Reconhecimento de impressão vocal, identificando a identidade do falante atual ( Alto-falante 3D)
-    • Tela OLED/LCD, compatível com exibição de expressões faciais.
-    • Indicador de nível de bateria e gerenciamento de energia
-    • Suporta vários idiomas (chinês, inglês, japonês)
-    • Compatível com as plataformas de chip ESP32-C3, ESP32-S3 e ESP32-P4.
-    • O controle do dispositivo (volume, luzes, motores, GPIO, etc.) é realizado através do MCP (Multi-Controller Protocol) do lado do dispositivo.
-    • Amplie as capacidades de modelos de grande porte através de MCP baseado em nuvem (controle de casa inteligente, operação de desktop de PC, pesquisa de conhecimento, envio e recebimento de e-mails, etc.).
-    • Personalize palavras de ativação, fontes, emoticons e planos de fundo do chat; a edição online é suportada na web ( gerador de recursos personalizados ).
-hardware
-Prática de construção com placa de ensaio
-Consulte o tutorial de documentação do Lark para obter detalhes:
-👉 "Enciclopédia Xiaozhi AI Chatbot"
-O projeto da placa de ensaio é mostrado abaixo:
-
-Compatível com mais de 70 dispositivos de hardware de código aberto (apenas uma parte deles é mostrada).
-    • Placa de Desenvolvimento LCSC ESP32-S3 - Aplicação Prática
-    • Espressif ESP32-S3-BOX3
-    • M5Stack CoreS3
-    • M5Stack AtomS3R + Echo Base
-    • Botão Mágico 2.4
-    • Micro-ondas ESP32-S3-Touch-AMOLED-1.8
-    • LILYGO T-Circle-S3
-    • Camarão Bro Mini C3
-    • Pingente de IA brilhante
-    • Tecnologia Nologo - Star Intelligence - TFT de 1,54"
-    • Observador SenseCAP
-    • ESP-HI Cão Robô de Custo Ultrabaixo
-           
-software
-Gravação de firmware
-Para iniciantes, recomenda-se não configurar um ambiente de desenvolvimento na primeira vez, mas usar diretamente o firmware que não requer um ambiente de desenvolvimento para ser gravado.
-O firmware está conectado ao servidor oficial xiaozhi.me por padrão , e os usuários individuais podem registrar uma conta para usar o modelo em tempo real Qwen gratuitamente.
-👉Guia para Iniciantes em Atualização de Firmware
-Ambiente de desenvolvimento
-    • Cursor ou VSCode
-    • Instale o plugin ESP-IDF, selecionando a versão 5.4 ou superior do SDK.
-    • O Linux é melhor que o Windows; ele compila mais rápido e evita problemas com drivers.
-    • Este projeto utiliza o estilo de codificação C++ do Google; certifique-se de que seu código esteja em conformidade com as diretrizes de estilo ao enviá-lo.
-Documentação do desenvolvedor
-    • Guia de Placa de Desenvolvimento Personalizada - Aprenda como criar uma placa de desenvolvimento personalizada para Xiaozhi AI
-    • Instruções de uso do protocolo MCP para controle de IoT - Aprenda a controlar dispositivos IoT usando o protocolo MCP.
-    • Fluxo de interação do protocolo MCP - Implementação do protocolo MCP no dispositivo
-    • Documento do Protocolo de Comunicação Híbrida MQTT + UDP
-    • Um documento detalhado sobre o protocolo de comunicação WebSocket.
-Configuração de modelo grande
-Se você já possui um dispositivo chatbot Xiaozhi AI e o conectou ao servidor oficial, pode acessar o console xiaozhi.me para configurá-lo.
-👉Tutorial em vídeo sobre operação do backend (interface antiga)
-Projetos de código aberto relacionados
-Para implantar um servidor em um computador pessoal, você pode consultar os seguintes projetos de código aberto de terceiros:
-    • Servidor Python xinnan-tech/xiaozhi-esp32-server
-    • joey-zhou/xiaozhi-esp32-server-java Servidor Java
-    • Servidor Golang AnimeAIChat/xiaozhi-server-go
-Projetos de clientes terceirizados que utilizam o protocolo de comunicação Xiaozhi:
-    • cliente Python huangjunsen0406/py-xiaozhi
-    • TOM88812/xiaozhi-android-client Cliente Android
-    • Cliente Linux fornecido por 100askTeam/xiaozhi-linux.
-    • Firmware do chip Bluetooth 78/xiaozhi-sf32 da Siche Technology
-    • QuecPython/solution-xiaozhiAI Quectel fornece firmware QuecPython
-Sobre o projeto
-Este é um projeto ESP32 de código aberto desenvolvido por Xia Ge, lançado sob a licença MIT, permitindo que qualquer pessoa o utilize, modifique ou use para fins comerciais gratuitamente.
-Esperamos que, por meio deste projeto, possamos ajudar a todos a compreender o desenvolvimento de hardware de IA e a aplicar os modelos de linguagem de grande escala, que estão em rápida evolução, a dispositivos de hardware reais.
-Se tiver alguma ideia ou sugestão, não hesite em levantar questões ou juntar-se ao grupo do QQ: 1011329060
-História das Estrelas
- 
->>>>>>> 17a72f85
+</a> 